--- conflicted
+++ resolved
@@ -134,18 +134,19 @@
   return E;
 }
 
-<<<<<<< HEAD
 inline Expr *IgnoreUOpLNotSingleStep(Expr *E) {
   if (auto *UO = dyn_cast<UnaryOperator>(E)) {
     if (UO->getOpcode() == UO_LNot)
       return UO->getSubExpr();
-=======
+  }
+  return E;
+}
+
 inline Expr *IgnoreBuiltinExpectSingleStep(Expr *E) {
   if (auto *CE = dyn_cast<CallExpr>(E)) {
     if (const FunctionDecl *FD = CE->getDirectCallee())
       if (FD->getBuiltinID() == Builtin::BI__builtin_expect)
         return CE->getArg(0);
->>>>>>> f70a6c86
   }
   return E;
 }
