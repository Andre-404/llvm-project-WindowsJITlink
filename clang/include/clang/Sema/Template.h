//===- SemaTemplate.h - C++ Templates ---------------------------*- C++ -*-===//
//
// Part of the LLVM Project, under the Apache License v2.0 with LLVM Exceptions.
// See https://llvm.org/LICENSE.txt for license information.
// SPDX-License-Identifier: Apache-2.0 WITH LLVM-exception
//===----------------------------------------------------------------------===//
//
// This file provides types used in the semantic analysis of C++ templates.
//
//===----------------------------------------------------------------------===//

#ifndef LLVM_CLANG_SEMA_TEMPLATE_H
#define LLVM_CLANG_SEMA_TEMPLATE_H

#include "clang/AST/DeclTemplate.h"
#include "clang/AST/DeclVisitor.h"
#include "clang/AST/TemplateBase.h"
#include "clang/AST/Type.h"
#include "clang/Basic/LLVM.h"
#include "clang/Sema/Sema.h"
#include "llvm/ADT/ArrayRef.h"
#include "llvm/ADT/DenseMap.h"
#include "llvm/ADT/PointerUnion.h"
#include "llvm/ADT/SmallVector.h"
#include <cassert>
#include <optional>
#include <utility>

namespace clang {

class ASTContext;
class BindingDecl;
class CXXMethodDecl;
class Decl;
class DeclaratorDecl;
class DeclContext;
class EnumDecl;
class FunctionDecl;
class NamedDecl;
class ParmVarDecl;
class TagDecl;
class TypedefNameDecl;
class TypeSourceInfo;
class VarDecl;

/// The kind of template substitution being performed.
enum class TemplateSubstitutionKind : char {
  /// We are substituting template parameters for template arguments in order
  /// to form a template specialization.
  Specialization,
  /// We are substituting template parameters for (typically) other template
  /// parameters in order to rewrite a declaration as a different declaration
  /// (for example, when forming a deduction guide from a constructor).
  Rewrite,
};

  /// Data structure that captures multiple levels of template argument
  /// lists for use in template instantiation.
  ///
  /// Multiple levels of template arguments occur when instantiating the
  /// definitions of member templates. For example:
  ///
  /// \code
  /// template<typename T>
  /// struct X {
  ///   template<T Value>
  ///   struct Y {
  ///     void f();
  ///   };
  /// };
  /// \endcode
  ///
  /// When instantiating X<int>::Y<17>::f, the multi-level template argument
  /// list will contain a template argument list (int) at depth 0 and a
  /// template argument list (17) at depth 1.
  class MultiLevelTemplateArgumentList {
    /// The template argument list at a certain template depth

    using ArgList = ArrayRef<TemplateArgument>;
    struct ArgumentListLevel {
      llvm::PointerIntPair<Decl *, 1, bool> AssociatedDeclAndFinal;
      ArgList Args;
    };
    using ContainerType = SmallVector<ArgumentListLevel, 4>;

    using ArgListsIterator = ContainerType::iterator;
    using ConstArgListsIterator = ContainerType::const_iterator;

    /// The template argument lists, stored from the innermost template
    /// argument list (first) to the outermost template argument list (last).
    ContainerType TemplateArgumentLists;

    /// The number of outer levels of template arguments that are not
    /// being substituted.
    unsigned NumRetainedOuterLevels = 0;

    /// The kind of substitution described by this argument list.
    TemplateSubstitutionKind Kind = TemplateSubstitutionKind::Specialization;

  public:
    /// Construct an empty set of template argument lists.
    MultiLevelTemplateArgumentList() = default;

    /// Construct a single-level template argument list.
    MultiLevelTemplateArgumentList(Decl *D, ArgList Args, bool Final) {
      addOuterTemplateArguments(D, Args, Final);
    }

    void setKind(TemplateSubstitutionKind K) { Kind = K; }

    /// Determine the kind of template substitution being performed.
    TemplateSubstitutionKind getKind() const { return Kind; }

    /// Determine whether we are rewriting template parameters rather than
    /// substituting for them. If so, we should not leave references to the
    /// original template parameters behind.
    bool isRewrite() const {
      return Kind == TemplateSubstitutionKind::Rewrite;
    }

    /// Determine the number of levels in this template argument
    /// list.
    unsigned getNumLevels() const {
      return TemplateArgumentLists.size() + NumRetainedOuterLevels;
    }

    /// Determine the number of substituted levels in this template
    /// argument list.
    unsigned getNumSubstitutedLevels() const {
      return TemplateArgumentLists.size();
    }

    // Determine the number of substituted args at 'Depth'.
    unsigned getNumSubsitutedArgs(unsigned Depth) const {
      assert(NumRetainedOuterLevels <= Depth && Depth < getNumLevels());
      return TemplateArgumentLists[getNumLevels() - Depth - 1].Args.size();
    }

    unsigned getNumRetainedOuterLevels() const {
      return NumRetainedOuterLevels;
    }

    /// Determine how many of the \p OldDepth outermost template parameter
    /// lists would be removed by substituting these arguments.
    unsigned getNewDepth(unsigned OldDepth) const {
      if (OldDepth < NumRetainedOuterLevels)
        return OldDepth;
      if (OldDepth < getNumLevels())
        return NumRetainedOuterLevels;
      return OldDepth - TemplateArgumentLists.size();
    }

    /// Retrieve the template argument at a given depth and index.
    const TemplateArgument &operator()(unsigned Depth, unsigned Index) const {
      assert(NumRetainedOuterLevels <= Depth && Depth < getNumLevels());
      assert(Index <
             TemplateArgumentLists[getNumLevels() - Depth - 1].Args.size());
      return TemplateArgumentLists[getNumLevels() - Depth - 1].Args[Index];
    }

    /// A template-like entity which owns the whole pattern being substituted.
    /// This will usually own a set of template parameters, or in some
    /// cases might even be a template parameter itself.
    std::pair<Decl *, bool> getAssociatedDecl(unsigned Depth) const {
      assert(NumRetainedOuterLevels <= Depth && Depth < getNumLevels());
      auto AD = TemplateArgumentLists[getNumLevels() - Depth - 1]
                    .AssociatedDeclAndFinal;
      return {AD.getPointer(), AD.getInt()};
    }

    /// Determine whether there is a non-NULL template argument at the
    /// given depth and index.
    ///
    /// There must exist a template argument list at the given depth.
    bool hasTemplateArgument(unsigned Depth, unsigned Index) const {
      assert(Depth < getNumLevels());

      if (Depth < NumRetainedOuterLevels)
        return false;

      if (Index >=
          TemplateArgumentLists[getNumLevels() - Depth - 1].Args.size())
        return false;

      return !(*this)(Depth, Index).isNull();
    }

    bool isAnyArgInstantiationDependent() const {
      for (ArgumentListLevel ListLevel : TemplateArgumentLists)
        for (const TemplateArgument &TA : ListLevel.Args)
          if (TA.isInstantiationDependent())
            return true;
      return false;
    }

    /// Clear out a specific template argument.
    void setArgument(unsigned Depth, unsigned Index,
                     TemplateArgument Arg) {
      assert(NumRetainedOuterLevels <= Depth && Depth < getNumLevels());
      assert(Index <
             TemplateArgumentLists[getNumLevels() - Depth - 1].Args.size());
      const_cast<TemplateArgument &>(
          TemplateArgumentLists[getNumLevels() - Depth - 1].Args[Index]) = Arg;
    }

    /// Add a new outmost level to the multi-level template argument
    /// list.
    /// A 'Final' substitution means that Subst* nodes won't be built
    /// for the replacements.
    void addOuterTemplateArguments(Decl *AssociatedDecl, ArgList Args,
                                   bool Final) {
      assert(!NumRetainedOuterLevels &&
             "substituted args outside retained args?");
      assert(getKind() == TemplateSubstitutionKind::Specialization);
      TemplateArgumentLists.push_back(
          {{AssociatedDecl ? AssociatedDecl->getCanonicalDecl() : nullptr,
            Final},
           Args});
    }

    void addOuterTemplateArguments(ArgList Args) {
      assert(!NumRetainedOuterLevels &&
             "substituted args outside retained args?");
      assert(getKind() == TemplateSubstitutionKind::Rewrite);
      TemplateArgumentLists.push_back({{}, Args});
    }

    void addOuterTemplateArguments(std::nullopt_t) {
      assert(!NumRetainedOuterLevels &&
             "substituted args outside retained args?");
      TemplateArgumentLists.push_back({});
    }

    /// Replaces the current 'innermost' level with the provided argument list.
    /// This is useful for type deduction cases where we need to get the entire
    /// list from the AST, but then add the deduced innermost list.
    void replaceInnermostTemplateArguments(Decl *AssociatedDecl, ArgList Args) {
      assert((!TemplateArgumentLists.empty() || NumRetainedOuterLevels) &&
             "Replacing in an empty list?");

      if (!TemplateArgumentLists.empty()) {
        assert((TemplateArgumentLists[0].AssociatedDeclAndFinal.getPointer() ||
                TemplateArgumentLists[0].AssociatedDeclAndFinal.getPointer() ==
                    AssociatedDecl) &&
               "Trying to change incorrect declaration?");
        TemplateArgumentLists[0].Args = Args;
      } else {
        --NumRetainedOuterLevels;
        TemplateArgumentLists.push_back(
            {{AssociatedDecl, /*Final=*/false}, Args});
      }
    }

    /// Add an outermost level that we are not substituting. We have no
    /// arguments at this level, and do not remove it from the depth of inner
    /// template parameters that we instantiate.
    void addOuterRetainedLevel() {
      ++NumRetainedOuterLevels;
    }
    void addOuterRetainedLevels(unsigned Num) {
      NumRetainedOuterLevels += Num;
    }

    /// Retrieve the innermost template argument list.
    const ArgList &getInnermost() const {
      return TemplateArgumentLists.front().Args;
    }
    /// Retrieve the outermost template argument list.
    const ArgList &getOutermost() const {
      return TemplateArgumentLists.back().Args;
    }
    ArgListsIterator begin() { return TemplateArgumentLists.begin(); }
    ConstArgListsIterator begin() const {
      return TemplateArgumentLists.begin();
    }
    ArgListsIterator end() { return TemplateArgumentLists.end(); }
    ConstArgListsIterator end() const { return TemplateArgumentLists.end(); }

    LLVM_DUMP_METHOD void dump() const {
      LangOptions LO;
      LO.CPlusPlus = true;
      LO.Bool = true;
      PrintingPolicy PP(LO);
      llvm::errs() << "NumRetainedOuterLevels: " << NumRetainedOuterLevels
                   << "\n";
      for (unsigned Depth = NumRetainedOuterLevels; Depth < getNumLevels();
           ++Depth) {
        llvm::errs() << Depth << ": ";
        printTemplateArgumentList(
            llvm::errs(),
            TemplateArgumentLists[getNumLevels() - Depth - 1].Args, PP);
        llvm::errs() << "\n";
      }
    }
  };

  /// The context in which partial ordering of function templates occurs.
  enum TPOC {
    /// Partial ordering of function templates for a function call.
    TPOC_Call,

    /// Partial ordering of function templates for a call to a
    /// conversion function.
    TPOC_Conversion,

    /// Partial ordering of function templates in other contexts, e.g.,
    /// taking the address of a function template or matching a function
    /// template specialization to a function template.
    TPOC_Other
  };

  // This is lame but unavoidable in a world without forward
  // declarations of enums.  The alternatives are to either pollute
  // Sema.h (by including this file) or sacrifice type safety (by
  // making Sema.h declare things as enums).
  class TemplatePartialOrderingContext {
    TPOC Value;

  public:
    TemplatePartialOrderingContext(TPOC Value) : Value(Value) {}

    operator TPOC() const { return Value; }
  };

  /// Captures a template argument whose value has been deduced
  /// via c++ template argument deduction.
  class DeducedTemplateArgument : public TemplateArgument {
    /// For a non-type template argument, whether the value was
    /// deduced from an array bound.
    bool DeducedFromArrayBound = false;

  public:
    DeducedTemplateArgument() = default;

    DeducedTemplateArgument(const TemplateArgument &Arg,
                            bool DeducedFromArrayBound = false)
        : TemplateArgument(Arg), DeducedFromArrayBound(DeducedFromArrayBound) {}

    /// Construct an integral non-type template argument that
    /// has been deduced, possibly from an array bound.
    DeducedTemplateArgument(ASTContext &Ctx,
                            const llvm::APSInt &Value,
                            QualType ValueType,
                            bool DeducedFromArrayBound)
        : TemplateArgument(Ctx, Value, ValueType),
          DeducedFromArrayBound(DeducedFromArrayBound) {}

    /// For a non-type template argument, determine whether the
    /// template argument was deduced from an array bound.
    bool wasDeducedFromArrayBound() const { return DeducedFromArrayBound; }

    /// Specify whether the given non-type template argument
    /// was deduced from an array bound.
    void setDeducedFromArrayBound(bool Deduced) {
      DeducedFromArrayBound = Deduced;
    }
  };

  /// A stack-allocated class that identifies which local
  /// variable declaration instantiations are present in this scope.
  ///
  /// A new instance of this class type will be created whenever we
  /// instantiate a new function declaration, which will have its own
  /// set of parameter declarations.
  class LocalInstantiationScope {
  public:
    /// A set of declarations.
    using DeclArgumentPack = SmallVector<VarDecl *, 4>;

  private:
    /// Reference to the semantic analysis that is performing
    /// this template instantiation.
    Sema &SemaRef;

    using LocalDeclsMap =
        llvm::SmallDenseMap<const Decl *,
                            llvm::PointerUnion<Decl *, DeclArgumentPack *>, 4>;

    /// A mapping from local declarations that occur
    /// within a template to their instantiations.
    ///
    /// This mapping is used during instantiation to keep track of,
    /// e.g., function parameter and variable declarations. For example,
    /// given:
    ///
    /// \code
    ///   template<typename T> T add(T x, T y) { return x + y; }
    /// \endcode
    ///
    /// when we instantiate add<int>, we will introduce a mapping from
    /// the ParmVarDecl for 'x' that occurs in the template to the
    /// instantiated ParmVarDecl for 'x'.
    ///
    /// For a parameter pack, the local instantiation scope may contain a
    /// set of instantiated parameters. This is stored as a DeclArgumentPack
    /// pointer.
    LocalDeclsMap LocalDecls;

    /// The set of argument packs we've allocated.
    SmallVector<DeclArgumentPack *, 1> ArgumentPacks;

    /// The outer scope, which contains local variable
    /// definitions from some other instantiation (that may not be
    /// relevant to this particular scope).
    LocalInstantiationScope *Outer;

    /// Whether we have already exited this scope.
    bool Exited = false;

    /// Whether to combine this scope with the outer scope, such that
    /// lookup will search our outer scope.
    bool CombineWithOuterScope;

<<<<<<< HEAD
    /// Whether this scope is being used to instantiate a lambda expression,
    /// in which case it should be reused for instantiating the lambda's
    /// FunctionProtoType.
    bool InstantiatingLambda = false;
=======
    /// Whether this scope is being used to instantiate a lambda or block
    /// expression, in which case it should be reused for instantiating the
    /// lambda's FunctionProtoType.
    bool InstantiatingLambdaOrBlock = false;
>>>>>>> dd326b12

    /// If non-NULL, the template parameter pack that has been
    /// partially substituted per C++0x [temp.arg.explicit]p9.
    NamedDecl *PartiallySubstitutedPack = nullptr;

    /// If \c PartiallySubstitutedPack is non-null, the set of
    /// explicitly-specified template arguments in that pack.
    const TemplateArgument *ArgsInPartiallySubstitutedPack;

    /// If \c PartiallySubstitutedPack, the number of
    /// explicitly-specified template arguments in
    /// ArgsInPartiallySubstitutedPack.
    unsigned NumArgsInPartiallySubstitutedPack;

  public:
    LocalInstantiationScope(Sema &SemaRef, bool CombineWithOuterScope = false,
<<<<<<< HEAD
                            bool InstantiatingLambda = false)
        : SemaRef(SemaRef), Outer(SemaRef.CurrentInstantiationScope),
          CombineWithOuterScope(CombineWithOuterScope),
          InstantiatingLambda(InstantiatingLambda) {
=======
                            bool InstantiatingLambdaOrBlock = false)
        : SemaRef(SemaRef), Outer(SemaRef.CurrentInstantiationScope),
          CombineWithOuterScope(CombineWithOuterScope),
          InstantiatingLambdaOrBlock(InstantiatingLambdaOrBlock) {
>>>>>>> dd326b12
      SemaRef.CurrentInstantiationScope = this;
    }

    LocalInstantiationScope(const LocalInstantiationScope &) = delete;
    LocalInstantiationScope &
    operator=(const LocalInstantiationScope &) = delete;

    ~LocalInstantiationScope() {
      Exit();
    }

    const Sema &getSema() const { return SemaRef; }

    /// Exit this local instantiation scope early.
    void Exit() {
      if (Exited)
        return;

      for (unsigned I = 0, N = ArgumentPacks.size(); I != N; ++I)
        delete ArgumentPacks[I];

      SemaRef.CurrentInstantiationScope = Outer;
      Exited = true;
    }

    /// Clone this scope, and all outer scopes, down to the given
    /// outermost scope.
    LocalInstantiationScope *cloneScopes(LocalInstantiationScope *Outermost) {
      if (this == Outermost) return this;

      // Save the current scope from SemaRef since the LocalInstantiationScope
      // will overwrite it on construction
      LocalInstantiationScope *oldScope = SemaRef.CurrentInstantiationScope;

      LocalInstantiationScope *newScope =
        new LocalInstantiationScope(SemaRef, CombineWithOuterScope);

      newScope->Outer = nullptr;
      if (Outer)
        newScope->Outer = Outer->cloneScopes(Outermost);

      newScope->PartiallySubstitutedPack = PartiallySubstitutedPack;
      newScope->ArgsInPartiallySubstitutedPack = ArgsInPartiallySubstitutedPack;
      newScope->NumArgsInPartiallySubstitutedPack =
        NumArgsInPartiallySubstitutedPack;

      for (LocalDeclsMap::iterator I = LocalDecls.begin(), E = LocalDecls.end();
           I != E; ++I) {
        const Decl *D = I->first;
        llvm::PointerUnion<Decl *, DeclArgumentPack *> &Stored =
          newScope->LocalDecls[D];
        if (I->second.is<Decl *>()) {
          Stored = I->second.get<Decl *>();
        } else {
          DeclArgumentPack *OldPack = I->second.get<DeclArgumentPack *>();
          DeclArgumentPack *NewPack = new DeclArgumentPack(*OldPack);
          Stored = NewPack;
          newScope->ArgumentPacks.push_back(NewPack);
        }
      }
      // Restore the saved scope to SemaRef
      SemaRef.CurrentInstantiationScope = oldScope;
      return newScope;
    }

    /// deletes the given scope, and all outer scopes, down to the
    /// given outermost scope.
    static void deleteScopes(LocalInstantiationScope *Scope,
                             LocalInstantiationScope *Outermost) {
      while (Scope && Scope != Outermost) {
        LocalInstantiationScope *Out = Scope->Outer;
        delete Scope;
        Scope = Out;
      }
    }

    /// Find the instantiation of the declaration D within the current
    /// instantiation scope.
    ///
    /// \param D The declaration whose instantiation we are searching for.
    ///
    /// \returns A pointer to the declaration or argument pack of declarations
    /// to which the declaration \c D is instantiated, if found. Otherwise,
    /// returns NULL.
    llvm::PointerUnion<Decl *, DeclArgumentPack *> *
    findInstantiationOf(const Decl *D);

    void InstantiatedLocal(const Decl *D, Decl *Inst);
    void InstantiatedLocalPackArg(const Decl *D, VarDecl *Inst);
    void MakeInstantiatedLocalArgPack(const Decl *D);

    /// Note that the given parameter pack has been partially substituted
    /// via explicit specification of template arguments
    /// (C++0x [temp.arg.explicit]p9).
    ///
    /// \param Pack The parameter pack, which will always be a template
    /// parameter pack.
    ///
    /// \param ExplicitArgs The explicitly-specified template arguments provided
    /// for this parameter pack.
    ///
    /// \param NumExplicitArgs The number of explicitly-specified template
    /// arguments provided for this parameter pack.
    void SetPartiallySubstitutedPack(NamedDecl *Pack,
                                     const TemplateArgument *ExplicitArgs,
                                     unsigned NumExplicitArgs);

    /// Reset the partially-substituted pack when it is no longer of
    /// interest.
    void ResetPartiallySubstitutedPack() {
      assert(PartiallySubstitutedPack && "No partially-substituted pack");
      PartiallySubstitutedPack = nullptr;
      ArgsInPartiallySubstitutedPack = nullptr;
      NumArgsInPartiallySubstitutedPack = 0;
    }

    /// Retrieve the partially-substitued template parameter pack.
    ///
    /// If there is no partially-substituted parameter pack, returns NULL.
    NamedDecl *
    getPartiallySubstitutedPack(const TemplateArgument **ExplicitArgs = nullptr,
                                unsigned *NumExplicitArgs = nullptr) const;

    /// Determine whether D is a pack expansion created in this scope.
    bool isLocalPackExpansion(const Decl *D);

<<<<<<< HEAD
    /// Determine whether this scope is for instantiating a lambda.
    bool isLambda() const { return InstantiatingLambda; }
=======
    /// Determine whether this scope is for instantiating a lambda or block.
    bool isLambdaOrBlock() const { return InstantiatingLambdaOrBlock; }
>>>>>>> dd326b12
  };

  class TemplateDeclInstantiator
    : public DeclVisitor<TemplateDeclInstantiator, Decl *>
  {
    Sema &SemaRef;
    Sema::ArgumentPackSubstitutionIndexRAII SubstIndex;
    DeclContext *Owner;
    const MultiLevelTemplateArgumentList &TemplateArgs;
    Sema::LateInstantiatedAttrVec* LateAttrs = nullptr;
    LocalInstantiationScope *StartingScope = nullptr;
    // Whether to evaluate the C++20 constraints or simply substitute into them.
    bool EvaluateConstraints = true;

    /// A list of out-of-line class template partial
    /// specializations that will need to be instantiated after the
    /// enclosing class's instantiation is complete.
    SmallVector<std::pair<ClassTemplateDecl *,
                                ClassTemplatePartialSpecializationDecl *>, 4>
      OutOfLinePartialSpecs;

    /// A list of out-of-line variable template partial
    /// specializations that will need to be instantiated after the
    /// enclosing variable's instantiation is complete.
    /// FIXME: Verify that this is needed.
    SmallVector<
        std::pair<VarTemplateDecl *, VarTemplatePartialSpecializationDecl *>, 4>
    OutOfLineVarPartialSpecs;

  public:
    TemplateDeclInstantiator(Sema &SemaRef, DeclContext *Owner,
                             const MultiLevelTemplateArgumentList &TemplateArgs)
        : SemaRef(SemaRef),
          SubstIndex(SemaRef, SemaRef.ArgumentPackSubstitutionIndex),
          Owner(Owner), TemplateArgs(TemplateArgs) {}

    void setEvaluateConstraints(bool B) {
      EvaluateConstraints = B;
    }
    bool getEvaluateConstraints() {
      return EvaluateConstraints;
    }

// Define all the decl visitors using DeclNodes.inc
#define DECL(DERIVED, BASE) \
    Decl *Visit ## DERIVED ## Decl(DERIVED ## Decl *D);
#define ABSTRACT_DECL(DECL)

// Decls which never appear inside a class or function.
#define OBJCCONTAINER(DERIVED, BASE)
#define FILESCOPEASM(DERIVED, BASE)
#define TOPLEVELSTMT(DERIVED, BASE)
#define IMPORT(DERIVED, BASE)
#define EXPORT(DERIVED, BASE)
#define LINKAGESPEC(DERIVED, BASE)
#define OBJCCOMPATIBLEALIAS(DERIVED, BASE)
#define OBJCMETHOD(DERIVED, BASE)
#define OBJCTYPEPARAM(DERIVED, BASE)
#define OBJCIVAR(DERIVED, BASE)
#define OBJCPROPERTY(DERIVED, BASE)
#define OBJCPROPERTYIMPL(DERIVED, BASE)
#define EMPTY(DERIVED, BASE)
#define LIFETIMEEXTENDEDTEMPORARY(DERIVED, BASE)

    // Decls which use special-case instantiation code.
#define BLOCK(DERIVED, BASE)
#define CAPTURED(DERIVED, BASE)
#define IMPLICITPARAM(DERIVED, BASE)

#include "clang/AST/DeclNodes.inc"

    enum class RewriteKind { None, RewriteSpaceshipAsEqualEqual };

    void adjustForRewrite(RewriteKind RK, FunctionDecl *Orig, QualType &T,
                          TypeSourceInfo *&TInfo,
                          DeclarationNameInfo &NameInfo);

    // A few supplemental visitor functions.
    Decl *VisitCXXMethodDecl(CXXMethodDecl *D,
                             TemplateParameterList *TemplateParams,
                             RewriteKind RK = RewriteKind::None);
    Decl *VisitFunctionDecl(FunctionDecl *D,
                            TemplateParameterList *TemplateParams,
                            RewriteKind RK = RewriteKind::None);
    Decl *VisitDecl(Decl *D);
    Decl *VisitVarDecl(VarDecl *D, bool InstantiatingVarTemplate,
                       ArrayRef<BindingDecl *> *Bindings = nullptr);
    Decl *VisitBaseUsingDecls(BaseUsingDecl *D, BaseUsingDecl *Inst,
                              LookupResult *Lookup);

    // Enable late instantiation of attributes.  Late instantiated attributes
    // will be stored in LA.
    void enableLateAttributeInstantiation(Sema::LateInstantiatedAttrVec *LA) {
      LateAttrs = LA;
      StartingScope = SemaRef.CurrentInstantiationScope;
    }

    // Disable late instantiation of attributes.
    void disableLateAttributeInstantiation() {
      LateAttrs = nullptr;
      StartingScope = nullptr;
    }

    LocalInstantiationScope *getStartingScope() const { return StartingScope; }

    using delayed_partial_spec_iterator = SmallVectorImpl<std::pair<
      ClassTemplateDecl *, ClassTemplatePartialSpecializationDecl *>>::iterator;

    using delayed_var_partial_spec_iterator = SmallVectorImpl<std::pair<
        VarTemplateDecl *, VarTemplatePartialSpecializationDecl *>>::iterator;

    /// Return an iterator to the beginning of the set of
    /// "delayed" partial specializations, which must be passed to
    /// InstantiateClassTemplatePartialSpecialization once the class
    /// definition has been completed.
    delayed_partial_spec_iterator delayed_partial_spec_begin() {
      return OutOfLinePartialSpecs.begin();
    }

    delayed_var_partial_spec_iterator delayed_var_partial_spec_begin() {
      return OutOfLineVarPartialSpecs.begin();
    }

    /// Return an iterator to the end of the set of
    /// "delayed" partial specializations, which must be passed to
    /// InstantiateClassTemplatePartialSpecialization once the class
    /// definition has been completed.
    delayed_partial_spec_iterator delayed_partial_spec_end() {
      return OutOfLinePartialSpecs.end();
    }

    delayed_var_partial_spec_iterator delayed_var_partial_spec_end() {
      return OutOfLineVarPartialSpecs.end();
    }

    // Helper functions for instantiating methods.
    TypeSourceInfo *SubstFunctionType(FunctionDecl *D,
                             SmallVectorImpl<ParmVarDecl *> &Params);
    bool InitFunctionInstantiation(FunctionDecl *New, FunctionDecl *Tmpl);
    bool InitMethodInstantiation(CXXMethodDecl *New, CXXMethodDecl *Tmpl);

    bool SubstDefaultedFunction(FunctionDecl *New, FunctionDecl *Tmpl);

    TemplateParameterList *
      SubstTemplateParams(TemplateParameterList *List);

    bool SubstQualifier(const DeclaratorDecl *OldDecl,
                        DeclaratorDecl *NewDecl);
    bool SubstQualifier(const TagDecl *OldDecl,
                        TagDecl *NewDecl);

    Decl *VisitVarTemplateSpecializationDecl(
        VarTemplateDecl *VarTemplate, VarDecl *FromVar,
        const TemplateArgumentListInfo &TemplateArgsInfo,
        ArrayRef<TemplateArgument> Converted,
        VarTemplateSpecializationDecl *PrevDecl = nullptr);

    Decl *InstantiateTypedefNameDecl(TypedefNameDecl *D, bool IsTypeAlias);
    Decl *InstantiateTypeAliasTemplateDecl(TypeAliasTemplateDecl *D);
    ClassTemplatePartialSpecializationDecl *
    InstantiateClassTemplatePartialSpecialization(
                                              ClassTemplateDecl *ClassTemplate,
                           ClassTemplatePartialSpecializationDecl *PartialSpec);
    VarTemplatePartialSpecializationDecl *
    InstantiateVarTemplatePartialSpecialization(
        VarTemplateDecl *VarTemplate,
        VarTemplatePartialSpecializationDecl *PartialSpec);
    void InstantiateEnumDefinition(EnumDecl *Enum, EnumDecl *Pattern);

  private:
    template<typename T>
    Decl *instantiateUnresolvedUsingDecl(T *D,
                                         bool InstantiatingPackElement = false);
  };

} // namespace clang

#endif // LLVM_CLANG_SEMA_TEMPLATE_H<|MERGE_RESOLUTION|>--- conflicted
+++ resolved
@@ -411,17 +411,10 @@
     /// lookup will search our outer scope.
     bool CombineWithOuterScope;
 
-<<<<<<< HEAD
-    /// Whether this scope is being used to instantiate a lambda expression,
-    /// in which case it should be reused for instantiating the lambda's
-    /// FunctionProtoType.
-    bool InstantiatingLambda = false;
-=======
     /// Whether this scope is being used to instantiate a lambda or block
     /// expression, in which case it should be reused for instantiating the
     /// lambda's FunctionProtoType.
     bool InstantiatingLambdaOrBlock = false;
->>>>>>> dd326b12
 
     /// If non-NULL, the template parameter pack that has been
     /// partially substituted per C++0x [temp.arg.explicit]p9.
@@ -438,17 +431,10 @@
 
   public:
     LocalInstantiationScope(Sema &SemaRef, bool CombineWithOuterScope = false,
-<<<<<<< HEAD
-                            bool InstantiatingLambda = false)
-        : SemaRef(SemaRef), Outer(SemaRef.CurrentInstantiationScope),
-          CombineWithOuterScope(CombineWithOuterScope),
-          InstantiatingLambda(InstantiatingLambda) {
-=======
                             bool InstantiatingLambdaOrBlock = false)
         : SemaRef(SemaRef), Outer(SemaRef.CurrentInstantiationScope),
           CombineWithOuterScope(CombineWithOuterScope),
           InstantiatingLambdaOrBlock(InstantiatingLambdaOrBlock) {
->>>>>>> dd326b12
       SemaRef.CurrentInstantiationScope = this;
     }
 
@@ -575,13 +561,8 @@
     /// Determine whether D is a pack expansion created in this scope.
     bool isLocalPackExpansion(const Decl *D);
 
-<<<<<<< HEAD
-    /// Determine whether this scope is for instantiating a lambda.
-    bool isLambda() const { return InstantiatingLambda; }
-=======
     /// Determine whether this scope is for instantiating a lambda or block.
     bool isLambdaOrBlock() const { return InstantiatingLambdaOrBlock; }
->>>>>>> dd326b12
   };
 
   class TemplateDeclInstantiator
