--- conflicted
+++ resolved
@@ -2112,29 +2112,6 @@
   if (T->isRecordType()) {
     const CXXConstructorDecl *Ctor = E->getConstructor();
 
-<<<<<<< HEAD
-    // Zero initialization.
-    if (E->requiresZeroInitialization()) {
-      const Record *R = getRecord(E->getType());
-
-      if (!this->visitZeroRecordInitializer(R, E))
-        return false;
-
-      // If the constructor is trivial anyway, we're done.
-      if (Ctor->isTrivial())
-        return true;
-    }
-
-    const Function *Func = getFunction(Ctor);
-
-    if (!Func)
-      return false;
-
-    assert(Func->hasThisPointer());
-    assert(!Func->hasRVO());
-
-=======
->>>>>>> 97025bd9
     // If we're discarding a construct expression, we still need
     // to allocate a variable and call the constructor and destructor.
     if (DiscardResult) {
@@ -2587,11 +2564,6 @@
   assert(E->getNumSubExprs() > 2);
 
   const Expr *Vecs[] = {E->getExpr(0), E->getExpr(1)};
-<<<<<<< HEAD
-  assert(Vecs[0]->getType() == Vecs[1]->getType());
-
-=======
->>>>>>> 97025bd9
   const VectorType *VT = Vecs[0]->getType()->castAs<VectorType>();
   PrimType ElemT = classifyPrim(VT->getElementType());
   unsigned NumInputElems = VT->getNumElements();
