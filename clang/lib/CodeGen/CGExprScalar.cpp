--- conflicted
+++ resolved
@@ -5278,13 +5278,9 @@
 
     // If the dead side doesn't have labels we need, just emit the Live part.
     if (!CGF.ContainsLabel(dead)) {
-<<<<<<< HEAD
-      CGF.incrementProfileCounter(!CondExprBool, E, true);
-=======
       CGF.incrementProfileCounter(CondExprBool ? CGF.UseExecPath
                                                : CGF.UseSkipPath,
                                   E, /*UseBoth=*/true);
->>>>>>> 9559a57d
       Value *Result = Visit(live);
       CGF.markStmtMaybeUsed(dead);
 
@@ -5397,11 +5393,7 @@
   if (CGF.MCDCLogOpStack.empty())
     CGF.maybeUpdateMCDCTestVectorBitmap(condExpr);
 
-<<<<<<< HEAD
-  CGF.incrementProfileCounter(false, E);
-=======
   CGF.incrementProfileCounter(CGF.UseExecPath, E);
->>>>>>> 9559a57d
   eval.begin(CGF);
   Value *LHS = Visit(lhsExpr);
   eval.end(CGF);
@@ -5417,11 +5409,7 @@
   if (CGF.MCDCLogOpStack.empty())
     CGF.maybeUpdateMCDCTestVectorBitmap(condExpr);
 
-<<<<<<< HEAD
-  CGF.incrementProfileCounter(true, E);
-=======
   CGF.incrementProfileCounter(CGF.UseSkipPath, E);
->>>>>>> 9559a57d
   eval.begin(CGF);
   Value *RHS = Visit(rhsExpr);
   eval.end(CGF);
