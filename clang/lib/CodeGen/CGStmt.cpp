--- conflicted
+++ resolved
@@ -864,12 +864,8 @@
     // If the skipped block has no labels in it, just emit the executed block.
     // This avoids emitting dead code and simplifies the CFG substantially.
     if (S.isConstexpr() || !ContainsLabel(Skipped)) {
-<<<<<<< HEAD
-      incrementProfileCounter(!CondConstant, &S, true);
-=======
       incrementProfileCounter(CondConstant ? UseExecPath : UseSkipPath, &S,
                               /*UseBoth=*/true);
->>>>>>> 8169e093
       if (Executed) {
         RunCleanupsScope ExecutedScope(*this);
         EmitStmt(Executed);
@@ -919,11 +915,7 @@
 
   // Emit the 'then' code.
   EmitBlock(ThenBlock);
-<<<<<<< HEAD
-  incrementProfileCounter(false, &S);
-=======
   incrementProfileCounter(UseExecPath, &S);
->>>>>>> 8169e093
   {
     RunCleanupsScope ThenScope(*this);
     EmitStmt(S.getThen());
@@ -939,11 +931,7 @@
     }
     // Add a counter to else block unless it has CounterExpr.
     if (HasSkip.second)
-<<<<<<< HEAD
-      incrementProfileCounter(true, &S);
-=======
       incrementProfileCounter(UseSkipPath, &S);
->>>>>>> 8169e093
     {
       RunCleanupsScope ElseScope(*this);
       EmitStmt(Else);
@@ -955,11 +943,7 @@
     }
   } else if (HasSkip.second) {
     EmitBlock(ElseBlock);
-<<<<<<< HEAD
-    incrementProfileCounter(true, &S);
-=======
     incrementProfileCounter(UseSkipPath, &S);
->>>>>>> 8169e093
     EmitBranch(ContBlock);
   }
 
