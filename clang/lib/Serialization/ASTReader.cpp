--- conflicted
+++ resolved
@@ -10227,8 +10227,7 @@
 
     auto RTD = cast<RedeclarableTemplateDecl>(D)->getCanonicalDecl();
     for (auto *R = getMostRecentExistingDecl(RTD); R; R = R->getPreviousDecl())
-      cast<RedeclarableTemplateDecl>(R)->setCommonPtr(
-          RTD->getCommonPtrInternal());
+      cast<RedeclarableTemplateDecl>(R)->Common = RTD->Common;
   }
   PendingDefinitions.clear();
 
@@ -12595,11 +12594,6 @@
                                        VectorExpr, EndLoc);
   }
 
-<<<<<<< HEAD
-  case OpenACCClauseKind::Finalize:
-  case OpenACCClauseKind::IfPresent:
-=======
->>>>>>> ce7c17d5
   case OpenACCClauseKind::NoHost:
   case OpenACCClauseKind::Device:
   case OpenACCClauseKind::DeviceResident:
