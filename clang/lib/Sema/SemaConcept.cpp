--- conflicted
+++ resolved
@@ -329,18 +329,7 @@
           Sema::SFINAETrap Trap(S);
           SubstitutedExpression =
               S.SubstConstraintExpr(const_cast<Expr *>(AtomicExpr), MLTAL);
-<<<<<<< HEAD
-          // Substitution might have stripped off a contextual conversion to
-          // bool if this is the operand of an '&&' or '||'. For example, we
-          // might lose an lvalue-to-rvalue conversion here. If so, put it back
-          // before we try to evaluate.
-          if (SubstitutedExpression.isUsable() &&
-              !SubstitutedExpression.isInvalid())
-            SubstitutedExpression =
-                S.PerformContextuallyConvertToBool(SubstitutedExpression.get());
-=======
-
->>>>>>> e1acf65b
+
           if (SubstitutedExpression.isInvalid() || Trap.hasErrorOccurred()) {
             // C++2a [temp.constr.atomic]p1
             //   ...If substitution results in an invalid type or expression, the
