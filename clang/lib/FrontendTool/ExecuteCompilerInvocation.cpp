--- conflicted
+++ resolved
@@ -67,11 +67,7 @@
   case EmitBC:                 return std::make_unique<EmitBCAction>();
   case EmitCIR:
 #if CLANG_ENABLE_CIR
-<<<<<<< HEAD
-    return std::make_unique<::cir::EmitCIRAction>();
-=======
     return std::make_unique<cir::EmitCIRAction>();
->>>>>>> ce7c17d5
 #else
     llvm_unreachable("CIR suppport not built into clang");
 #endif
