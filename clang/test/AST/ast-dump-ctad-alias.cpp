--- conflicted
+++ resolved
@@ -36,11 +36,8 @@
 // CHECK-NEXT: |     | |   `-TemplateTypeParmType {{.*}} 'type-parameter-1-0' dependent depth 1 index 0
 // CHECK-NEXT: |     | `-TypeTraitExpr {{.*}} 'bool' __is_deducible
 // CHECK-NEXT: |     |   |-DeducedTemplateSpecializationType {{.*}} 'Out2<double>::AInner' dependent
-<<<<<<< HEAD
-=======
 // CHECK-NEXT: |     |   | `-name:  'Out2<double>::AInner'
 // CHECK-NEXT: |     |   |   `-TypeAliasTemplateDecl {{.+}} AInner{{$}}
->>>>>>> e9954ec0
 // CHECK-NEXT: |     |   `-ElaboratedType {{.*}} 'Inner<type-parameter-1-0>' sugar dependent
 // CHECK-NEXT: |     |     `-TemplateSpecializationType {{.*}} 'Inner<type-parameter-1-0>' dependent
 // CHECK-NEXT: |     |       |-name:  'Inner':'Out<int>::Inner' qualified
