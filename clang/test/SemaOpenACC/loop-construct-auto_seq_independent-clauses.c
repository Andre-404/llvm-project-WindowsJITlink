// RUN: %clang_cc1 %s -fopenacc -verify

void uses() {
#pragma acc loop auto
  for(unsigned i = 0; i < 5; ++i);
#pragma acc loop seq
  for(unsigned i = 0; i < 5; ++i);
#pragma acc loop independent
  for(unsigned i = 0; i < 5; ++i);

  // expected-error@+2{{OpenACC clause 'seq' on 'loop' construct conflicts with previous data dependence clause}}
  // expected-note@+1{{previous clause is here}}
#pragma acc loop auto seq
  for(unsigned i = 0; i < 5; ++i);
  // expected-error@+2{{OpenACC clause 'independent' on 'loop' construct conflicts with previous data dependence clause}}
  // expected-note@+1{{previous clause is here}}
#pragma acc loop auto independent
  for(unsigned i = 0; i < 5; ++i);
  // expected-error@+2{{OpenACC clause 'auto' on 'loop' construct conflicts with previous data dependence clause}}
  // expected-note@+1{{previous clause is here}}
#pragma acc loop seq auto
  for(unsigned i = 0; i < 5; ++i);
  // expected-error@+2{{OpenACC clause 'independent' on 'loop' construct conflicts with previous data dependence clause}}
  // expected-note@+1{{previous clause is here}}
#pragma acc loop seq independent
  for(unsigned i = 0; i < 5; ++i);
  // expected-error@+2{{OpenACC clause 'auto' on 'loop' construct conflicts with previous data dependence clause}}
  // expected-note@+1{{previous clause is here}}
#pragma acc loop independent auto
  for(unsigned i = 0; i < 5; ++i);
  // expected-error@+2{{OpenACC clause 'seq' on 'loop' construct conflicts with previous data dependence clause}}
  // expected-note@+1{{previous clause is here}}
#pragma acc loop independent seq
  for(unsigned i = 0; i < 5; ++i);

  int Var;
  int *VarPtr;

  // 'auto' can combine with any other clause.
  // expected-error@+1{{OpenACC 'finalize' clause is not valid on 'loop' directive}}
#pragma acc loop auto finalize
  for(unsigned i = 0; i < 5; ++i);
  // expected-error@+1{{OpenACC 'if_present' clause is not valid on 'loop' directive}}
#pragma acc loop auto if_present
<<<<<<< HEAD
  for(;;);
#pragma acc loop auto worker
  for(;;);
=======
  for(unsigned i = 0; i < 5; ++i);
#pragma acc loop auto worker
  for(unsigned i = 0; i < 5; ++i);
>>>>>>> ce7c17d5
#pragma acc loop auto vector
  for(unsigned i = 0; i < 5; ++i);
  // expected-warning@+1{{OpenACC clause 'nohost' not yet implemented}}
#pragma acc loop auto nohost
  for(unsigned i = 0; i < 5; ++i);
  // expected-error@+1{{OpenACC 'default' clause is not valid on 'loop' directive}}
#pragma acc loop auto default(none)
  for(unsigned i = 0; i < 5; ++i);
  // expected-error@+1{{OpenACC 'if' clause is not valid on 'loop' directive}}
#pragma acc loop auto if(1)
  for(unsigned i = 0; i < 5; ++i);
  // expected-error@+1{{OpenACC 'self' clause is not valid on 'loop' directive}}
#pragma acc loop auto self
  for(unsigned i = 0; i < 5; ++i);
  // expected-error@+1{{OpenACC 'copy' clause is not valid on 'loop' directive}}
#pragma acc loop auto copy(Var)
  for(unsigned i = 0; i < 5; ++i);
  // expected-error@+1{{OpenACC 'pcopy' clause is not valid on 'loop' directive}}
#pragma acc loop auto pcopy(Var)
  for(unsigned i = 0; i < 5; ++i);
  // expected-error@+1{{OpenACC 'present_or_copy' clause is not valid on 'loop' directive}}
#pragma acc loop auto present_or_copy(Var)
  for(unsigned i = 0; i < 5; ++i);
  // expected-error@+1{{OpenACC 'use_device' clause is not valid on 'loop' directive}}
#pragma acc loop auto use_device(Var)
  for(unsigned i = 0; i < 5; ++i);
  // expected-error@+1{{OpenACC 'attach' clause is not valid on 'loop' directive}}
#pragma acc loop auto attach(Var)
  for(unsigned i = 0; i < 5; ++i);
  // expected-error@+1{{OpenACC 'delete' clause is not valid on 'loop' directive}}
#pragma acc loop auto delete(Var)
  for(unsigned i = 0; i < 5; ++i);
  // expected-error@+1{{OpenACC 'detach' clause is not valid on 'loop' directive}}
#pragma acc loop auto detach(Var)
  for(unsigned i = 0; i < 5; ++i);
  // expected-warning@+1{{OpenACC clause 'device' not yet implemented}}
#pragma acc loop auto device(VarPtr)
  for(unsigned i = 0; i < 5; ++i);
  // expected-error@+1{{OpenACC 'deviceptr' clause is not valid on 'loop' directive}}
#pragma acc loop auto deviceptr(VarPtr)
  for(unsigned i = 0; i < 5; ++i);
  // expected-warning@+1{{OpenACC clause 'device_resident' not yet implemented}}
#pragma acc loop auto device_resident(VarPtr)
  for(unsigned i = 0; i < 5; ++i);
  // expected-error@+1{{OpenACC 'firstprivate' clause is not valid on 'loop' directive}}
#pragma acc loop auto firstprivate(Var)
  for(unsigned i = 0; i < 5; ++i);
  // expected-warning@+1{{OpenACC clause 'host' not yet implemented}}
#pragma acc loop auto host(Var)
  for(unsigned i = 0; i < 5; ++i);
  // expected-warning@+1{{OpenACC clause 'link' not yet implemented}}
#pragma acc loop auto link(Var)
  for(unsigned i = 0; i < 5; ++i);
  // expected-error@+1{{OpenACC 'no_create' clause is not valid on 'loop' directive}}
#pragma acc loop auto no_create(Var)
  for(unsigned i = 0; i < 5; ++i);
  // expected-error@+1{{OpenACC 'present' clause is not valid on 'loop' directive}}
#pragma acc loop auto present(Var)
  for(unsigned i = 0; i < 5; ++i);
#pragma acc loop auto private(Var)
  for(unsigned i = 0; i < 5; ++i);
  // expected-error@+1{{OpenACC 'copyout' clause is not valid on 'loop' directive}}
#pragma acc loop auto copyout(Var)
  for(unsigned i = 0; i < 5; ++i);
  // expected-error@+1{{OpenACC 'pcopyout' clause is not valid on 'loop' directive}}
#pragma acc loop auto pcopyout(Var)
  for(unsigned i = 0; i < 5; ++i);
  // expected-error@+1{{OpenACC 'present_or_copyout' clause is not valid on 'loop' directive}}
#pragma acc loop auto present_or_copyout(Var)
  for(unsigned i = 0; i < 5; ++i);
  // expected-error@+1{{OpenACC 'copyin' clause is not valid on 'loop' directive}}
#pragma acc loop auto copyin(Var)
  for(unsigned i = 0; i < 5; ++i);
  // expected-error@+1{{OpenACC 'pcopyin' clause is not valid on 'loop' directive}}
#pragma acc loop auto pcopyin(Var)
  for(unsigned i = 0; i < 5; ++i);
  // expected-error@+1{{OpenACC 'present_or_copyin' clause is not valid on 'loop' directive}}
#pragma acc loop auto present_or_copyin(Var)
  for(unsigned i = 0; i < 5; ++i);
  // expected-error@+1{{OpenACC 'create' clause is not valid on 'loop' directive}}
#pragma acc loop auto create(Var)
  for(unsigned i = 0; i < 5; ++i);
  // expected-error@+1{{OpenACC 'pcreate' clause is not valid on 'loop' directive}}
#pragma acc loop auto pcreate(Var)
  for(unsigned i = 0; i < 5; ++i);
  // expected-error@+1{{OpenACC 'present_or_create' clause is not valid on 'loop' directive}}
#pragma acc loop auto present_or_create(Var)
  for(unsigned i = 0; i < 5; ++i);
#pragma acc loop auto reduction(+:Var)
  for(unsigned i = 0; i < 5; ++i);
#pragma acc loop auto collapse(1)
  for(unsigned i = 0; i < 5; ++i);
  // expected-warning@+1{{OpenACC clause 'bind' not yet implemented}}
#pragma acc loop auto bind(Var)
  for(unsigned i = 0; i < 5; ++i);
  // expected-error@+1{{OpenACC 'vector_length' clause is not valid on 'loop' directive}}
#pragma acc loop auto vector_length(1)
  for(unsigned i = 0; i < 5; ++i);
  // expected-error@+1{{OpenACC 'num_gangs' clause is not valid on 'loop' directive}}
#pragma acc loop auto num_gangs(1)
  for(unsigned i = 0; i < 5; ++i);
  // expected-error@+1{{OpenACC 'num_workers' clause is not valid on 'loop' directive}}
#pragma acc loop auto num_workers(1)
  for(unsigned i = 0; i < 5; ++i);
  // expected-error@+1{{OpenACC 'device_num' clause is not valid on 'loop' directive}}
#pragma acc loop auto device_num(1)
  for(unsigned i = 0; i < 5; ++i);
  // expected-warning@+1{{OpenACC clause 'default_async' not yet implemented}}
#pragma acc loop auto default_async(1)
  for(unsigned i = 0; i < 5; ++i);
#pragma acc loop auto device_type(*)
  for(unsigned i = 0; i < 5; ++i);
#pragma acc loop auto dtype(*)
  for(unsigned i = 0; i < 5; ++i);
  // expected-error@+1{{OpenACC 'async' clause is not valid on 'loop' directive}}
#pragma acc loop auto async
<<<<<<< HEAD
  for(;;);
#pragma acc loop auto tile(1+2, 1)
  for(;;)
    for(;;);
=======
  for(unsigned i = 0; i < 5; ++i);
#pragma acc loop auto tile(1+2, 1)
  for(unsigned j = 0; j < 5; ++j)
    for(unsigned i = 0; i < 5; ++i);
>>>>>>> ce7c17d5
#pragma acc loop auto gang
  for(unsigned i = 0; i < 5; ++i);
  // expected-error@+1{{OpenACC 'wait' clause is not valid on 'loop' directive}}
#pragma acc loop auto wait
  for(unsigned i = 0; i < 5; ++i);

  // expected-error@+1{{OpenACC 'finalize' clause is not valid on 'loop' directive}}
#pragma acc loop finalize auto
  for(unsigned i = 0; i < 5; ++i);
  // expected-error@+1{{OpenACC 'if_present' clause is not valid on 'loop' directive}}
#pragma acc loop if_present auto
<<<<<<< HEAD
  for(;;);
#pragma acc loop worker auto
  for(;;);
=======
  for(unsigned i = 0; i < 5; ++i);
#pragma acc loop worker auto
  for(unsigned i = 0; i < 5; ++i);
>>>>>>> ce7c17d5
#pragma acc loop vector auto
  for(unsigned i = 0; i < 5; ++i);
  // expected-warning@+1{{OpenACC clause 'nohost' not yet implemented}}
#pragma acc loop nohost auto
  for(unsigned i = 0; i < 5; ++i);
  // expected-error@+1{{OpenACC 'default' clause is not valid on 'loop' directive}}
#pragma acc loop default(none) auto
  for(unsigned i = 0; i < 5; ++i);
  // expected-error@+1{{OpenACC 'if' clause is not valid on 'loop' directive}}
#pragma acc loop if(1) auto
  for(unsigned i = 0; i < 5; ++i);
  // expected-error@+1{{OpenACC 'self' clause is not valid on 'loop' directive}}
#pragma acc loop self auto
  for(unsigned i = 0; i < 5; ++i);
  // expected-error@+1{{OpenACC 'copy' clause is not valid on 'loop' directive}}
#pragma acc loop copy(Var) auto
  for(unsigned i = 0; i < 5; ++i);
  // expected-error@+1{{OpenACC 'pcopy' clause is not valid on 'loop' directive}}
#pragma acc loop pcopy(Var) auto
  for(unsigned i = 0; i < 5; ++i);
  // expected-error@+1{{OpenACC 'present_or_copy' clause is not valid on 'loop' directive}}
#pragma acc loop present_or_copy(Var) auto
  for(unsigned i = 0; i < 5; ++i);
  // expected-error@+1{{OpenACC 'use_device' clause is not valid on 'loop' directive}}
#pragma acc loop use_device(Var) auto
  for(unsigned i = 0; i < 5; ++i);
  // expected-error@+1{{OpenACC 'attach' clause is not valid on 'loop' directive}}
#pragma acc loop attach(Var) auto
  for(unsigned i = 0; i < 5; ++i);
  // expected-error@+1{{OpenACC 'delete' clause is not valid on 'loop' directive}}
#pragma acc loop delete(Var) auto
  for(unsigned i = 0; i < 5; ++i);
  // expected-error@+1{{OpenACC 'detach' clause is not valid on 'loop' directive}}
#pragma acc loop detach(Var) auto
  for(unsigned i = 0; i < 5; ++i);
  // expected-warning@+1{{OpenACC clause 'device' not yet implemented}}
#pragma acc loop device(VarPtr) auto
  for(unsigned i = 0; i < 5; ++i);
  // expected-error@+1{{OpenACC 'deviceptr' clause is not valid on 'loop' directive}}
#pragma acc loop deviceptr(VarPtr) auto
  for(unsigned i = 0; i < 5; ++i);
  // expected-warning@+1{{OpenACC clause 'device_resident' not yet implemented}}
#pragma acc loop device_resident(VarPtr) auto
  for(unsigned i = 0; i < 5; ++i);
  // expected-error@+1{{OpenACC 'firstprivate' clause is not valid on 'loop' directive}}
#pragma acc loop firstprivate(Var) auto
  for(unsigned i = 0; i < 5; ++i);
  // expected-warning@+1{{OpenACC clause 'host' not yet implemented}}
#pragma acc loop host(Var) auto
  for(unsigned i = 0; i < 5; ++i);
  // expected-warning@+1{{OpenACC clause 'link' not yet implemented}}
#pragma acc loop link(Var) auto
  for(unsigned i = 0; i < 5; ++i);
  // expected-error@+1{{OpenACC 'no_create' clause is not valid on 'loop' directive}}
#pragma acc loop no_create(Var) auto
  for(unsigned i = 0; i < 5; ++i);
  // expected-error@+1{{OpenACC 'present' clause is not valid on 'loop' directive}}
#pragma acc loop present(Var) auto
  for(unsigned i = 0; i < 5; ++i);
#pragma acc loop private(Var) auto
  for(unsigned i = 0; i < 5; ++i);
  // expected-error@+1{{OpenACC 'copyout' clause is not valid on 'loop' directive}}
#pragma acc loop copyout(Var) auto
  for(unsigned i = 0; i < 5; ++i);
  // expected-error@+1{{OpenACC 'pcopyout' clause is not valid on 'loop' directive}}
#pragma acc loop pcopyout(Var) auto
  for(unsigned i = 0; i < 5; ++i);
  // expected-error@+1{{OpenACC 'present_or_copyout' clause is not valid on 'loop' directive}}
#pragma acc loop present_or_copyout(Var) auto
  for(unsigned i = 0; i < 5; ++i);
  // expected-error@+1{{OpenACC 'copyin' clause is not valid on 'loop' directive}}
#pragma acc loop copyin(Var) auto
  for(unsigned i = 0; i < 5; ++i);
  // expected-error@+1{{OpenACC 'pcopyin' clause is not valid on 'loop' directive}}
#pragma acc loop pcopyin(Var) auto
  for(unsigned i = 0; i < 5; ++i);
  // expected-error@+1{{OpenACC 'present_or_copyin' clause is not valid on 'loop' directive}}
#pragma acc loop present_or_copyin(Var) auto
  for(unsigned i = 0; i < 5; ++i);
  // expected-error@+1{{OpenACC 'create' clause is not valid on 'loop' directive}}
#pragma acc loop create(Var) auto
  for(unsigned i = 0; i < 5; ++i);
  // expected-error@+1{{OpenACC 'pcreate' clause is not valid on 'loop' directive}}
#pragma acc loop pcreate(Var) auto
  for(unsigned i = 0; i < 5; ++i);
  // expected-error@+1{{OpenACC 'present_or_create' clause is not valid on 'loop' directive}}
#pragma acc loop present_or_create(Var) auto
  for(unsigned i = 0; i < 5; ++i);
#pragma acc loop reduction(+:Var) auto
  for(unsigned i = 0; i < 5; ++i);
#pragma acc loop collapse(1) auto
  for(unsigned i = 0; i < 5; ++i);
  // expected-warning@+1{{OpenACC clause 'bind' not yet implemented}}
#pragma acc loop bind(Var) auto
  for(unsigned i = 0; i < 5; ++i);
  // expected-error@+1{{OpenACC 'vector_length' clause is not valid on 'loop' directive}}
#pragma acc loop vector_length(1) auto
  for(unsigned i = 0; i < 5; ++i);
  // expected-error@+1{{OpenACC 'num_gangs' clause is not valid on 'loop' directive}}
#pragma acc loop num_gangs(1) auto
  for(unsigned i = 0; i < 5; ++i);
  // expected-error@+1{{OpenACC 'num_workers' clause is not valid on 'loop' directive}}
#pragma acc loop num_workers(1) auto
  for(unsigned i = 0; i < 5; ++i);
  // expected-error@+1{{OpenACC 'device_num' clause is not valid on 'loop' directive}}
#pragma acc loop device_num(1) auto
  for(unsigned i = 0; i < 5; ++i);
  // expected-warning@+1{{OpenACC clause 'default_async' not yet implemented}}
#pragma acc loop default_async(1) auto
  for(unsigned i = 0; i < 5; ++i);
#pragma acc loop device_type(*) auto
  for(unsigned i = 0; i < 5; ++i);
#pragma acc loop dtype(*) auto
  for(unsigned i = 0; i < 5; ++i);
  // expected-error@+1{{OpenACC 'async' clause is not valid on 'loop' directive}}
#pragma acc loop async auto
<<<<<<< HEAD
  for(;;);
#pragma acc loop tile(1+2, 1) auto
  for(;;)
    for(;;);
=======
  for(unsigned i = 0; i < 5; ++i);
#pragma acc loop tile(1+2, 1) auto
  for(unsigned j = 0; j < 5; ++j)
    for(unsigned i = 0; i < 5; ++i);
>>>>>>> ce7c17d5
#pragma acc loop gang auto
  for(unsigned i = 0; i < 5; ++i);
  // expected-error@+1{{OpenACC 'wait' clause is not valid on 'loop' directive}}
#pragma acc loop wait auto
  for(unsigned i = 0; i < 5; ++i);

  // 'independent' can also be combined with any clauses
  // expected-error@+1{{OpenACC 'finalize' clause is not valid on 'loop' directive}}
#pragma acc loop independent finalize
  for(unsigned i = 0; i < 5; ++i);
  // expected-error@+1{{OpenACC 'if_present' clause is not valid on 'loop' directive}}
#pragma acc loop independent if_present
<<<<<<< HEAD
  for(;;);
#pragma acc loop independent worker
  for(;;);
=======
  for(unsigned i = 0; i < 5; ++i);
#pragma acc loop independent worker
  for(unsigned i = 0; i < 5; ++i);
>>>>>>> ce7c17d5
#pragma acc loop independent vector
  for(unsigned i = 0; i < 5; ++i);
  // expected-warning@+1{{OpenACC clause 'nohost' not yet implemented}}
#pragma acc loop independent nohost
  for(unsigned i = 0; i < 5; ++i);
  // expected-error@+1{{OpenACC 'default' clause is not valid on 'loop' directive}}
#pragma acc loop independent default(none)
  for(unsigned i = 0; i < 5; ++i);
  // expected-error@+1{{OpenACC 'if' clause is not valid on 'loop' directive}}
#pragma acc loop independent if(1)
  for(unsigned i = 0; i < 5; ++i);
  // expected-error@+1{{OpenACC 'self' clause is not valid on 'loop' directive}}
#pragma acc loop independent self
  for(unsigned i = 0; i < 5; ++i);
  // expected-error@+1{{OpenACC 'copy' clause is not valid on 'loop' directive}}
#pragma acc loop independent copy(Var)
  for(unsigned i = 0; i < 5; ++i);
  // expected-error@+1{{OpenACC 'pcopy' clause is not valid on 'loop' directive}}
#pragma acc loop independent pcopy(Var)
  for(unsigned i = 0; i < 5; ++i);
  // expected-error@+1{{OpenACC 'present_or_copy' clause is not valid on 'loop' directive}}
#pragma acc loop independent present_or_copy(Var)
  for(unsigned i = 0; i < 5; ++i);
  // expected-error@+1{{OpenACC 'use_device' clause is not valid on 'loop' directive}}
#pragma acc loop independent use_device(Var)
  for(unsigned i = 0; i < 5; ++i);
  // expected-error@+1{{OpenACC 'attach' clause is not valid on 'loop' directive}}
#pragma acc loop independent attach(Var)
  for(unsigned i = 0; i < 5; ++i);
  // expected-error@+1{{OpenACC 'delete' clause is not valid on 'loop' directive}}
#pragma acc loop independent delete(Var)
  for(unsigned i = 0; i < 5; ++i);
  // expected-error@+1{{OpenACC 'detach' clause is not valid on 'loop' directive}}
#pragma acc loop independent detach(Var)
  for(unsigned i = 0; i < 5; ++i);
  // expected-warning@+1{{OpenACC clause 'device' not yet implemented}}
#pragma acc loop independent device(VarPtr)
  for(unsigned i = 0; i < 5; ++i);
  // expected-error@+1{{OpenACC 'deviceptr' clause is not valid on 'loop' directive}}
#pragma acc loop independent deviceptr(VarPtr)
  for(unsigned i = 0; i < 5; ++i);
  // expected-warning@+1{{OpenACC clause 'device_resident' not yet implemented}}
#pragma acc loop independent device_resident(VarPtr)
  for(unsigned i = 0; i < 5; ++i);
  // expected-error@+1{{OpenACC 'firstprivate' clause is not valid on 'loop' directive}}
#pragma acc loop independent firstprivate(Var)
  for(unsigned i = 0; i < 5; ++i);
  // expected-warning@+1{{OpenACC clause 'host' not yet implemented}}
#pragma acc loop independent host(Var)
  for(unsigned i = 0; i < 5; ++i);
  // expected-warning@+1{{OpenACC clause 'link' not yet implemented}}
#pragma acc loop independent link(Var)
  for(unsigned i = 0; i < 5; ++i);
  // expected-error@+1{{OpenACC 'no_create' clause is not valid on 'loop' directive}}
#pragma acc loop independent no_create(Var)
  for(unsigned i = 0; i < 5; ++i);
  // expected-error@+1{{OpenACC 'present' clause is not valid on 'loop' directive}}
#pragma acc loop independent present(Var)
  for(unsigned i = 0; i < 5; ++i);
#pragma acc loop independent private(Var)
  for(unsigned i = 0; i < 5; ++i);
  // expected-error@+1{{OpenACC 'copyout' clause is not valid on 'loop' directive}}
#pragma acc loop independent copyout(Var)
  for(unsigned i = 0; i < 5; ++i);
  // expected-error@+1{{OpenACC 'pcopyout' clause is not valid on 'loop' directive}}
#pragma acc loop independent pcopyout(Var)
  for(unsigned i = 0; i < 5; ++i);
  // expected-error@+1{{OpenACC 'present_or_copyout' clause is not valid on 'loop' directive}}
#pragma acc loop independent present_or_copyout(Var)
  for(unsigned i = 0; i < 5; ++i);
  // expected-error@+1{{OpenACC 'copyin' clause is not valid on 'loop' directive}}
#pragma acc loop independent copyin(Var)
  for(unsigned i = 0; i < 5; ++i);
  // expected-error@+1{{OpenACC 'pcopyin' clause is not valid on 'loop' directive}}
#pragma acc loop independent pcopyin(Var)
  for(unsigned i = 0; i < 5; ++i);
  // expected-error@+1{{OpenACC 'present_or_copyin' clause is not valid on 'loop' directive}}
#pragma acc loop independent present_or_copyin(Var)
  for(unsigned i = 0; i < 5; ++i);
  // expected-error@+1{{OpenACC 'create' clause is not valid on 'loop' directive}}
#pragma acc loop independent create(Var)
  for(unsigned i = 0; i < 5; ++i);
  // expected-error@+1{{OpenACC 'pcreate' clause is not valid on 'loop' directive}}
#pragma acc loop independent pcreate(Var)
  for(unsigned i = 0; i < 5; ++i);
  // expected-error@+1{{OpenACC 'present_or_create' clause is not valid on 'loop' directive}}
#pragma acc loop independent present_or_create(Var)
  for(unsigned i = 0; i < 5; ++i);
#pragma acc loop independent reduction(+:Var)
  for(unsigned i = 0; i < 5; ++i);
#pragma acc loop independent collapse(1)
  for(unsigned i = 0; i < 5; ++i);
  // expected-warning@+1{{OpenACC clause 'bind' not yet implemented}}
#pragma acc loop independent bind(Var)
  for(unsigned i = 0; i < 5; ++i);
  // expected-error@+1{{OpenACC 'vector_length' clause is not valid on 'loop' directive}}
#pragma acc loop independent vector_length(1)
  for(unsigned i = 0; i < 5; ++i);
  // expected-error@+1{{OpenACC 'num_gangs' clause is not valid on 'loop' directive}}
#pragma acc loop independent num_gangs(1)
  for(unsigned i = 0; i < 5; ++i);
  // expected-error@+1{{OpenACC 'num_workers' clause is not valid on 'loop' directive}}
#pragma acc loop independent num_workers(1)
  for(unsigned i = 0; i < 5; ++i);
  // expected-error@+1{{OpenACC 'device_num' clause is not valid on 'loop' directive}}
#pragma acc loop independent device_num(1)
  for(unsigned i = 0; i < 5; ++i);
  // expected-warning@+1{{OpenACC clause 'default_async' not yet implemented}}
#pragma acc loop independent default_async(1)
  for(unsigned i = 0; i < 5; ++i);
#pragma acc loop independent device_type(*)
  for(unsigned i = 0; i < 5; ++i);
#pragma acc loop independent dtype(*)
  for(unsigned i = 0; i < 5; ++i);
  // expected-error@+1{{OpenACC 'async' clause is not valid on 'loop' directive}}
#pragma acc loop independent async
<<<<<<< HEAD
  for(;;);
#pragma acc loop independent tile(1+2, 1)
  for(;;)
    for(;;);
=======
  for(unsigned i = 0; i < 5; ++i);
#pragma acc loop independent tile(1+2, 1)
  for(unsigned j = 0; j < 5; ++j)
    for(unsigned i = 0; i < 5; ++i);
>>>>>>> ce7c17d5
#pragma acc loop independent gang
  for(unsigned i = 0; i < 5; ++i);
  // expected-error@+1{{OpenACC 'wait' clause is not valid on 'loop' directive}}
#pragma acc loop independent wait
  for(unsigned i = 0; i < 5; ++i);

  // expected-error@+1{{OpenACC 'finalize' clause is not valid on 'loop' directive}}
#pragma acc loop finalize independent
  for(unsigned i = 0; i < 5; ++i);
  // expected-error@+1{{OpenACC 'if_present' clause is not valid on 'loop' directive}}
#pragma acc loop if_present independent
<<<<<<< HEAD
  for(;;);
#pragma acc loop worker independent
  for(;;);
=======
  for(unsigned i = 0; i < 5; ++i);
#pragma acc loop worker independent
  for(unsigned i = 0; i < 5; ++i);
>>>>>>> ce7c17d5
#pragma acc loop vector independent
  for(unsigned i = 0; i < 5; ++i);
  // expected-warning@+1{{OpenACC clause 'nohost' not yet implemented}}
#pragma acc loop nohost independent
  for(unsigned i = 0; i < 5; ++i);
  // expected-error@+1{{OpenACC 'default' clause is not valid on 'loop' directive}}
#pragma acc loop default(none) independent
  for(unsigned i = 0; i < 5; ++i);
  // expected-error@+1{{OpenACC 'if' clause is not valid on 'loop' directive}}
#pragma acc loop if(1) independent
  for(unsigned i = 0; i < 5; ++i);
  // expected-error@+1{{OpenACC 'self' clause is not valid on 'loop' directive}}
#pragma acc loop self independent
  for(unsigned i = 0; i < 5; ++i);
  // expected-error@+1{{OpenACC 'copy' clause is not valid on 'loop' directive}}
#pragma acc loop copy(Var) independent
  for(unsigned i = 0; i < 5; ++i);
  // expected-error@+1{{OpenACC 'pcopy' clause is not valid on 'loop' directive}}
#pragma acc loop pcopy(Var) independent
  for(unsigned i = 0; i < 5; ++i);
  // expected-error@+1{{OpenACC 'present_or_copy' clause is not valid on 'loop' directive}}
#pragma acc loop present_or_copy(Var) independent
  for(unsigned i = 0; i < 5; ++i);
  // expected-error@+1{{OpenACC 'use_device' clause is not valid on 'loop' directive}}
#pragma acc loop use_device(Var) independent
  for(unsigned i = 0; i < 5; ++i);
  // expected-error@+1{{OpenACC 'attach' clause is not valid on 'loop' directive}}
#pragma acc loop attach(Var) independent
  for(unsigned i = 0; i < 5; ++i);
  // expected-error@+1{{OpenACC 'delete' clause is not valid on 'loop' directive}}
#pragma acc loop delete(Var) independent
  for(unsigned i = 0; i < 5; ++i);
  // expected-error@+1{{OpenACC 'detach' clause is not valid on 'loop' directive}}
#pragma acc loop detach(Var) independent
  for(unsigned i = 0; i < 5; ++i);
  // expected-warning@+1{{OpenACC clause 'device' not yet implemented}}
#pragma acc loop device(VarPtr) independent
  for(unsigned i = 0; i < 5; ++i);
  // expected-error@+1{{OpenACC 'deviceptr' clause is not valid on 'loop' directive}}
#pragma acc loop deviceptr(VarPtr) independent
  for(unsigned i = 0; i < 5; ++i);
  // expected-warning@+1{{OpenACC clause 'device_resident' not yet implemented}}
#pragma acc loop device_resident(VarPtr) independent
  for(unsigned i = 0; i < 5; ++i);
  // expected-error@+1{{OpenACC 'firstprivate' clause is not valid on 'loop' directive}}
#pragma acc loop firstprivate(Var) independent
  for(unsigned i = 0; i < 5; ++i);
  // expected-warning@+1{{OpenACC clause 'host' not yet implemented}}
#pragma acc loop host(Var) independent
  for(unsigned i = 0; i < 5; ++i);
  // expected-warning@+1{{OpenACC clause 'link' not yet implemented}}
#pragma acc loop link(Var) independent
  for(unsigned i = 0; i < 5; ++i);
  // expected-error@+1{{OpenACC 'no_create' clause is not valid on 'loop' directive}}
#pragma acc loop no_create(Var) independent
  for(unsigned i = 0; i < 5; ++i);
  // expected-error@+1{{OpenACC 'present' clause is not valid on 'loop' directive}}
#pragma acc loop present(Var) independent
  for(unsigned i = 0; i < 5; ++i);
#pragma acc loop private(Var) independent
  for(unsigned i = 0; i < 5; ++i);
  // expected-error@+1{{OpenACC 'copyout' clause is not valid on 'loop' directive}}
#pragma acc loop copyout(Var) independent
  for(unsigned i = 0; i < 5; ++i);
  // expected-error@+1{{OpenACC 'pcopyout' clause is not valid on 'loop' directive}}
#pragma acc loop pcopyout(Var) independent
  for(unsigned i = 0; i < 5; ++i);
  // expected-error@+1{{OpenACC 'present_or_copyout' clause is not valid on 'loop' directive}}
#pragma acc loop present_or_copyout(Var) independent
  for(unsigned i = 0; i < 5; ++i);
  // expected-error@+1{{OpenACC 'copyin' clause is not valid on 'loop' directive}}
#pragma acc loop copyin(Var) independent
  for(unsigned i = 0; i < 5; ++i);
  // expected-error@+1{{OpenACC 'pcopyin' clause is not valid on 'loop' directive}}
#pragma acc loop pcopyin(Var) independent
  for(unsigned i = 0; i < 5; ++i);
  // expected-error@+1{{OpenACC 'present_or_copyin' clause is not valid on 'loop' directive}}
#pragma acc loop present_or_copyin(Var) independent
  for(unsigned i = 0; i < 5; ++i);
  // expected-error@+1{{OpenACC 'create' clause is not valid on 'loop' directive}}
#pragma acc loop create(Var) independent
  for(unsigned i = 0; i < 5; ++i);
  // expected-error@+1{{OpenACC 'pcreate' clause is not valid on 'loop' directive}}
#pragma acc loop pcreate(Var) independent
  for(unsigned i = 0; i < 5; ++i);
  // expected-error@+1{{OpenACC 'present_or_create' clause is not valid on 'loop' directive}}
#pragma acc loop present_or_create(Var) independent
  for(unsigned i = 0; i < 5; ++i);
#pragma acc loop reduction(+:Var) independent
  for(unsigned i = 0; i < 5; ++i);
#pragma acc loop collapse(1) independent
  for(unsigned i = 0; i < 5; ++i);
  // expected-warning@+1{{OpenACC clause 'bind' not yet implemented}}
#pragma acc loop bind(Var) independent
  for(unsigned i = 0; i < 5; ++i);
  // expected-error@+1{{OpenACC 'vector_length' clause is not valid on 'loop' directive}}
#pragma acc loop vector_length(1) independent
  for(unsigned i = 0; i < 5; ++i);
  // expected-error@+1{{OpenACC 'num_gangs' clause is not valid on 'loop' directive}}
#pragma acc loop num_gangs(1) independent
  for(unsigned i = 0; i < 5; ++i);
  // expected-error@+1{{OpenACC 'num_workers' clause is not valid on 'loop' directive}}
#pragma acc loop num_workers(1) independent
  for(unsigned i = 0; i < 5; ++i);
  // expected-error@+1{{OpenACC 'device_num' clause is not valid on 'loop' directive}}
#pragma acc loop device_num(1) independent
  for(unsigned i = 0; i < 5; ++i);
  // expected-warning@+1{{OpenACC clause 'default_async' not yet implemented}}
#pragma acc loop default_async(1) independent
  for(unsigned i = 0; i < 5; ++i);
#pragma acc loop device_type(*) independent
  for(unsigned i = 0; i < 5; ++i);
#pragma acc loop dtype(*) independent
  for(unsigned i = 0; i < 5; ++i);
  // expected-error@+1{{OpenACC 'async' clause is not valid on 'loop' directive}}
#pragma acc loop async independent
<<<<<<< HEAD
  for(;;);
#pragma acc loop tile(1+2, 1) independent
  for(;;)
    for(;;);
=======
  for(unsigned i = 0; i < 5; ++i);
#pragma acc loop tile(1+2, 1) independent
  for(unsigned j = 0; j < 5; ++j)
    for(unsigned i = 0; i < 5; ++i);
>>>>>>> ce7c17d5
#pragma acc loop gang independent
  for(unsigned i = 0; i < 5; ++i);
  // expected-error@+1{{OpenACC 'wait' clause is not valid on 'loop' directive}}
#pragma acc loop wait independent
  for(unsigned i = 0; i < 5; ++i);

  // 'seq' cannot be combined with 'gang', 'worker' or 'vector'
  // expected-error@+2{{OpenACC clause 'gang' may not appear on the same construct as a 'seq' clause on a 'loop' construct}}
  // expected-note@+1{{previous clause is here}}
#pragma acc loop seq gang
<<<<<<< HEAD
  for(;;);
  // expected-error@+2{{OpenACC clause 'worker' may not appear on the same construct as a 'seq' clause on a 'loop' construct}}
  // expected-note@+1{{previous clause is here}}
#pragma acc loop seq worker
  for(;;);
=======
  for(unsigned i = 0; i < 5; ++i);
  // expected-error@+2{{OpenACC clause 'worker' may not appear on the same construct as a 'seq' clause on a 'loop' construct}}
  // expected-note@+1{{previous clause is here}}
#pragma acc loop seq worker
  for(unsigned i = 0; i < 5; ++i);
>>>>>>> ce7c17d5
  // expected-error@+2{{OpenACC clause 'vector' may not appear on the same construct as a 'seq' clause on a 'loop' construct}}
  // expected-note@+1{{previous clause is here}}
#pragma acc loop seq vector
  for(unsigned i = 0; i < 5; ++i);
  // expected-error@+1{{OpenACC 'finalize' clause is not valid on 'loop' directive}}
#pragma acc loop seq finalize
  for(unsigned i = 0; i < 5; ++i);
  // expected-error@+1{{OpenACC 'if_present' clause is not valid on 'loop' directive}}
#pragma acc loop seq if_present
  for(unsigned i = 0; i < 5; ++i);
  // expected-warning@+1{{OpenACC clause 'nohost' not yet implemented}}
#pragma acc loop seq nohost
  for(unsigned i = 0; i < 5; ++i);
  // expected-error@+1{{OpenACC 'default' clause is not valid on 'loop' directive}}
#pragma acc loop seq default(none)
  for(unsigned i = 0; i < 5; ++i);
  // expected-error@+1{{OpenACC 'if' clause is not valid on 'loop' directive}}
#pragma acc loop seq if(1)
  for(unsigned i = 0; i < 5; ++i);
  // expected-error@+1{{OpenACC 'self' clause is not valid on 'loop' directive}}
#pragma acc loop seq self
  for(unsigned i = 0; i < 5; ++i);
  // expected-error@+1{{OpenACC 'copy' clause is not valid on 'loop' directive}}
#pragma acc loop seq copy(Var)
  for(unsigned i = 0; i < 5; ++i);
  // expected-error@+1{{OpenACC 'pcopy' clause is not valid on 'loop' directive}}
#pragma acc loop seq pcopy(Var)
  for(unsigned i = 0; i < 5; ++i);
  // expected-error@+1{{OpenACC 'present_or_copy' clause is not valid on 'loop' directive}}
#pragma acc loop seq present_or_copy(Var)
  for(unsigned i = 0; i < 5; ++i);
  // expected-error@+1{{OpenACC 'use_device' clause is not valid on 'loop' directive}}
#pragma acc loop seq use_device(Var)
  for(unsigned i = 0; i < 5; ++i);
  // expected-error@+1{{OpenACC 'attach' clause is not valid on 'loop' directive}}
#pragma acc loop seq attach(Var)
  for(unsigned i = 0; i < 5; ++i);
  // expected-error@+1{{OpenACC 'delete' clause is not valid on 'loop' directive}}
#pragma acc loop seq delete(Var)
  for(unsigned i = 0; i < 5; ++i);
  // expected-error@+1{{OpenACC 'detach' clause is not valid on 'loop' directive}}
#pragma acc loop seq detach(Var)
  for(unsigned i = 0; i < 5; ++i);
  // expected-warning@+1{{OpenACC clause 'device' not yet implemented}}
#pragma acc loop seq device(VarPtr)
  for(unsigned i = 0; i < 5; ++i);
  // expected-error@+1{{OpenACC 'deviceptr' clause is not valid on 'loop' directive}}
#pragma acc loop seq deviceptr(VarPtr)
  for(unsigned i = 0; i < 5; ++i);
  // expected-warning@+1{{OpenACC clause 'device_resident' not yet implemented}}
#pragma acc loop seq device_resident(VarPtr)
  for(unsigned i = 0; i < 5; ++i);
  // expected-error@+1{{OpenACC 'firstprivate' clause is not valid on 'loop' directive}}
#pragma acc loop seq firstprivate(Var)
  for(unsigned i = 0; i < 5; ++i);
  // expected-warning@+1{{OpenACC clause 'host' not yet implemented}}
#pragma acc loop seq host(Var)
  for(unsigned i = 0; i < 5; ++i);
  // expected-warning@+1{{OpenACC clause 'link' not yet implemented}}
#pragma acc loop seq link(Var)
  for(unsigned i = 0; i < 5; ++i);
  // expected-error@+1{{OpenACC 'no_create' clause is not valid on 'loop' directive}}
#pragma acc loop seq no_create(Var)
  for(unsigned i = 0; i < 5; ++i);
  // expected-error@+1{{OpenACC 'present' clause is not valid on 'loop' directive}}
#pragma acc loop seq present(Var)
  for(unsigned i = 0; i < 5; ++i);
#pragma acc loop seq private(Var)
  for(unsigned i = 0; i < 5; ++i);
  // expected-error@+1{{OpenACC 'copyout' clause is not valid on 'loop' directive}}
#pragma acc loop seq copyout(Var)
  for(unsigned i = 0; i < 5; ++i);
  // expected-error@+1{{OpenACC 'pcopyout' clause is not valid on 'loop' directive}}
#pragma acc loop seq pcopyout(Var)
  for(unsigned i = 0; i < 5; ++i);
  // expected-error@+1{{OpenACC 'present_or_copyout' clause is not valid on 'loop' directive}}
#pragma acc loop seq present_or_copyout(Var)
  for(unsigned i = 0; i < 5; ++i);
  // expected-error@+1{{OpenACC 'copyin' clause is not valid on 'loop' directive}}
#pragma acc loop seq copyin(Var)
  for(unsigned i = 0; i < 5; ++i);
  // expected-error@+1{{OpenACC 'pcopyin' clause is not valid on 'loop' directive}}
#pragma acc loop seq pcopyin(Var)
  for(unsigned i = 0; i < 5; ++i);
  // expected-error@+1{{OpenACC 'present_or_copyin' clause is not valid on 'loop' directive}}
#pragma acc loop seq present_or_copyin(Var)
  for(unsigned i = 0; i < 5; ++i);
  // expected-error@+1{{OpenACC 'create' clause is not valid on 'loop' directive}}
#pragma acc loop seq create(Var)
  for(unsigned i = 0; i < 5; ++i);
  // expected-error@+1{{OpenACC 'pcreate' clause is not valid on 'loop' directive}}
#pragma acc loop seq pcreate(Var)
  for(unsigned i = 0; i < 5; ++i);
  // expected-error@+1{{OpenACC 'present_or_create' clause is not valid on 'loop' directive}}
#pragma acc loop seq present_or_create(Var)
  for(unsigned i = 0; i < 5; ++i);
#pragma acc loop seq reduction(+:Var)
  for(unsigned i = 0; i < 5; ++i);
#pragma acc loop seq collapse(1)
  for(unsigned i = 0; i < 5; ++i);
  // expected-warning@+1{{OpenACC clause 'bind' not yet implemented}}
#pragma acc loop seq bind(Var)
  for(unsigned i = 0; i < 5; ++i);
  // expected-error@+1{{OpenACC 'vector_length' clause is not valid on 'loop' directive}}
#pragma acc loop seq vector_length(1)
  for(unsigned i = 0; i < 5; ++i);
  // expected-error@+1{{OpenACC 'num_gangs' clause is not valid on 'loop' directive}}
#pragma acc loop seq num_gangs(1)
  for(unsigned i = 0; i < 5; ++i);
  // expected-error@+1{{OpenACC 'num_workers' clause is not valid on 'loop' directive}}
#pragma acc loop seq num_workers(1)
  for(unsigned i = 0; i < 5; ++i);
  // expected-error@+1{{OpenACC 'device_num' clause is not valid on 'loop' directive}}
#pragma acc loop seq device_num(1)
  for(unsigned i = 0; i < 5; ++i);
  // expected-warning@+1{{OpenACC clause 'default_async' not yet implemented}}
#pragma acc loop seq default_async(1)
  for(unsigned i = 0; i < 5; ++i);
#pragma acc loop seq device_type(*)
  for(unsigned i = 0; i < 5; ++i);
#pragma acc loop seq dtype(*)
  for(unsigned i = 0; i < 5; ++i);
  // expected-error@+1{{OpenACC 'async' clause is not valid on 'loop' directive}}
#pragma acc loop seq async
<<<<<<< HEAD
  for(;;);
#pragma acc loop seq tile(1+2, 1)
  for(;;)
    for(;;);
=======
  for(unsigned i = 0; i < 5; ++i);
#pragma acc loop seq tile(1+2, 1)
  for(;;)
    for(unsigned i = 0; i < 5; ++i);
>>>>>>> ce7c17d5
  // expected-error@+1{{OpenACC 'wait' clause is not valid on 'loop' directive}}
#pragma acc loop seq wait
  for(unsigned i = 0; i < 5; ++i);

  // expected-error@+2{{OpenACC clause 'seq' may not appear on the same construct as a 'gang' clause on a 'loop' construct}}
  // expected-note@+1{{previous clause is here}}
#pragma acc loop gang seq
<<<<<<< HEAD
  for(;;);
  // expected-error@+2{{OpenACC clause 'seq' may not appear on the same construct as a 'worker' clause on a 'loop' construct}}
  // expected-note@+1{{previous clause is here}}
#pragma acc loop worker seq
  for(;;);
=======
  for(unsigned i = 0; i < 5; ++i);
  // expected-error@+2{{OpenACC clause 'seq' may not appear on the same construct as a 'worker' clause on a 'loop' construct}}
  // expected-note@+1{{previous clause is here}}
#pragma acc loop worker seq
  for(unsigned i = 0; i < 5; ++i);
>>>>>>> ce7c17d5
  // expected-error@+2{{OpenACC clause 'seq' may not appear on the same construct as a 'vector' clause on a 'loop' construct}}
  // expected-note@+1{{previous clause is here}}
#pragma acc loop vector seq
  for(unsigned i = 0; i < 5; ++i);
  // expected-error@+1{{OpenACC 'finalize' clause is not valid on 'loop' directive}}
#pragma acc loop finalize seq
  for(unsigned i = 0; i < 5; ++i);
  // expected-error@+1{{OpenACC 'if_present' clause is not valid on 'loop' directive}}
#pragma acc loop if_present seq
  for(unsigned i = 0; i < 5; ++i);
  // expected-warning@+1{{OpenACC clause 'nohost' not yet implemented}}
#pragma acc loop nohost seq
  for(unsigned i = 0; i < 5; ++i);
  // expected-error@+1{{OpenACC 'default' clause is not valid on 'loop' directive}}
#pragma acc loop default(none) seq
  for(unsigned i = 0; i < 5; ++i);
  // expected-error@+1{{OpenACC 'if' clause is not valid on 'loop' directive}}
#pragma acc loop if(1) seq
  for(unsigned i = 0; i < 5; ++i);
  // expected-error@+1{{OpenACC 'self' clause is not valid on 'loop' directive}}
#pragma acc loop self seq
  for(unsigned i = 0; i < 5; ++i);
  // expected-error@+1{{OpenACC 'copy' clause is not valid on 'loop' directive}}
#pragma acc loop copy(Var) seq
  for(unsigned i = 0; i < 5; ++i);
  // expected-error@+1{{OpenACC 'pcopy' clause is not valid on 'loop' directive}}
#pragma acc loop pcopy(Var) seq
  for(unsigned i = 0; i < 5; ++i);
  // expected-error@+1{{OpenACC 'present_or_copy' clause is not valid on 'loop' directive}}
#pragma acc loop present_or_copy(Var) seq
  for(unsigned i = 0; i < 5; ++i);
  // expected-error@+1{{OpenACC 'use_device' clause is not valid on 'loop' directive}}
#pragma acc loop use_device(Var) seq
  for(unsigned i = 0; i < 5; ++i);
  // expected-error@+1{{OpenACC 'attach' clause is not valid on 'loop' directive}}
#pragma acc loop attach(Var) seq
  for(unsigned i = 0; i < 5; ++i);
  // expected-error@+1{{OpenACC 'delete' clause is not valid on 'loop' directive}}
#pragma acc loop delete(Var) seq
  for(unsigned i = 0; i < 5; ++i);
  // expected-error@+1{{OpenACC 'detach' clause is not valid on 'loop' directive}}
#pragma acc loop detach(Var) seq
  for(unsigned i = 0; i < 5; ++i);
  // expected-warning@+1{{OpenACC clause 'device' not yet implemented}}
#pragma acc loop device(VarPtr) seq
  for(unsigned i = 0; i < 5; ++i);
  // expected-error@+1{{OpenACC 'deviceptr' clause is not valid on 'loop' directive}}
#pragma acc loop deviceptr(VarPtr) seq
  for(unsigned i = 0; i < 5; ++i);
  // expected-warning@+1{{OpenACC clause 'device_resident' not yet implemented}}
#pragma acc loop device_resident(VarPtr) seq
  for(unsigned i = 0; i < 5; ++i);
  // expected-error@+1{{OpenACC 'firstprivate' clause is not valid on 'loop' directive}}
#pragma acc loop firstprivate(Var) seq
  for(unsigned i = 0; i < 5; ++i);
  // expected-warning@+1{{OpenACC clause 'host' not yet implemented}}
#pragma acc loop host(Var) seq
  for(unsigned i = 0; i < 5; ++i);
  // expected-warning@+1{{OpenACC clause 'link' not yet implemented}}
#pragma acc loop link(Var) seq
  for(unsigned i = 0; i < 5; ++i);
  // expected-error@+1{{OpenACC 'no_create' clause is not valid on 'loop' directive}}
#pragma acc loop no_create(Var) seq
  for(unsigned i = 0; i < 5; ++i);
  // expected-error@+1{{OpenACC 'present' clause is not valid on 'loop' directive}}
#pragma acc loop present(Var) seq
  for(unsigned i = 0; i < 5; ++i);
#pragma acc loop private(Var) seq
  for(unsigned i = 0; i < 5; ++i);
  // expected-error@+1{{OpenACC 'copyout' clause is not valid on 'loop' directive}}
#pragma acc loop copyout(Var) seq
  for(unsigned i = 0; i < 5; ++i);
  // expected-error@+1{{OpenACC 'pcopyout' clause is not valid on 'loop' directive}}
#pragma acc loop pcopyout(Var) seq
  for(unsigned i = 0; i < 5; ++i);
  // expected-error@+1{{OpenACC 'present_or_copyout' clause is not valid on 'loop' directive}}
#pragma acc loop present_or_copyout(Var) seq
  for(unsigned i = 0; i < 5; ++i);
  // expected-error@+1{{OpenACC 'copyin' clause is not valid on 'loop' directive}}
#pragma acc loop copyin(Var) seq
  for(unsigned i = 0; i < 5; ++i);
  // expected-error@+1{{OpenACC 'pcopyin' clause is not valid on 'loop' directive}}
#pragma acc loop pcopyin(Var) seq
  for(unsigned i = 0; i < 5; ++i);
  // expected-error@+1{{OpenACC 'present_or_copyin' clause is not valid on 'loop' directive}}
#pragma acc loop present_or_copyin(Var) seq
  for(unsigned i = 0; i < 5; ++i);
  // expected-error@+1{{OpenACC 'create' clause is not valid on 'loop' directive}}
#pragma acc loop create(Var) seq
  for(unsigned i = 0; i < 5; ++i);
  // expected-error@+1{{OpenACC 'pcreate' clause is not valid on 'loop' directive}}
#pragma acc loop pcreate(Var) seq
  for(unsigned i = 0; i < 5; ++i);
  // expected-error@+1{{OpenACC 'present_or_create' clause is not valid on 'loop' directive}}
#pragma acc loop present_or_create(Var) seq
  for(unsigned i = 0; i < 5; ++i);
#pragma acc loop reduction(+:Var) seq
  for(unsigned i = 0; i < 5; ++i);
#pragma acc loop collapse(1) seq
  for(unsigned i = 0; i < 5; ++i);
  // expected-warning@+1{{OpenACC clause 'bind' not yet implemented}}
#pragma acc loop bind(Var) seq
  for(unsigned i = 0; i < 5; ++i);
  // expected-error@+1{{OpenACC 'vector_length' clause is not valid on 'loop' directive}}
#pragma acc loop vector_length(1) seq
  for(unsigned i = 0; i < 5; ++i);
  // expected-error@+1{{OpenACC 'num_gangs' clause is not valid on 'loop' directive}}
#pragma acc loop num_gangs(1) seq
  for(unsigned i = 0; i < 5; ++i);
  // expected-error@+1{{OpenACC 'num_workers' clause is not valid on 'loop' directive}}
#pragma acc loop num_workers(1) seq
  for(unsigned i = 0; i < 5; ++i);
  // expected-error@+1{{OpenACC 'device_num' clause is not valid on 'loop' directive}}
#pragma acc loop device_num(1) seq
  for(unsigned i = 0; i < 5; ++i);
  // expected-warning@+1{{OpenACC clause 'default_async' not yet implemented}}
#pragma acc loop default_async(1) seq
  for(unsigned i = 0; i < 5; ++i);
#pragma acc loop device_type(*) seq
  for(unsigned i = 0; i < 5; ++i);
#pragma acc loop dtype(*) seq
  for(unsigned i = 0; i < 5; ++i);
  // expected-error@+1{{OpenACC 'async' clause is not valid on 'loop' directive}}
#pragma acc loop async seq
<<<<<<< HEAD
  for(;;);
#pragma acc loop tile(1+2, 1) seq
  for(;;)
    for(;;);
=======
  for(unsigned i = 0; i < 5; ++i);
#pragma acc loop tile(1+2, 1) seq
  for(;;)
    for(unsigned i = 0; i < 5; ++i);
>>>>>>> ce7c17d5
  // expected-error@+1{{OpenACC 'wait' clause is not valid on 'loop' directive}}
#pragma acc loop wait seq
  for(unsigned i = 0; i < 5; ++i);
}<|MERGE_RESOLUTION|>--- conflicted
+++ resolved
@@ -42,15 +42,9 @@
   for(unsigned i = 0; i < 5; ++i);
   // expected-error@+1{{OpenACC 'if_present' clause is not valid on 'loop' directive}}
 #pragma acc loop auto if_present
-<<<<<<< HEAD
-  for(;;);
+  for(unsigned i = 0; i < 5; ++i);
 #pragma acc loop auto worker
-  for(;;);
-=======
-  for(unsigned i = 0; i < 5; ++i);
-#pragma acc loop auto worker
-  for(unsigned i = 0; i < 5; ++i);
->>>>>>> ce7c17d5
+  for(unsigned i = 0; i < 5; ++i);
 #pragma acc loop auto vector
   for(unsigned i = 0; i < 5; ++i);
   // expected-warning@+1{{OpenACC clause 'nohost' not yet implemented}}
@@ -167,17 +161,10 @@
   for(unsigned i = 0; i < 5; ++i);
   // expected-error@+1{{OpenACC 'async' clause is not valid on 'loop' directive}}
 #pragma acc loop auto async
-<<<<<<< HEAD
-  for(;;);
-#pragma acc loop auto tile(1+2, 1)
-  for(;;)
-    for(;;);
-=======
   for(unsigned i = 0; i < 5; ++i);
 #pragma acc loop auto tile(1+2, 1)
   for(unsigned j = 0; j < 5; ++j)
     for(unsigned i = 0; i < 5; ++i);
->>>>>>> ce7c17d5
 #pragma acc loop auto gang
   for(unsigned i = 0; i < 5; ++i);
   // expected-error@+1{{OpenACC 'wait' clause is not valid on 'loop' directive}}
@@ -189,15 +176,9 @@
   for(unsigned i = 0; i < 5; ++i);
   // expected-error@+1{{OpenACC 'if_present' clause is not valid on 'loop' directive}}
 #pragma acc loop if_present auto
-<<<<<<< HEAD
-  for(;;);
+  for(unsigned i = 0; i < 5; ++i);
 #pragma acc loop worker auto
-  for(;;);
-=======
-  for(unsigned i = 0; i < 5; ++i);
-#pragma acc loop worker auto
-  for(unsigned i = 0; i < 5; ++i);
->>>>>>> ce7c17d5
+  for(unsigned i = 0; i < 5; ++i);
 #pragma acc loop vector auto
   for(unsigned i = 0; i < 5; ++i);
   // expected-warning@+1{{OpenACC clause 'nohost' not yet implemented}}
@@ -314,17 +295,10 @@
   for(unsigned i = 0; i < 5; ++i);
   // expected-error@+1{{OpenACC 'async' clause is not valid on 'loop' directive}}
 #pragma acc loop async auto
-<<<<<<< HEAD
-  for(;;);
-#pragma acc loop tile(1+2, 1) auto
-  for(;;)
-    for(;;);
-=======
   for(unsigned i = 0; i < 5; ++i);
 #pragma acc loop tile(1+2, 1) auto
   for(unsigned j = 0; j < 5; ++j)
     for(unsigned i = 0; i < 5; ++i);
->>>>>>> ce7c17d5
 #pragma acc loop gang auto
   for(unsigned i = 0; i < 5; ++i);
   // expected-error@+1{{OpenACC 'wait' clause is not valid on 'loop' directive}}
@@ -337,15 +311,9 @@
   for(unsigned i = 0; i < 5; ++i);
   // expected-error@+1{{OpenACC 'if_present' clause is not valid on 'loop' directive}}
 #pragma acc loop independent if_present
-<<<<<<< HEAD
-  for(;;);
+  for(unsigned i = 0; i < 5; ++i);
 #pragma acc loop independent worker
-  for(;;);
-=======
-  for(unsigned i = 0; i < 5; ++i);
-#pragma acc loop independent worker
-  for(unsigned i = 0; i < 5; ++i);
->>>>>>> ce7c17d5
+  for(unsigned i = 0; i < 5; ++i);
 #pragma acc loop independent vector
   for(unsigned i = 0; i < 5; ++i);
   // expected-warning@+1{{OpenACC clause 'nohost' not yet implemented}}
@@ -462,17 +430,10 @@
   for(unsigned i = 0; i < 5; ++i);
   // expected-error@+1{{OpenACC 'async' clause is not valid on 'loop' directive}}
 #pragma acc loop independent async
-<<<<<<< HEAD
-  for(;;);
-#pragma acc loop independent tile(1+2, 1)
-  for(;;)
-    for(;;);
-=======
   for(unsigned i = 0; i < 5; ++i);
 #pragma acc loop independent tile(1+2, 1)
   for(unsigned j = 0; j < 5; ++j)
     for(unsigned i = 0; i < 5; ++i);
->>>>>>> ce7c17d5
 #pragma acc loop independent gang
   for(unsigned i = 0; i < 5; ++i);
   // expected-error@+1{{OpenACC 'wait' clause is not valid on 'loop' directive}}
@@ -484,15 +445,9 @@
   for(unsigned i = 0; i < 5; ++i);
   // expected-error@+1{{OpenACC 'if_present' clause is not valid on 'loop' directive}}
 #pragma acc loop if_present independent
-<<<<<<< HEAD
-  for(;;);
+  for(unsigned i = 0; i < 5; ++i);
 #pragma acc loop worker independent
-  for(;;);
-=======
-  for(unsigned i = 0; i < 5; ++i);
-#pragma acc loop worker independent
-  for(unsigned i = 0; i < 5; ++i);
->>>>>>> ce7c17d5
+  for(unsigned i = 0; i < 5; ++i);
 #pragma acc loop vector independent
   for(unsigned i = 0; i < 5; ++i);
   // expected-warning@+1{{OpenACC clause 'nohost' not yet implemented}}
@@ -609,17 +564,10 @@
   for(unsigned i = 0; i < 5; ++i);
   // expected-error@+1{{OpenACC 'async' clause is not valid on 'loop' directive}}
 #pragma acc loop async independent
-<<<<<<< HEAD
-  for(;;);
-#pragma acc loop tile(1+2, 1) independent
-  for(;;)
-    for(;;);
-=======
   for(unsigned i = 0; i < 5; ++i);
 #pragma acc loop tile(1+2, 1) independent
   for(unsigned j = 0; j < 5; ++j)
     for(unsigned i = 0; i < 5; ++i);
->>>>>>> ce7c17d5
 #pragma acc loop gang independent
   for(unsigned i = 0; i < 5; ++i);
   // expected-error@+1{{OpenACC 'wait' clause is not valid on 'loop' directive}}
@@ -630,19 +578,11 @@
   // expected-error@+2{{OpenACC clause 'gang' may not appear on the same construct as a 'seq' clause on a 'loop' construct}}
   // expected-note@+1{{previous clause is here}}
 #pragma acc loop seq gang
-<<<<<<< HEAD
-  for(;;);
+  for(unsigned i = 0; i < 5; ++i);
   // expected-error@+2{{OpenACC clause 'worker' may not appear on the same construct as a 'seq' clause on a 'loop' construct}}
   // expected-note@+1{{previous clause is here}}
 #pragma acc loop seq worker
-  for(;;);
-=======
-  for(unsigned i = 0; i < 5; ++i);
-  // expected-error@+2{{OpenACC clause 'worker' may not appear on the same construct as a 'seq' clause on a 'loop' construct}}
-  // expected-note@+1{{previous clause is here}}
-#pragma acc loop seq worker
-  for(unsigned i = 0; i < 5; ++i);
->>>>>>> ce7c17d5
+  for(unsigned i = 0; i < 5; ++i);
   // expected-error@+2{{OpenACC clause 'vector' may not appear on the same construct as a 'seq' clause on a 'loop' construct}}
   // expected-note@+1{{previous clause is here}}
 #pragma acc loop seq vector
@@ -767,17 +707,10 @@
   for(unsigned i = 0; i < 5; ++i);
   // expected-error@+1{{OpenACC 'async' clause is not valid on 'loop' directive}}
 #pragma acc loop seq async
-<<<<<<< HEAD
-  for(;;);
-#pragma acc loop seq tile(1+2, 1)
-  for(;;)
-    for(;;);
-=======
   for(unsigned i = 0; i < 5; ++i);
 #pragma acc loop seq tile(1+2, 1)
   for(;;)
     for(unsigned i = 0; i < 5; ++i);
->>>>>>> ce7c17d5
   // expected-error@+1{{OpenACC 'wait' clause is not valid on 'loop' directive}}
 #pragma acc loop seq wait
   for(unsigned i = 0; i < 5; ++i);
@@ -785,19 +718,11 @@
   // expected-error@+2{{OpenACC clause 'seq' may not appear on the same construct as a 'gang' clause on a 'loop' construct}}
   // expected-note@+1{{previous clause is here}}
 #pragma acc loop gang seq
-<<<<<<< HEAD
-  for(;;);
+  for(unsigned i = 0; i < 5; ++i);
   // expected-error@+2{{OpenACC clause 'seq' may not appear on the same construct as a 'worker' clause on a 'loop' construct}}
   // expected-note@+1{{previous clause is here}}
 #pragma acc loop worker seq
-  for(;;);
-=======
-  for(unsigned i = 0; i < 5; ++i);
-  // expected-error@+2{{OpenACC clause 'seq' may not appear on the same construct as a 'worker' clause on a 'loop' construct}}
-  // expected-note@+1{{previous clause is here}}
-#pragma acc loop worker seq
-  for(unsigned i = 0; i < 5; ++i);
->>>>>>> ce7c17d5
+  for(unsigned i = 0; i < 5; ++i);
   // expected-error@+2{{OpenACC clause 'seq' may not appear on the same construct as a 'vector' clause on a 'loop' construct}}
   // expected-note@+1{{previous clause is here}}
 #pragma acc loop vector seq
@@ -922,17 +847,10 @@
   for(unsigned i = 0; i < 5; ++i);
   // expected-error@+1{{OpenACC 'async' clause is not valid on 'loop' directive}}
 #pragma acc loop async seq
-<<<<<<< HEAD
-  for(;;);
-#pragma acc loop tile(1+2, 1) seq
-  for(;;)
-    for(;;);
-=======
   for(unsigned i = 0; i < 5; ++i);
 #pragma acc loop tile(1+2, 1) seq
   for(;;)
     for(unsigned i = 0; i < 5; ++i);
->>>>>>> ce7c17d5
   // expected-error@+1{{OpenACC 'wait' clause is not valid on 'loop' directive}}
 #pragma acc loop wait seq
   for(unsigned i = 0; i < 5; ++i);
