// RUN: %clang_cc1 -x c -flax-vector-conversions=none -ffreestanding %s -triple=x86_64-apple-darwin -target-feature +avx -emit-llvm -o - -Wall -Werror | FileCheck %s --check-prefixes=CHECK,X64
// RUN: %clang_cc1 -x c -flax-vector-conversions=none -ffreestanding %s -triple=x86_64-apple-darwin -target-feature +avx -fno-signed-char -emit-llvm -o - -Wall -Werror | FileCheck %s --check-prefixes=CHECK,X64
// RUN: %clang_cc1 -x c -flax-vector-conversions=none -ffreestanding %s -triple=i386-apple-darwin -target-feature +avx -emit-llvm -o - -Wall -Werror | FileCheck %s --check-prefixes=CHECK,X86
// RUN: %clang_cc1 -x c -flax-vector-conversions=none -ffreestanding %s -triple=i386-apple-darwin -target-feature +avx -fno-signed-char -emit-llvm -o - -Wall -Werror | FileCheck %s --check-prefixes=CHECK,X86
// RUN: %clang_cc1 -x c -flax-vector-conversions=none -fms-extensions -fms-compatibility -ffreestanding %s -triple=x86_64-windows-msvc -target-feature +avx -emit-llvm -o - -Wall -Werror | FileCheck %s --check-prefixes=CHECK,X64
// RUN: %clang_cc1 -x c++ -flax-vector-conversions=none -ffreestanding %s -triple=x86_64-apple-darwin -target-feature +avx -emit-llvm -o - -Wall -Werror | FileCheck %s --check-prefixes=CHECK,X64
// RUN: %clang_cc1 -x c++ -flax-vector-conversions=none -ffreestanding %s -triple=x86_64-apple-darwin -target-feature +avx -fno-signed-char -emit-llvm -o - -Wall -Werror | FileCheck %s --check-prefixes=CHECK,X64
// RUN: %clang_cc1 -x c++ -flax-vector-conversions=none -ffreestanding %s -triple=i386-apple-darwin -target-feature +avx -emit-llvm -o - -Wall -Werror | FileCheck %s --check-prefixes=CHECK,X86
// RUN: %clang_cc1 -x c++ -flax-vector-conversions=none -ffreestanding %s -triple=i386-apple-darwin -target-feature +avx -fno-signed-char -emit-llvm -o - -Wall -Werror | FileCheck %s --check-prefixes=CHECK,X86
// RUN: %clang_cc1 -x c++ -flax-vector-conversions=none -fms-extensions -fms-compatibility -ffreestanding %s -triple=x86_64-windows-msvc -target-feature +avx -emit-llvm -o - -Wall -Werror | FileCheck %s --check-prefixes=CHECK,X64


#include <immintrin.h>
#include "builtin_test_helpers.h"

// NOTE: This should match the tests in llvm/test/CodeGen/X86/avx-intrinsics-fast-isel.ll

__m256d test_mm256_add_pd(__m256d A, __m256d B) {
  // CHECK-LABEL: test_mm256_add_pd
  // CHECK: fadd <4 x double>
  return _mm256_add_pd(A, B);
}

__m256 test_mm256_add_ps(__m256 A, __m256 B) {
  // CHECK-LABEL: test_mm256_add_ps
  // CHECK: fadd <8 x float>
  return _mm256_add_ps(A, B);
}

__m256d test_mm256_addsub_pd(__m256d A, __m256d B) {
  // CHECK-LABEL: test_mm256_addsub_pd
  // CHECK: call {{.*}}<4 x double> @llvm.x86.avx.addsub.pd.256(<4 x double> %{{.*}}, <4 x double> %{{.*}})
  return _mm256_addsub_pd(A, B);
}

__m256 test_mm256_addsub_ps(__m256 A, __m256 B) {
  // CHECK-LABEL: test_mm256_addsub_ps
  // CHECK: call {{.*}}<8 x float> @llvm.x86.avx.addsub.ps.256(<8 x float> %{{.*}}, <8 x float> %{{.*}})
  return _mm256_addsub_ps(A, B);
}

__m256d test_mm256_and_pd(__m256d A, __m256d B) {
  // CHECK-LABEL: test_mm256_and_pd
  // CHECK: and <4 x i64>
  return _mm256_and_pd(A, B);
}

__m256 test_mm256_and_ps(__m256 A, __m256 B) {
  // CHECK-LABEL: test_mm256_and_ps
  // CHECK: and <8 x i32>
  return _mm256_and_ps(A, B);
}

__m256d test_mm256_andnot_pd(__m256d A, __m256d B) {
  // CHECK-LABEL: test_mm256_andnot_pd
  // CHECK: xor <4 x i64> %{{.*}}, splat (i64 -1)
  // CHECK: and <4 x i64>
  return _mm256_andnot_pd(A, B);
}

__m256 test_mm256_andnot_ps(__m256 A, __m256 B) {
  // CHECK-LABEL: test_mm256_andnot_ps
  // CHECK: xor <8 x i32> %{{.*}}, splat (i32 -1)
  // CHECK: and <8 x i32>
  return _mm256_andnot_ps(A, B);
}

__m256d test_mm256_blend_pd(__m256d A, __m256d B) {
  // CHECK-LABEL: test_mm256_blend_pd
  // CHECK: shufflevector <4 x double> %{{.*}}, <4 x double> %{{.*}}, <4 x i32> <i32 4, i32 1, i32 6, i32 3>
  return _mm256_blend_pd(A, B, 0x05);
}

__m256 test_mm256_blend_ps(__m256 A, __m256 B) {
  // CHECK-LABEL: test_mm256_blend_ps
  // CHECK: shufflevector <8 x float> %{{.*}}, <8 x float> %{{.*}}, <8 x i32> <i32 8, i32 1, i32 10, i32 3, i32 12, i32 13, i32 6, i32 7>
  return _mm256_blend_ps(A, B, 0x35);
}

__m256d test_mm256_blendv_pd(__m256d V1, __m256d V2, __m256d V3) {
  // CHECK-LABEL: test_mm256_blendv_pd
  // CHECK: call {{.*}}<4 x double> @llvm.x86.avx.blendv.pd.256(<4 x double> %{{.*}}, <4 x double> %{{.*}}, <4 x double> %{{.*}})
  return _mm256_blendv_pd(V1, V2, V3);
}

__m256 test_mm256_blendv_ps(__m256 V1, __m256 V2, __m256 V3) {
  // CHECK-LABEL: test_mm256_blendv_ps
  // CHECK: call {{.*}}<8 x float> @llvm.x86.avx.blendv.ps.256(<8 x float> %{{.*}}, <8 x float> %{{.*}}, <8 x float> %{{.*}})
  return _mm256_blendv_ps(V1, V2, V3);
}

__m256d test_mm256_broadcast_pd(__m128d* A) {
  // CHECK-LABEL: test_mm256_broadcast_pd
  // CHECK: load <2 x double>, ptr %{{.*}}, align 1{{$}}
  // CHECK: shufflevector <2 x double> %{{.*}}, <2 x double> %{{.*}}, <4 x i32> <i32 0, i32 1, i32 0, i32 1>
  return _mm256_broadcast_pd(A);
}

__m256 test_mm256_broadcast_ps(__m128* A) {
  // CHECK-LABEL: test_mm256_broadcast_ps
  // CHECK: load <4 x float>, ptr %{{.*}}, align 1{{$}}
  // CHECK: shufflevector <4 x float> %{{.*}}, <4 x float> %{{.*}}, <8 x i32> <i32 0, i32 1, i32 2, i32 3, i32 0, i32 1, i32 2, i32 3>
  return _mm256_broadcast_ps(A);
}

__m256d test_mm256_broadcast_sd(double* A) {
  // CHECK-LABEL: test_mm256_broadcast_sd
  // CHECK: load double, ptr %{{.*}}, align 1{{$}}
  // CHECK: insertelement <4 x double> poison, double %{{.*}}, i32 0
  // CHECK: insertelement <4 x double> %{{.*}}, double %{{.*}}, i32 1
  // CHECK: insertelement <4 x double> %{{.*}}, double %{{.*}}, i32 2
  // CHECK: insertelement <4 x double> %{{.*}}, double %{{.*}}, i32 3
  return _mm256_broadcast_sd(A);
}

__m128 test_mm_broadcast_ss(float* A) {
  // CHECK-LABEL: test_mm_broadcast_ss
  // CHECK: load float, ptr %{{.*}}, align 1{{$}}
  // CHECK: insertelement <4 x float> poison, float %{{.*}}, i32 0
  // CHECK: insertelement <4 x float> %{{.*}}, float %{{.*}}, i32 1
  // CHECK: insertelement <4 x float> %{{.*}}, float %{{.*}}, i32 2
  // CHECK: insertelement <4 x float> %{{.*}}, float %{{.*}}, i32 3
  return _mm_broadcast_ss(A);
}

__m256 test_mm256_broadcast_ss(float* A) {
  // CHECK-LABEL: test_mm256_broadcast_ss
  // CHECK: load float, ptr %{{.*}}, align 1{{$}}
  // CHECK: insertelement <8 x float> poison, float %{{.*}}, i32 0
  // CHECK: insertelement <8 x float> %{{.*}}, float %{{.*}}, i32 1
  // CHECK: insertelement <8 x float> %{{.*}}, float %{{.*}}, i32 2
  // CHECK: insertelement <8 x float> %{{.*}}, float %{{.*}}, i32 3
  // CHECK: insertelement <8 x float> %{{.*}}, float %{{.*}}, i32 4
  // CHECK: insertelement <8 x float> %{{.*}}, float %{{.*}}, i32 5
  // CHECK: insertelement <8 x float> %{{.*}}, float %{{.*}}, i32 6
  // CHECK: insertelement <8 x float> %{{.*}}, float %{{.*}}, i32 7
  return _mm256_broadcast_ss(A);
}

__m256 test_mm256_castpd_ps(__m256d A) {
  // CHECK-LABEL: test_mm256_castpd_ps
  return _mm256_castpd_ps(A);
}

__m256i test_mm256_castpd_si256(__m256d A) {
  // CHECK-LABEL: test_mm256_castpd_si256
  return _mm256_castpd_si256(A);
}

__m256d test_mm256_castpd128_pd256(__m128d A) {
  // CHECK-LABEL: test_mm256_castpd128_pd256
  // CHECK: [[A:%.*]] = freeze <2 x double> poison
  // CHECK: shufflevector <2 x double> %{{.*}}, <2 x double> [[A]], <4 x i32> <i32 0, i32 1, i32 2, i32 3>
  return _mm256_castpd128_pd256(A);
}

__m128d test_mm256_castpd256_pd128(__m256d A) {
  // CHECK-LABEL: test_mm256_castpd256_pd128
  // CHECK: shufflevector <4 x double> %{{.*}}, <4 x double> %{{.*}}, <2 x i32> <i32 0, i32 1>
  return _mm256_castpd256_pd128(A);
}

__m256d test_mm256_castps_pd(__m256 A) {
  // CHECK-LABEL: test_mm256_castps_pd
  return _mm256_castps_pd(A);
}

__m256i test_mm256_castps_si256(__m256 A) {
  // CHECK-LABEL: test_mm256_castps_si256
  return _mm256_castps_si256(A);
}

__m256 test_mm256_castps128_ps256(__m128 A) {
  // CHECK-LABEL: test_mm256_castps128_ps256
  // CHECK: [[A:%.*]] = freeze <4 x float> poison
  // CHECK: shufflevector <4 x float> %{{.*}}, <4 x float> [[A]], <8 x i32> <i32 0, i32 1, i32 2, i32 3, i32 4, i32 5, i32 6, i32 7>
  return _mm256_castps128_ps256(A);
}

__m128 test_mm256_castps256_ps128(__m256 A) {
  // CHECK-LABEL: test_mm256_castps256_ps128
  // CHECK: shufflevector <8 x float> %{{.*}}, <8 x float> %{{.*}}, <4 x i32> <i32 0, i32 1, i32 2, i32 3>
  return _mm256_castps256_ps128(A);
}

__m256i test_mm256_castsi128_si256(__m128i A) {
  // CHECK-LABEL: test_mm256_castsi128_si256
  // CHECK: [[A:%.*]] = freeze <2 x i64> poison
  // CHECK: shufflevector <2 x i64> %{{.*}}, <2 x i64> [[A]], <4 x i32> <i32 0, i32 1, i32 2, i32 3>
  return _mm256_castsi128_si256(A);
}

__m256d test_mm256_castsi256_pd(__m256i A) {
  // CHECK-LABEL: test_mm256_castsi256_pd
  return _mm256_castsi256_pd(A);
}

__m256 test_mm256_castsi256_ps(__m256i A) {
  // CHECK-LABEL: test_mm256_castsi256_ps
  return _mm256_castsi256_ps(A);
}

__m128i test_mm256_castsi256_si128(__m256i A) {
  // CHECK-LABEL: test_mm256_castsi256_si128
  // CHECK: shufflevector <4 x i64> %{{.*}}, <4 x i64> %{{.*}}, <2 x i32> <i32 0, i32 1>
  return _mm256_castsi256_si128(A);
}

__m256d test_mm256_ceil_pd(__m256d x) {
  // CHECK-LABEL: test_mm256_ceil_pd
  // CHECK: call {{.*}}<4 x double> @llvm.x86.avx.round.pd.256(<4 x double> %{{.*}}, i32 2)
  return _mm256_ceil_pd(x);
}

__m256 test_mm_ceil_ps(__m256 x) {
  // CHECK-LABEL: test_mm_ceil_ps
  // CHECK: call {{.*}}<8 x float> @llvm.x86.avx.round.ps.256(<8 x float> %{{.*}}, i32 2)
  return _mm256_ceil_ps(x);
}

__m256d test_mm256_cmp_pd_eq_oq(__m256d a, __m256d b) {
  // CHECK-LABEL: test_mm256_cmp_pd_eq_oq
  // CHECK: fcmp oeq <4 x double> %{{.*}}, %{{.*}}
  return _mm256_cmp_pd(a, b, _CMP_EQ_OQ);
}

__m256d test_mm256_cmp_pd_lt_os(__m256d a, __m256d b) {
  // CHECK-LABEL: test_mm256_cmp_pd_lt_os
  // CHECK: fcmp olt <4 x double> %{{.*}}, %{{.*}}
  return _mm256_cmp_pd(a, b, _CMP_LT_OS);
}

__m256d test_mm256_cmp_pd_le_os(__m256d a, __m256d b) {
  // CHECK-LABEL: test_mm256_cmp_pd_le_os
  // CHECK: fcmp ole <4 x double> %{{.*}}, %{{.*}}
  return _mm256_cmp_pd(a, b, _CMP_LE_OS);
}

__m256d test_mm256_cmp_pd_unord_q(__m256d a, __m256d b) {
  // CHECK-LABEL: test_mm256_cmp_pd_unord_q
  // CHECK: fcmp uno <4 x double> %{{.*}}, %{{.*}}
  return _mm256_cmp_pd(a, b, _CMP_UNORD_Q);
}

__m256d test_mm256_cmp_pd_neq_uq(__m256d a, __m256d b) {
  // CHECK-LABEL: test_mm256_cmp_pd_neq_uq
  // CHECK: fcmp une <4 x double> %{{.*}}, %{{.*}}
  return _mm256_cmp_pd(a, b, _CMP_NEQ_UQ);
}

__m256d test_mm256_cmp_pd_nlt_us(__m256d a, __m256d b) {
  // CHECK-LABEL: test_mm256_cmp_pd_nlt_us
  // CHECK: fcmp uge <4 x double> %{{.*}}, %{{.*}}
  return _mm256_cmp_pd(a, b, _CMP_NLT_US);
}

__m256d test_mm256_cmp_pd_nle_us(__m256d a, __m256d b) {
  // CHECK-LABEL: test_mm256_cmp_pd_nle_us
  // CHECK: fcmp ugt <4 x double> %{{.*}}, %{{.*}}
  return _mm256_cmp_pd(a, b, _CMP_NLE_US);
}

__m256d test_mm256_cmp_pd_ord_q(__m256d a, __m256d b) {
  // CHECK-LABEL: test_mm256_cmp_pd_ord_q
  // CHECK: fcmp ord <4 x double> %{{.*}}, %{{.*}}
  return _mm256_cmp_pd(a, b, _CMP_ORD_Q);
}

__m256d test_mm256_cmp_pd_eq_uq(__m256d a, __m256d b) {
  // CHECK-LABEL: test_mm256_cmp_pd_eq_uq
  // CHECK: fcmp ueq <4 x double> %{{.*}}, %{{.*}}
  return _mm256_cmp_pd(a, b, _CMP_EQ_UQ);
}

__m256d test_mm256_cmp_pd_nge_us(__m256d a, __m256d b) {
  // CHECK-LABEL: test_mm256_cmp_pd_nge_us
  // CHECK: fcmp ult <4 x double> %{{.*}}, %{{.*}}
  return _mm256_cmp_pd(a, b, _CMP_NGE_US);
}

__m256d test_mm256_cmp_pd_ngt_us(__m256d a, __m256d b) {
  // CHECK-LABEL: test_mm256_cmp_pd_ngt_us
  // CHECK: fcmp ule <4 x double> %{{.*}}, %{{.*}}
  return _mm256_cmp_pd(a, b, _CMP_NGT_US);
}

__m256d test_mm256_cmp_pd_false_oq(__m256d a, __m256d b) {
  // CHECK-LABEL: test_mm256_cmp_pd_false_oq
  // CHECK: fcmp false <4 x double> %{{.*}}, %{{.*}}
  return _mm256_cmp_pd(a, b, _CMP_FALSE_OQ);
}

__m256d test_mm256_cmp_pd_neq_oq(__m256d a, __m256d b) {
  // CHECK-LABEL: test_mm256_cmp_pd_neq_oq
  // CHECK: fcmp one <4 x double> %{{.*}}, %{{.*}}
  return _mm256_cmp_pd(a, b, _CMP_NEQ_OQ);
}

__m256d test_mm256_cmp_pd_ge_os(__m256d a, __m256d b) {
  // CHECK-LABEL: test_mm256_cmp_pd_ge_os
  // CHECK: fcmp oge <4 x double> %{{.*}}, %{{.*}}
  return _mm256_cmp_pd(a, b, _CMP_GE_OS);
}

__m256d test_mm256_cmp_pd_gt_os(__m256d a, __m256d b) {
  // CHECK-LABEL: test_mm256_cmp_pd_gt_os
  // CHECK: fcmp ogt <4 x double> %{{.*}}, %{{.*}}
  return _mm256_cmp_pd(a, b, _CMP_GT_OS);
}

__m256d test_mm256_cmp_pd_true_uq(__m256d a, __m256d b) {
  // CHECK-LABEL: test_mm256_cmp_pd_true_uq
  // CHECK: fcmp true <4 x double> %{{.*}}, %{{.*}}
  return _mm256_cmp_pd(a, b, _CMP_TRUE_UQ);
}

__m256d test_mm256_cmp_pd_eq_os(__m256d a, __m256d b) {
  // CHECK-LABEL: test_mm256_cmp_pd_eq_os
  // CHECK: fcmp oeq <4 x double> %{{.*}}, %{{.*}}
  return _mm256_cmp_pd(a, b, _CMP_EQ_OS);
}

__m256d test_mm256_cmp_pd_lt_oq(__m256d a, __m256d b) {
  // CHECK-LABEL: test_mm256_cmp_pd_lt_oq
  // CHECK: fcmp olt <4 x double> %{{.*}}, %{{.*}}
  return _mm256_cmp_pd(a, b, _CMP_LT_OQ);
}

__m256d test_mm256_cmp_pd_le_oq(__m256d a, __m256d b) {
  // CHECK-LABEL: test_mm256_cmp_pd_le_oq
  // CHECK: fcmp ole <4 x double> %{{.*}}, %{{.*}}
  return _mm256_cmp_pd(a, b, _CMP_LE_OQ);
}

__m256d test_mm256_cmp_pd_unord_s(__m256d a, __m256d b) {
  // CHECK-LABEL: test_mm256_cmp_pd_unord_s
  // CHECK: fcmp uno <4 x double> %{{.*}}, %{{.*}}
  return _mm256_cmp_pd(a, b, _CMP_UNORD_S);
}

__m256d test_mm256_cmp_pd_neq_us(__m256d a, __m256d b) {
  // CHECK-LABEL: test_mm256_cmp_pd_neq_us
  // CHECK: fcmp une <4 x double> %{{.*}}, %{{.*}}
  return _mm256_cmp_pd(a, b, _CMP_NEQ_US);
}

__m256d test_mm256_cmp_pd_nlt_uq(__m256d a, __m256d b) {
  // CHECK-LABEL: test_mm256_cmp_pd_nlt_uq
  // CHECK: fcmp uge <4 x double> %{{.*}}, %{{.*}}
  return _mm256_cmp_pd(a, b, _CMP_NLT_UQ);
}

__m256d test_mm256_cmp_pd_nle_uq(__m256d a, __m256d b) {
  // CHECK-LABEL: test_mm256_cmp_pd_nle_uq
  // CHECK: fcmp ugt <4 x double> %{{.*}}, %{{.*}}
  return _mm256_cmp_pd(a, b, _CMP_NLE_UQ);
}

__m256d test_mm256_cmp_pd_ord_s(__m256d a, __m256d b) {
  // CHECK-LABEL: test_mm256_cmp_pd_ord_s
  // CHECK: fcmp ord <4 x double> %{{.*}}, %{{.*}}
  return _mm256_cmp_pd(a, b, _CMP_ORD_S);
}

__m256d test_mm256_cmp_pd_eq_us(__m256d a, __m256d b) {
  // CHECK-LABEL: test_mm256_cmp_pd_eq_us
  // CHECK: fcmp ueq <4 x double> %{{.*}}, %{{.*}}
  return _mm256_cmp_pd(a, b, _CMP_EQ_US);
}

__m256d test_mm256_cmp_pd_nge_uq(__m256d a, __m256d b) {
  // CHECK-LABEL: test_mm256_cmp_pd_nge_uq
  // CHECK: fcmp ult <4 x double> %{{.*}}, %{{.*}}
  return _mm256_cmp_pd(a, b, _CMP_NGE_UQ);
}

__m256d test_mm256_cmp_pd_ngt_uq(__m256d a, __m256d b) {
  // CHECK-LABEL: test_mm256_cmp_pd_ngt_uq
  // CHECK: fcmp ule <4 x double> %{{.*}}, %{{.*}}
  return _mm256_cmp_pd(a, b, _CMP_NGT_UQ);
}

__m256d test_mm256_cmp_pd_false_os(__m256d a, __m256d b) {
  // CHECK-LABEL: test_mm256_cmp_pd_false_os
  // CHECK: fcmp false <4 x double> %{{.*}}, %{{.*}}
  return _mm256_cmp_pd(a, b, _CMP_FALSE_OS);
}

__m256d test_mm256_cmp_pd_neq_os(__m256d a, __m256d b) {
  // CHECK-LABEL: test_mm256_cmp_pd_neq_os
  // CHECK: fcmp one <4 x double> %{{.*}}, %{{.*}}
  return _mm256_cmp_pd(a, b, _CMP_NEQ_OS);
}

__m256d test_mm256_cmp_pd_ge_oq(__m256d a, __m256d b) {
  // CHECK-LABEL: test_mm256_cmp_pd_ge_oq
  // CHECK: fcmp oge <4 x double> %{{.*}}, %{{.*}}
  return _mm256_cmp_pd(a, b, _CMP_GE_OQ);
}

__m256d test_mm256_cmp_pd_gt_oq(__m256d a, __m256d b) {
  // CHECK-LABEL: test_mm256_cmp_pd_gt_oq
  // CHECK: fcmp ogt <4 x double> %{{.*}}, %{{.*}}
  return _mm256_cmp_pd(a, b, _CMP_GT_OQ);
}

__m256d test_mm256_cmp_pd_true_us(__m256d a, __m256d b) {
  // CHECK-LABEL: test_mm256_cmp_pd_true_us
  // CHECK: fcmp true <4 x double> %{{.*}}, %{{.*}}
  return _mm256_cmp_pd(a, b, _CMP_TRUE_US);
}

__m256 test_mm256_cmp_ps_eq_oq(__m256 a, __m256 b) {
  // CHECK-LABEL: test_mm256_cmp_ps_eq_oq
  // CHECK: fcmp oeq <8 x float> %{{.*}}, %{{.*}}
  return _mm256_cmp_ps(a, b, _CMP_EQ_OQ);
}

__m256 test_mm256_cmp_ps_lt_os(__m256 a, __m256 b) {
  // CHECK-LABEL: test_mm256_cmp_ps_lt_os
  // CHECK: fcmp olt <8 x float> %{{.*}}, %{{.*}}
  return _mm256_cmp_ps(a, b, _CMP_LT_OS);
}

__m256 test_mm256_cmp_ps_le_os(__m256 a, __m256 b) {
  // CHECK-LABEL: test_mm256_cmp_ps_le_os
  // CHECK: fcmp ole <8 x float> %{{.*}}, %{{.*}}
  return _mm256_cmp_ps(a, b, _CMP_LE_OS);
}

__m256 test_mm256_cmp_ps_unord_q(__m256 a, __m256 b) {
  // CHECK-LABEL: test_mm256_cmp_ps_unord_q
  // CHECK: fcmp uno <8 x float> %{{.*}}, %{{.*}}
  return _mm256_cmp_ps(a, b, _CMP_UNORD_Q);
}

__m256 test_mm256_cmp_ps_neq_uq(__m256 a, __m256 b) {
  // CHECK-LABEL: test_mm256_cmp_ps_neq_uq
  // CHECK: fcmp une <8 x float> %{{.*}}, %{{.*}}
  return _mm256_cmp_ps(a, b, _CMP_NEQ_UQ);
}

__m256 test_mm256_cmp_ps_nlt_us(__m256 a, __m256 b) {
  // CHECK-LABEL: test_mm256_cmp_ps_nlt_us
  // CHECK: fcmp uge <8 x float> %{{.*}}, %{{.*}}
  return _mm256_cmp_ps(a, b, _CMP_NLT_US);
}

__m256 test_mm256_cmp_ps_nle_us(__m256 a, __m256 b) {
  // CHECK-LABEL: test_mm256_cmp_ps_nle_us
  // CHECK: fcmp ugt <8 x float> %{{.*}}, %{{.*}}
  return _mm256_cmp_ps(a, b, _CMP_NLE_US);
}

__m256 test_mm256_cmp_ps_ord_q(__m256 a, __m256 b) {
  // CHECK-LABEL: test_mm256_cmp_ps_ord_q
  // CHECK: fcmp ord <8 x float> %{{.*}}, %{{.*}}
  return _mm256_cmp_ps(a, b, _CMP_ORD_Q);
}

__m256 test_mm256_cmp_ps_eq_uq(__m256 a, __m256 b) {
  // CHECK-LABEL: test_mm256_cmp_ps_eq_uq
  // CHECK: fcmp ueq <8 x float> %{{.*}}, %{{.*}}
  return _mm256_cmp_ps(a, b, _CMP_EQ_UQ);
}

__m256 test_mm256_cmp_ps_nge_us(__m256 a, __m256 b) {
  // CHECK-LABEL: test_mm256_cmp_ps_nge_us
  // CHECK: fcmp ult <8 x float> %{{.*}}, %{{.*}}
  return _mm256_cmp_ps(a, b, _CMP_NGE_US);
}

__m256 test_mm256_cmp_ps_ngt_us(__m256 a, __m256 b) {
  // CHECK-LABEL: test_mm256_cmp_ps_ngt_us
  // CHECK: fcmp ule <8 x float> %{{.*}}, %{{.*}}
  return _mm256_cmp_ps(a, b, _CMP_NGT_US);
}

__m256 test_mm256_cmp_ps_false_oq(__m256 a, __m256 b) {
  // CHECK-LABEL: test_mm256_cmp_ps_false_oq
  // CHECK: fcmp false <8 x float> %{{.*}}, %{{.*}}
  return _mm256_cmp_ps(a, b, _CMP_FALSE_OQ);
}

__m256 test_mm256_cmp_ps_neq_oq(__m256 a, __m256 b) {
  // CHECK-LABEL: test_mm256_cmp_ps_neq_oq
  // CHECK: fcmp one <8 x float> %{{.*}}, %{{.*}}
  return _mm256_cmp_ps(a, b, _CMP_NEQ_OQ);
}

__m256 test_mm256_cmp_ps_ge_os(__m256 a, __m256 b) {
  // CHECK-LABEL: test_mm256_cmp_ps_ge_os
  // CHECK: fcmp oge <8 x float> %{{.*}}, %{{.*}}
  return _mm256_cmp_ps(a, b, _CMP_GE_OS);
}

__m256 test_mm256_cmp_ps_gt_os(__m256 a, __m256 b) {
  // CHECK-LABEL: test_mm256_cmp_ps_gt_os
  // CHECK: fcmp ogt <8 x float> %{{.*}}, %{{.*}}
  return _mm256_cmp_ps(a, b, _CMP_GT_OS);
}

__m256 test_mm256_cmp_ps_true_uq(__m256 a, __m256 b) {
  // CHECK-LABEL: test_mm256_cmp_ps_true_uq
  // CHECK: fcmp true <8 x float> %{{.*}}, %{{.*}}
  return _mm256_cmp_ps(a, b, _CMP_TRUE_UQ);
}

__m256 test_mm256_cmp_ps_eq_os(__m256 a, __m256 b) {
  // CHECK-LABEL: test_mm256_cmp_ps_eq_os
  // CHECK: fcmp oeq <8 x float> %{{.*}}, %{{.*}}
  return _mm256_cmp_ps(a, b, _CMP_EQ_OS);
}

__m256 test_mm256_cmp_ps_lt_oq(__m256 a, __m256 b) {
  // CHECK-LABEL: test_mm256_cmp_ps_lt_oq
  // CHECK: fcmp olt <8 x float> %{{.*}}, %{{.*}}
  return _mm256_cmp_ps(a, b, _CMP_LT_OQ);
}

__m256 test_mm256_cmp_ps_le_oq(__m256 a, __m256 b) {
  // CHECK-LABEL: test_mm256_cmp_ps_le_oq
  // CHECK: fcmp ole <8 x float> %{{.*}}, %{{.*}}
  return _mm256_cmp_ps(a, b, _CMP_LE_OQ);
}

__m256 test_mm256_cmp_ps_unord_s(__m256 a, __m256 b) {
  // CHECK-LABEL: test_mm256_cmp_ps_unord_s
  // CHECK: fcmp uno <8 x float> %{{.*}}, %{{.*}}
  return _mm256_cmp_ps(a, b, _CMP_UNORD_S);
}

__m256 test_mm256_cmp_ps_neq_us(__m256 a, __m256 b) {
  // CHECK-LABEL: test_mm256_cmp_ps_neq_us
  // CHECK: fcmp une <8 x float> %{{.*}}, %{{.*}}
  return _mm256_cmp_ps(a, b, _CMP_NEQ_US);
}

__m256 test_mm256_cmp_ps_nlt_uq(__m256 a, __m256 b) {
  // CHECK-LABEL: test_mm256_cmp_ps_nlt_uq
  // CHECK: fcmp uge <8 x float> %{{.*}}, %{{.*}}
  return _mm256_cmp_ps(a, b, _CMP_NLT_UQ);
}

__m256 test_mm256_cmp_ps_nle_uq(__m256 a, __m256 b) {
  // CHECK-LABEL: test_mm256_cmp_ps_nle_uq
  // CHECK: fcmp ugt <8 x float> %{{.*}}, %{{.*}}
  return _mm256_cmp_ps(a, b, _CMP_NLE_UQ);
}

__m256 test_mm256_cmp_ps_ord_s(__m256 a, __m256 b) {
  // CHECK-LABEL: test_mm256_cmp_ps_ord_s
  // CHECK: fcmp ord <8 x float> %{{.*}}, %{{.*}}
  return _mm256_cmp_ps(a, b, _CMP_ORD_S);
}

__m256 test_mm256_cmp_ps_eq_us(__m256 a, __m256 b) {
  // CHECK-LABEL: test_mm256_cmp_ps_eq_us
  // CHECK: fcmp ueq <8 x float> %{{.*}}, %{{.*}}
  return _mm256_cmp_ps(a, b, _CMP_EQ_US);
}

__m256 test_mm256_cmp_ps_nge_uq(__m256 a, __m256 b) {
  // CHECK-LABEL: test_mm256_cmp_ps_nge_uq
  // CHECK: fcmp ult <8 x float> %{{.*}}, %{{.*}}
  return _mm256_cmp_ps(a, b, _CMP_NGE_UQ);
}

__m256 test_mm256_cmp_ps_ngt_uq(__m256 a, __m256 b) {
  // CHECK-LABEL: test_mm256_cmp_ps_ngt_uq
  // CHECK: fcmp ule <8 x float> %{{.*}}, %{{.*}}
  return _mm256_cmp_ps(a, b, _CMP_NGT_UQ);
}

__m256 test_mm256_cmp_ps_false_os(__m256 a, __m256 b) {
  // CHECK-LABEL: test_mm256_cmp_ps_false_os
  // CHECK: fcmp false <8 x float> %{{.*}}, %{{.*}}
  return _mm256_cmp_ps(a, b, _CMP_FALSE_OS);
}

__m256 test_mm256_cmp_ps_neq_os(__m256 a, __m256 b) {
  // CHECK-LABEL: test_mm256_cmp_ps_neq_os
  // CHECK: fcmp one <8 x float> %{{.*}}, %{{.*}}
  return _mm256_cmp_ps(a, b, _CMP_NEQ_OS);
}

__m256 test_mm256_cmp_ps_ge_oq(__m256 a, __m256 b) {
  // CHECK-LABEL: test_mm256_cmp_ps_ge_oq
  // CHECK: fcmp oge <8 x float> %{{.*}}, %{{.*}}
  return _mm256_cmp_ps(a, b, _CMP_GE_OQ);
}

__m256 test_mm256_cmp_ps_gt_oq(__m256 a, __m256 b) {
  // CHECK-LABEL: test_mm256_cmp_ps_gt_oq
  // CHECK: fcmp ogt <8 x float> %{{.*}}, %{{.*}}
  return _mm256_cmp_ps(a, b, _CMP_GT_OQ);
}

__m256 test_mm256_cmp_ps_true_us(__m256 a, __m256 b) {
  // CHECK-LABEL: test_mm256_cmp_ps_true_us
  // CHECK: fcmp true <8 x float> %{{.*}}, %{{.*}}
  return _mm256_cmp_ps(a, b, _CMP_TRUE_US);
}

__m128d test_mm_cmp_pd_eq_uq(__m128d a, __m128d b) {
  // CHECK-LABEL: test_mm_cmp_pd_eq_uq
  // CHECK: fcmp ueq <2 x double> %{{.*}}, %{{.*}}
  return _mm_cmp_pd(a, b, _CMP_EQ_UQ);
}

__m128d test_mm_cmp_pd_nge_us(__m128d a, __m128d b) {
  // CHECK-LABEL: test_mm_cmp_pd_nge_us
  // CHECK: fcmp ult <2 x double> %{{.*}}, %{{.*}}
  return _mm_cmp_pd(a, b, _CMP_NGE_US);
}

__m128d test_mm_cmp_pd_ngt_us(__m128d a, __m128d b) {
  // CHECK-LABEL: test_mm_cmp_pd_ngt_us
  // CHECK: fcmp ule <2 x double> %{{.*}}, %{{.*}}
  return _mm_cmp_pd(a, b, _CMP_NGT_US);
}

__m128d test_mm_cmp_pd_false_oq(__m128d a, __m128d b) {
  // CHECK-LABEL: test_mm_cmp_pd_false_oq
  // CHECK: fcmp false <2 x double> %{{.*}}, %{{.*}}
  return _mm_cmp_pd(a, b, _CMP_FALSE_OQ);
}

__m128d test_mm_cmp_pd_neq_oq(__m128d a, __m128d b) {
  // CHECK-LABEL: test_mm_cmp_pd_neq_oq
  // CHECK: fcmp one <2 x double> %{{.*}}, %{{.*}}
  return _mm_cmp_pd(a, b, _CMP_NEQ_OQ);
}

__m128d test_mm_cmp_pd_ge_os(__m128d a, __m128d b) {
  // CHECK-LABEL: test_mm_cmp_pd_ge_os
  // CHECK: fcmp oge <2 x double> %{{.*}}, %{{.*}}
  return _mm_cmp_pd(a, b, _CMP_GE_OS);
}

__m128d test_mm_cmp_pd_gt_os(__m128d a, __m128d b) {
  // CHECK-LABEL: test_mm_cmp_pd_gt_os
  // CHECK: fcmp ogt <2 x double> %{{.*}}, %{{.*}}
  return _mm_cmp_pd(a, b, _CMP_GT_OS);
}

__m128d test_mm_cmp_pd_true_uq(__m128d a, __m128d b) {
  // CHECK-LABEL: test_mm_cmp_pd_true_uq
  // CHECK: fcmp true <2 x double> %{{.*}}, %{{.*}}
  return _mm_cmp_pd(a, b, _CMP_TRUE_UQ);
}

__m128d test_mm_cmp_pd_eq_os(__m128d a, __m128d b) {
  // CHECK-LABEL: test_mm_cmp_pd_eq_os
  // CHECK: fcmp oeq <2 x double> %{{.*}}, %{{.*}}
  return _mm_cmp_pd(a, b, _CMP_EQ_OS);
}

__m128d test_mm_cmp_pd_lt_oq(__m128d a, __m128d b) {
  // CHECK-LABEL: test_mm_cmp_pd_lt_oq
  // CHECK: fcmp olt <2 x double> %{{.*}}, %{{.*}}
  return _mm_cmp_pd(a, b, _CMP_LT_OQ);
}

__m128d test_mm_cmp_pd_le_oq(__m128d a, __m128d b) {
  // CHECK-LABEL: test_mm_cmp_pd_le_oq
  // CHECK: fcmp ole <2 x double> %{{.*}}, %{{.*}}
  return _mm_cmp_pd(a, b, _CMP_LE_OQ);
}

__m128d test_mm_cmp_pd_unord_s(__m128d a, __m128d b) {
  // CHECK-LABEL: test_mm_cmp_pd_unord_s
  // CHECK: fcmp uno <2 x double> %{{.*}}, %{{.*}}
  return _mm_cmp_pd(a, b, _CMP_UNORD_S);
}

__m128d test_mm_cmp_pd_neq_us(__m128d a, __m128d b) {
  // CHECK-LABEL: test_mm_cmp_pd_neq_us
  // CHECK: fcmp une <2 x double> %{{.*}}, %{{.*}}
  return _mm_cmp_pd(a, b, _CMP_NEQ_US);
}

__m128d test_mm_cmp_pd_nlt_uq(__m128d a, __m128d b) {
  // CHECK-LABEL: test_mm_cmp_pd_nlt_uq
  // CHECK: fcmp uge <2 x double> %{{.*}}, %{{.*}}
  return _mm_cmp_pd(a, b, _CMP_NLT_UQ);
}

__m128d test_mm_cmp_pd_nle_uq(__m128d a, __m128d b) {
  // CHECK-LABEL: test_mm_cmp_pd_nle_uq
  // CHECK: fcmp ugt <2 x double> %{{.*}}, %{{.*}}
  return _mm_cmp_pd(a, b, _CMP_NLE_UQ);
}

__m128d test_mm_cmp_pd_ord_s(__m128d a, __m128d b) {
  // CHECK-LABEL: test_mm_cmp_pd_ord_s
  // CHECK: fcmp ord <2 x double> %{{.*}}, %{{.*}}
  return _mm_cmp_pd(a, b, _CMP_ORD_S);
}

__m128d test_mm_cmp_pd_eq_us(__m128d a, __m128d b) {
  // CHECK-LABEL: test_mm_cmp_pd_eq_us
  // CHECK: fcmp ueq <2 x double> %{{.*}}, %{{.*}}
  return _mm_cmp_pd(a, b, _CMP_EQ_US);
}

__m128d test_mm_cmp_pd_nge_uq(__m128d a, __m128d b) {
  // CHECK-LABEL: test_mm_cmp_pd_nge_uq
  // CHECK: fcmp ult <2 x double> %{{.*}}, %{{.*}}
  return _mm_cmp_pd(a, b, _CMP_NGE_UQ);
}

__m128d test_mm_cmp_pd_ngt_uq(__m128d a, __m128d b) {
  // CHECK-LABEL: test_mm_cmp_pd_ngt_uq
  // CHECK: fcmp ule <2 x double> %{{.*}}, %{{.*}}
  return _mm_cmp_pd(a, b, _CMP_NGT_UQ);
}

__m128d test_mm_cmp_pd_false_os(__m128d a, __m128d b) {
  // CHECK-LABEL: test_mm_cmp_pd_false_os
  // CHECK: fcmp false <2 x double> %{{.*}}, %{{.*}}
  return _mm_cmp_pd(a, b, _CMP_FALSE_OS);
}

__m128d test_mm_cmp_pd_neq_os(__m128d a, __m128d b) {
  // CHECK-LABEL: test_mm_cmp_pd_neq_os
  // CHECK: fcmp one <2 x double> %{{.*}}, %{{.*}}
  return _mm_cmp_pd(a, b, _CMP_NEQ_OS);
}

__m128d test_mm_cmp_pd_ge_oq(__m128d a, __m128d b) {
  // CHECK-LABEL: test_mm_cmp_pd_ge_oq
  // CHECK: fcmp oge <2 x double> %{{.*}}, %{{.*}}
  return _mm_cmp_pd(a, b, _CMP_GE_OQ);
}

__m128d test_mm_cmp_pd_gt_oq(__m128d a, __m128d b) {
  // CHECK-LABEL: test_mm_cmp_pd_gt_oq
  // CHECK: fcmp ogt <2 x double> %{{.*}}, %{{.*}}
  return _mm_cmp_pd(a, b, _CMP_GT_OQ);
}

__m128d test_mm_cmp_pd_true_us(__m128d a, __m128d b) {
  // CHECK-LABEL: test_mm_cmp_pd_true_us
  // CHECK: fcmp true <2 x double> %{{.*}}, %{{.*}}
  return _mm_cmp_pd(a, b, _CMP_TRUE_US);
}

__m128 test_mm_cmp_ps_eq_uq(__m128 a, __m128 b) {
  // CHECK-LABEL: test_mm_cmp_ps_eq_uq
  // CHECK: fcmp ueq <4 x float> %{{.*}}, %{{.*}}
  return _mm_cmp_ps(a, b, _CMP_EQ_UQ);
}

__m128 test_mm_cmp_ps_nge_us(__m128 a, __m128 b) {
  // CHECK-LABEL: test_mm_cmp_ps_nge_us
  // CHECK: fcmp ult <4 x float> %{{.*}}, %{{.*}}
  return _mm_cmp_ps(a, b, _CMP_NGE_US);
}

__m128 test_mm_cmp_ps_ngt_us(__m128 a, __m128 b) {
  // CHECK-LABEL: test_mm_cmp_ps_ngt_us
  // CHECK: fcmp ule <4 x float> %{{.*}}, %{{.*}}
  return _mm_cmp_ps(a, b, _CMP_NGT_US);
}

__m128 test_mm_cmp_ps_false_oq(__m128 a, __m128 b) {
  // CHECK-LABEL: test_mm_cmp_ps_false_oq
  // CHECK: fcmp false <4 x float> %{{.*}}, %{{.*}}
  return _mm_cmp_ps(a, b, _CMP_FALSE_OQ);
}

__m128 test_mm_cmp_ps_neq_oq(__m128 a, __m128 b) {
  // CHECK-LABEL: test_mm_cmp_ps_neq_oq
  // CHECK: fcmp one <4 x float> %{{.*}}, %{{.*}}
  return _mm_cmp_ps(a, b, _CMP_NEQ_OQ);
}

__m128 test_mm_cmp_ps_ge_os(__m128 a, __m128 b) {
  // CHECK-LABEL: test_mm_cmp_ps_ge_os
  // CHECK: fcmp oge <4 x float> %{{.*}}, %{{.*}}
  return _mm_cmp_ps(a, b, _CMP_GE_OS);
}

__m128 test_mm_cmp_ps_gt_os(__m128 a, __m128 b) {
  // CHECK-LABEL: test_mm_cmp_ps_gt_os
  // CHECK: fcmp ogt <4 x float> %{{.*}}, %{{.*}}
  return _mm_cmp_ps(a, b, _CMP_GT_OS);
}

__m128 test_mm_cmp_ps_true_uq(__m128 a, __m128 b) {
  // CHECK-LABEL: test_mm_cmp_ps_true_uq
  // CHECK: fcmp true <4 x float> %{{.*}}, %{{.*}}
  return _mm_cmp_ps(a, b, _CMP_TRUE_UQ);
}

__m128 test_mm_cmp_ps_eq_os(__m128 a, __m128 b) {
  // CHECK-LABEL: test_mm_cmp_ps_eq_os
  // CHECK: fcmp oeq <4 x float> %{{.*}}, %{{.*}}
  return _mm_cmp_ps(a, b, _CMP_EQ_OS);
}

__m128 test_mm_cmp_ps_lt_oq(__m128 a, __m128 b) {
  // CHECK-LABEL: test_mm_cmp_ps_lt_oq
  // CHECK: fcmp olt <4 x float> %{{.*}}, %{{.*}}
  return _mm_cmp_ps(a, b, _CMP_LT_OQ);
}

__m128 test_mm_cmp_ps_le_oq(__m128 a, __m128 b) {
  // CHECK-LABEL: test_mm_cmp_ps_le_oq
  // CHECK: fcmp ole <4 x float> %{{.*}}, %{{.*}}
  return _mm_cmp_ps(a, b, _CMP_LE_OQ);
}

__m128 test_mm_cmp_ps_unord_s(__m128 a, __m128 b) {
  // CHECK-LABEL: test_mm_cmp_ps_unord_s
  // CHECK: fcmp uno <4 x float> %{{.*}}, %{{.*}}
  return _mm_cmp_ps(a, b, _CMP_UNORD_S);
}

__m128 test_mm_cmp_ps_neq_us(__m128 a, __m128 b) {
  // CHECK-LABEL: test_mm_cmp_ps_neq_us
  // CHECK: fcmp une <4 x float> %{{.*}}, %{{.*}}
  return _mm_cmp_ps(a, b, _CMP_NEQ_US);
}

__m128 test_mm_cmp_ps_nlt_uq(__m128 a, __m128 b) {
  // CHECK-LABEL: test_mm_cmp_ps_nlt_uq
  // CHECK: fcmp uge <4 x float> %{{.*}}, %{{.*}}
  return _mm_cmp_ps(a, b, _CMP_NLT_UQ);
}

__m128 test_mm_cmp_ps_nle_uq(__m128 a, __m128 b) {
  // CHECK-LABEL: test_mm_cmp_ps_nle_uq
  // CHECK: fcmp ugt <4 x float> %{{.*}}, %{{.*}}
  return _mm_cmp_ps(a, b, _CMP_NLE_UQ);
}

__m128 test_mm_cmp_ps_ord_s(__m128 a, __m128 b) {
  // CHECK-LABEL: test_mm_cmp_ps_ord_s
  // CHECK: fcmp ord <4 x float> %{{.*}}, %{{.*}}
  return _mm_cmp_ps(a, b, _CMP_ORD_S);
}

__m128 test_mm_cmp_ps_eq_us(__m128 a, __m128 b) {
  // CHECK-LABEL: test_mm_cmp_ps_eq_us
  // CHECK: fcmp ueq <4 x float> %{{.*}}, %{{.*}}
  return _mm_cmp_ps(a, b, _CMP_EQ_US);
}

__m128 test_mm_cmp_ps_nge_uq(__m128 a, __m128 b) {
  // CHECK-LABEL: test_mm_cmp_ps_nge_uq
  // CHECK: fcmp ult <4 x float> %{{.*}}, %{{.*}}
  return _mm_cmp_ps(a, b, _CMP_NGE_UQ);
}

__m128 test_mm_cmp_ps_ngt_uq(__m128 a, __m128 b) {
  // CHECK-LABEL: test_mm_cmp_ps_ngt_uq
  // CHECK: fcmp ule <4 x float> %{{.*}}, %{{.*}}
  return _mm_cmp_ps(a, b, _CMP_NGT_UQ);
}

__m128 test_mm_cmp_ps_false_os(__m128 a, __m128 b) {
  // CHECK-LABEL: test_mm_cmp_ps_false_os
  // CHECK: fcmp false <4 x float> %{{.*}}, %{{.*}}
  return _mm_cmp_ps(a, b, _CMP_FALSE_OS);
}

__m128 test_mm_cmp_ps_neq_os(__m128 a, __m128 b) {
  // CHECK-LABEL: test_mm_cmp_ps_neq_os
  // CHECK: fcmp one <4 x float> %{{.*}}, %{{.*}}
  return _mm_cmp_ps(a, b, _CMP_NEQ_OS);
}

__m128 test_mm_cmp_ps_ge_oq(__m128 a, __m128 b) {
  // CHECK-LABEL: test_mm_cmp_ps_ge_oq
  // CHECK: fcmp oge <4 x float> %{{.*}}, %{{.*}}
  return _mm_cmp_ps(a, b, _CMP_GE_OQ);
}

__m128 test_mm_cmp_ps_gt_oq(__m128 a, __m128 b) {
  // CHECK-LABEL: test_mm_cmp_ps_gt_oq
  // CHECK: fcmp ogt <4 x float> %{{.*}}, %{{.*}}
  return _mm_cmp_ps(a, b, _CMP_GT_OQ);
}

__m128 test_mm_cmp_ps_true_us(__m128 a, __m128 b) {
  // CHECK-LABEL: test_mm_cmp_ps_true_us
  // CHECK: fcmp true <4 x float> %{{.*}}, %{{.*}}
  return _mm_cmp_ps(a, b, _CMP_TRUE_US);
}

__m128d test_mm_cmp_sd(__m128d A, __m128d B) {
  // CHECK-LABEL: test_mm_cmp_sd
  // CHECK: call {{.*}}<2 x double> @llvm.x86.sse2.cmp.sd(<2 x double> %{{.*}}, <2 x double> %{{.*}}, i8 13)
  return _mm_cmp_sd(A, B, _CMP_GE_OS);
}

__m128 test_mm_cmp_ss(__m128 A, __m128 B) {
  // CHECK-LABEL: test_mm_cmp_ss
  // CHECK: call {{.*}}<4 x float> @llvm.x86.sse.cmp.ss(<4 x float> %{{.*}}, <4 x float> %{{.*}}, i8 13)
  return _mm_cmp_ss(A, B, _CMP_GE_OS);
}

__m256d test_mm256_cvtepi32_pd(__m128i A) {
  // CHECK-LABEL: test_mm256_cvtepi32_pd
  // CHECK: sitofp <4 x i32> %{{.*}} to <4 x double>
  return _mm256_cvtepi32_pd(A);
}

__m256 test_mm256_cvtepi32_ps(__m256i A) {
  // CHECK-LABEL: test_mm256_cvtepi32_ps
  // CHECK: sitofp <8 x i32> %{{.*}} to <8 x float>
  return _mm256_cvtepi32_ps(A);
}

__m128i test_mm256_cvtpd_epi32(__m256d A) {
  // CHECK-LABEL: test_mm256_cvtpd_epi32
  // CHECK: call <4 x i32> @llvm.x86.avx.cvt.pd2dq.256(<4 x double> %{{.*}})
  return _mm256_cvtpd_epi32(A);
}

__m128 test_mm256_cvtpd_ps(__m256d A) {
  // CHECK-LABEL: test_mm256_cvtpd_ps
  // CHECK: call {{.*}}<4 x float> @llvm.x86.avx.cvt.pd2.ps.256(<4 x double> %{{.*}})
  return _mm256_cvtpd_ps(A);
}

__m256i test_mm256_cvtps_epi32(__m256 A) {
  // CHECK-LABEL: test_mm256_cvtps_epi32
  // CHECK: call <8 x i32> @llvm.x86.avx.cvt.ps2dq.256(<8 x float> %{{.*}})
  return _mm256_cvtps_epi32(A);
}

__m256d test_mm256_cvtps_pd(__m128 A) {
  // CHECK-LABEL: test_mm256_cvtps_pd
  // CHECK: fpext <4 x float> %{{.*}} to <4 x double>
  return _mm256_cvtps_pd(A);
}

double test_mm256_cvtsd_f64(__m256d __a) {
  // CHECK-LABEL: test_mm256_cvtsd_f64
  // CHECK: extractelement <4 x double> %{{.*}}, i32 0
  return _mm256_cvtsd_f64(__a);
}

int test_mm256_cvtsi256_si32(__m256i __a) {
  // CHECK-LABEL: test_mm256_cvtsi256_si32
  // CHECK: extractelement <8 x i32> %{{.*}}, i32 0
  return _mm256_cvtsi256_si32(__a);
}

float test_mm256_cvtss_f32(__m256 __a) {
  // CHECK-LABEL: test_mm256_cvtss_f32
  // CHECK: extractelement <8 x float> %{{.*}}, i32 0
  return _mm256_cvtss_f32(__a);
}

__m128i test_mm256_cvttpd_epi32(__m256d A) {
  // CHECK-LABEL: test_mm256_cvttpd_epi32
  // CHECK: call <4 x i32> @llvm.x86.avx.cvtt.pd2dq.256(<4 x double> %{{.*}})
  return _mm256_cvttpd_epi32(A);
}

__m256i test_mm256_cvttps_epi32(__m256 A) {
  // CHECK-LABEL: test_mm256_cvttps_epi32
  // CHECK: call <8 x i32> @llvm.x86.avx.cvtt.ps2dq.256(<8 x float> %{{.*}})
  return _mm256_cvttps_epi32(A);
}

__m256d test_mm256_div_pd(__m256d A, __m256d B) {
  // CHECK-LABEL: test_mm256_div_pd
  // CHECK: fdiv <4 x double>
  return _mm256_div_pd(A, B);
}

__m256 test_mm256_div_ps(__m256 A, __m256 B) {
  // CHECK-LABEL: test_mm256_div_ps
  // CHECK: fdiv <8 x float>
  return _mm256_div_ps(A, B);
}

__m256 test_mm256_dp_ps(__m256 A, __m256 B) {
  // CHECK-LABEL: test_mm256_dp_ps
  // CHECK: call {{.*}}<8 x float> @llvm.x86.avx.dp.ps.256(<8 x float> {{.*}}, <8 x float> {{.*}}, i8 7)
  return _mm256_dp_ps(A, B, 7);
}

int test_mm256_extract_epi8(__m256i A) {
  // CHECK-LABEL: test_mm256_extract_epi8
  // CHECK: extractelement <32 x i8> %{{.*}}, {{i32|i64}} 31
  // CHECK: zext i8 %{{.*}} to i32
  return _mm256_extract_epi8(A, 31);
}

int test_mm256_extract_epi16(__m256i A) {
  // CHECK-LABEL: test_mm256_extract_epi16
  // CHECK: extractelement <16 x i16> %{{.*}}, {{i32|i64}} 15
  // CHECK: zext i16 %{{.*}} to i32
  return _mm256_extract_epi16(A, 15);
}

int test_mm256_extract_epi32(__m256i A) {
  // CHECK-LABEL: test_mm256_extract_epi32
  // CHECK: extractelement <8 x i32> %{{.*}}, {{i32|i64}} 7
  return _mm256_extract_epi32(A, 7);
}

#if __x86_64__
long long test_mm256_extract_epi64(__m256i A) {
  // X64-LABEL: test_mm256_extract_epi64
  // X64: extractelement <4 x i64> %{{.*}}, {{i32|i64}} 3
  return _mm256_extract_epi64(A, 3);
}
#endif

__m128d test_mm256_extractf128_pd(__m256d A) {
  // CHECK-LABEL: test_mm256_extractf128_pd
  // CHECK: shufflevector <4 x double> %{{.*}}, <4 x double> poison, <2 x i32> <i32 2, i32 3>
  return _mm256_extractf128_pd(A, 1);
}

__m128 test_mm256_extractf128_ps(__m256 A) {
  // CHECK-LABEL: test_mm256_extractf128_ps
  // CHECK: shufflevector <8 x float> %{{.*}}, <8 x float> poison, <4 x i32> <i32 4, i32 5, i32 6, i32 7>
  return _mm256_extractf128_ps(A, 1);
}

__m128i test_mm256_extractf128_si256(__m256i A) {
  // CHECK-LABEL: test_mm256_extractf128_si256
  // CHECK: shufflevector <8 x i32> %{{.*}}, <8 x i32> poison, <4 x i32> <i32 4, i32 5, i32 6, i32 7>
  return _mm256_extractf128_si256(A, 1);
}

__m256d test_mm256_floor_pd(__m256d x) {
  // CHECK-LABEL: test_mm256_floor_pd
  // CHECK: call {{.*}}<4 x double> @llvm.x86.avx.round.pd.256(<4 x double> %{{.*}}, i32 1)
  return _mm256_floor_pd(x);
}

__m256 test_mm_floor_ps(__m256 x) {
  // CHECK-LABEL: test_mm_floor_ps
  // CHECK: call {{.*}}<8 x float> @llvm.x86.avx.round.ps.256(<8 x float> %{{.*}}, i32 1)
  return _mm256_floor_ps(x);
}

__m256d test_mm256_hadd_pd(__m256d A, __m256d B) {
  // CHECK-LABEL: test_mm256_hadd_pd
  // CHECK: call {{.*}}<4 x double> @llvm.x86.avx.hadd.pd.256(<4 x double> %{{.*}}, <4 x double> %{{.*}})
  return _mm256_hadd_pd(A, B);
}

__m256 test_mm256_hadd_ps(__m256 A, __m256 B) {
  // CHECK-LABEL: test_mm256_hadd_ps
  // CHECK: call {{.*}}<8 x float> @llvm.x86.avx.hadd.ps.256(<8 x float> %{{.*}}, <8 x float> %{{.*}})
  return _mm256_hadd_ps(A, B);
}

__m256d test_mm256_hsub_pd(__m256d A, __m256d B) {
  // CHECK-LABEL: test_mm256_hsub_pd
  // CHECK: call {{.*}}<4 x double> @llvm.x86.avx.hsub.pd.256(<4 x double> %{{.*}}, <4 x double> %{{.*}})
  return _mm256_hsub_pd(A, B);
}

__m256 test_mm256_hsub_ps(__m256 A, __m256 B) {
  // CHECK-LABEL: test_mm256_hsub_ps
  // CHECK: call {{.*}}<8 x float> @llvm.x86.avx.hsub.ps.256(<8 x float> %{{.*}}, <8 x float> %{{.*}})
  return _mm256_hsub_ps(A, B);
}

__m256i test_mm256_insert_epi8(__m256i x, char b) {
  // CHECK-LABEL: test_mm256_insert_epi8
  // CHECK: insertelement <32 x i8> %{{.*}}, i8 %{{.*}}, {{i32|i64}} 14
  return _mm256_insert_epi8(x, b, 14);
}

__m256i test_mm256_insert_epi16(__m256i x, int b) {
  // CHECK-LABEL: test_mm256_insert_epi16
  // CHECK: insertelement <16 x i16> %{{.*}}, i16 %{{.*}}, {{i32|i64}} 4
  return _mm256_insert_epi16(x, b, 4);
}

__m256i test_mm256_insert_epi32(__m256i x, int b) {
  // CHECK-LABEL: test_mm256_insert_epi32
  // CHECK: insertelement <8 x i32> %{{.*}}, i32 %{{.*}}, {{i32|i64}} 5
  return _mm256_insert_epi32(x, b, 5);
}

#if __x86_64__
__m256i test_mm256_insert_epi64(__m256i x, long long b) {
  // X64-LABEL: test_mm256_insert_epi64
  // X64: insertelement <4 x i64> %{{.*}}, i64 %{{.*}}, {{i32|i64}} 2
  return _mm256_insert_epi64(x, b, 2);
}
#endif

__m256d test_mm256_insertf128_pd(__m256d A, __m128d B) {
  // CHECK-LABEL: test_mm256_insertf128_pd
  // CHECK: shufflevector <2 x double> %{{.*}}, <2 x double> poison, <4 x i32> <i32 0, i32 1, i32 2, i32 3>
  // CHECK: shufflevector <4 x double> %{{.*}}, <4 x double> %{{.*}}, <4 x i32> <i32 4, i32 5, i32 2, i32 3>
  return _mm256_insertf128_pd(A, B, 0);
}

__m256 test_mm256_insertf128_ps(__m256 A, __m128 B) {
  // CHECK-LABEL: test_mm256_insertf128_ps
  // CHECK: shufflevector <4 x float> %{{.*}}, <4 x float> poison, <8 x i32> <i32 0, i32 1, i32 2, i32 3, i32 4, i32 5, i32 6, i32 7>
  // CHECK: shufflevector <8 x float> %{{.*}}, <8 x float> %{{.*}}, <8 x i32> <i32 0, i32 1, i32 2, i32 3, i32 8, i32 9, i32 10, i32 11>
  return _mm256_insertf128_ps(A, B, 1);
}

__m256i test_mm256_insertf128_si256(__m256i A, __m128i B) {
  // CHECK-LABEL: test_mm256_insertf128_si256
  // CHECK: shufflevector <4 x i32> %{{.*}}, <4 x i32> poison, <8 x i32> <i32 0, i32 1, i32 2, i32 3, i32 4, i32 5, i32 6, i32 7>
  // CHECK: shufflevector <8 x i32> %{{.*}}, <8 x i32> %{{.*}}, <8 x i32> <i32 8, i32 9, i32 10, i32 11, i32 4, i32 5, i32 6, i32 7>
  return _mm256_insertf128_si256(A, B, 0);
}

__m256i test_mm256_lddqu_si256(__m256i* A) {
  // CHECK-LABEL: test_mm256_lddqu_si256
  // CHECK: call <32 x i8> @llvm.x86.avx.ldu.dq.256(ptr %{{.*}})
  return _mm256_lddqu_si256(A);
}

__m256d test_mm256_load_pd(double* A) {
  // CHECK-LABEL: test_mm256_load_pd
  // CHECK: load <4 x double>, ptr %{{.*}}, align 32
  return _mm256_load_pd(A);
}

__m256 test_mm256_load_ps(float* A) {
  // CHECK-LABEL: test_mm256_load_ps
  // CHECK: load <8 x float>, ptr %{{.*}}, align 32
  return _mm256_load_ps(A);
}

__m256i test_mm256_load_si256(__m256i* A) {
  // CHECK-LABEL: test_mm256_load_si256
  // CHECK: load <4 x i64>, ptr %{{.*}}, align 32
  return _mm256_load_si256(A);
}

__m256d test_mm256_loadu_pd(double* A) {
  // CHECK-LABEL: test_mm256_loadu_pd
  // CHECK: load <4 x double>, ptr %{{.*}}, align 1{{$}}
  return _mm256_loadu_pd(A);
}

__m256 test_mm256_loadu_ps(float* A) {
  // CHECK-LABEL: test_mm256_loadu_ps
  // CHECK: load <8 x float>, ptr %{{.*}}, align 1{{$}}
  return _mm256_loadu_ps(A);
}

__m256i test_mm256_loadu_si256(__m256i* A) {
  // CHECK-LABEL: test_mm256_loadu_si256
  // CHECK: load <4 x i64>, ptr %{{.+}}, align 1{{$}}
  return _mm256_loadu_si256(A);
}

__m256 test_mm256_loadu2_m128(float* A, float* B) {
  // CHECK-LABEL: test_mm256_loadu2_m128
  // CHECK: load <4 x float>, ptr %{{.*}}, align 1{{$}}
  // CHECK: load <4 x float>, ptr %{{.*}}, align 1{{$}}
  // CHECK: shufflevector <4 x float> %{{.*}}, <4 x float> %{{.*}}, <8 x i32> <i32 0, i32 1, i32 2, i32 3, i32 4, i32 5, i32 6, i32 7>
  return _mm256_loadu2_m128(A, B);
}

__m256d test_mm256_loadu2_m128d(double* A, double* B) {
  // CHECK-LABEL: test_mm256_loadu2_m128d
  // CHECK: load <2 x double>, ptr %{{.*}}, align 1{{$}}
  // CHECK: load <2 x double>, ptr %{{.*}}, align 1{{$}}
  // CHECK: shufflevector <2 x double> %{{.*}}, <2 x double> %{{.*}}, <4 x i32> <i32 0, i32 1, i32 2, i32 3>
  return _mm256_loadu2_m128d(A, B);
}

__m256i test_mm256_loadu2_m128i(__m128i* A, __m128i* B) {
  // CHECK-LABEL: test_mm256_loadu2_m128i
  // CHECK: load <2 x i64>, ptr %{{.*}}, align 1{{$}}
  // CHECK: load <2 x i64>, ptr %{{.*}}, align 1{{$}}
  // CHECK: shufflevector <2 x i64> %{{.*}}, <2 x i64> %{{.*}}, <4 x i32> <i32 0, i32 1, i32 2, i32 3>
  return _mm256_loadu2_m128i(A, B);
}

__m128d test_mm_maskload_pd(double* A, __m128i B) {
  // CHECK-LABEL: test_mm_maskload_pd
  // CHECK: call {{.*}}<2 x double> @llvm.x86.avx.maskload.pd(ptr %{{.*}}, <2 x i64> %{{.*}})
  return _mm_maskload_pd(A, B);
}

__m256d test_mm256_maskload_pd(double* A, __m256i B) {
  // CHECK-LABEL: test_mm256_maskload_pd
  // CHECK: call {{.*}}<4 x double> @llvm.x86.avx.maskload.pd.256(ptr %{{.*}}, <4 x i64> %{{.*}})
  return _mm256_maskload_pd(A, B);
}

__m128 test_mm_maskload_ps(float* A, __m128i B) {
  // CHECK-LABEL: test_mm_maskload_ps
  // CHECK: call {{.*}}<4 x float> @llvm.x86.avx.maskload.ps(ptr %{{.*}}, <4 x i32> %{{.*}})
  return _mm_maskload_ps(A, B);
}

__m256 test_mm256_maskload_ps(float* A, __m256i B) {
  // CHECK-LABEL: test_mm256_maskload_ps
  // CHECK: call {{.*}}<8 x float> @llvm.x86.avx.maskload.ps.256(ptr %{{.*}}, <8 x i32> %{{.*}})
  return _mm256_maskload_ps(A, B);
}

void test_mm_maskstore_pd(double* A, __m128i B, __m128d C) {
  // CHECK-LABEL: test_mm_maskstore_pd
  // CHECK: call void @llvm.x86.avx.maskstore.pd(ptr %{{.*}}, <2 x i64> %{{.*}}, <2 x double> %{{.*}})
  _mm_maskstore_pd(A, B, C);
}

void test_mm256_maskstore_pd(double* A, __m256i B, __m256d C) {
  // CHECK-LABEL: test_mm256_maskstore_pd
  // CHECK: call void @llvm.x86.avx.maskstore.pd.256(ptr %{{.*}}, <4 x i64> %{{.*}}, <4 x double> %{{.*}})
  _mm256_maskstore_pd(A, B, C);
}

void test_mm_maskstore_ps(float* A, __m128i B, __m128 C) {
  // CHECK-LABEL: test_mm_maskstore_ps
  // CHECK: call void @llvm.x86.avx.maskstore.ps(ptr %{{.*}}, <4 x i32> %{{.*}}, <4 x float> %{{.*}})
  _mm_maskstore_ps(A, B, C);
}

void test_mm256_maskstore_ps(float* A, __m256i B, __m256 C) {
  // CHECK-LABEL: test_mm256_maskstore_ps
  // CHECK: call void @llvm.x86.avx.maskstore.ps.256(ptr %{{.*}}, <8 x i32> %{{.*}}, <8 x float> %{{.*}})
  _mm256_maskstore_ps(A, B, C);
}

__m256d test_mm256_max_pd(__m256d A, __m256d B) {
  // CHECK-LABEL: test_mm256_max_pd
  // CHECK: call {{.*}}<4 x double> @llvm.x86.avx.max.pd.256(<4 x double> %{{.*}}, <4 x double> %{{.*}})
  return _mm256_max_pd(A, B);
}

__m256 test_mm256_max_ps(__m256 A, __m256 B) {
  // CHECK-LABEL: test_mm256_max_ps
  // CHECK: call {{.*}}<8 x float> @llvm.x86.avx.max.ps.256(<8 x float> %{{.*}}, <8 x float> %{{.*}})
  return _mm256_max_ps(A, B);
}

__m256d test_mm256_min_pd(__m256d A, __m256d B) {
  // CHECK-LABEL: test_mm256_min_pd
  // CHECK: call {{.*}}<4 x double> @llvm.x86.avx.min.pd.256(<4 x double> %{{.*}}, <4 x double> %{{.*}})
  return _mm256_min_pd(A, B);
}

__m256 test_mm256_min_ps(__m256 A, __m256 B) {
  // CHECK-LABEL: test_mm256_min_ps
  // CHECK: call {{.*}}<8 x float> @llvm.x86.avx.min.ps.256(<8 x float> %{{.*}}, <8 x float> %{{.*}})
  return _mm256_min_ps(A, B);
}

__m256d test_mm256_movedup_pd(__m256d A) {
  // CHECK-LABEL: test_mm256_movedup_pd
  // CHECK: shufflevector <4 x double> %{{.*}}, <4 x double> %{{.*}}, <4 x i32> <i32 0, i32 0, i32 2, i32 2>
  return _mm256_movedup_pd(A);
}

__m256 test_mm256_movehdup_ps(__m256 A) {
  // CHECK-LABEL: test_mm256_movehdup_ps
  // CHECK: shufflevector <8 x float> %{{.*}}, <8 x float> %{{.*}}, <8 x i32> <i32 1, i32 1, i32 3, i32 3, i32 5, i32 5, i32 7, i32 7>
  return _mm256_movehdup_ps(A);
}

__m256 test_mm256_moveldup_ps(__m256 A) {
  // CHECK-LABEL: test_mm256_moveldup_ps
  // CHECK: shufflevector <8 x float> %{{.*}}, <8 x float> %{{.*}}, <8 x i32> <i32 0, i32 0, i32 2, i32 2, i32 4, i32 4, i32 6, i32 6>
  return _mm256_moveldup_ps(A);
}

int test_mm256_movemask_pd(__m256d A) {
  // CHECK-LABEL: test_mm256_movemask_pd
  // CHECK: call {{.*}}i32 @llvm.x86.avx.movmsk.pd.256(<4 x double> %{{.*}})
  return _mm256_movemask_pd(A);
}

int test_mm256_movemask_ps(__m256 A) {
  // CHECK-LABEL: test_mm256_movemask_ps
  // CHECK: call {{.*}}i32 @llvm.x86.avx.movmsk.ps.256(<8 x float> %{{.*}})
  return _mm256_movemask_ps(A);
}

__m256d test_mm256_mul_pd(__m256d A, __m256d B) {
  // CHECK-LABEL: test_mm256_mul_pd
  // CHECK: fmul <4 x double>
  return _mm256_mul_pd(A, B);
}

__m256 test_mm256_mul_ps(__m256 A, __m256 B) {
  // CHECK-LABEL: test_mm256_mul_ps
  // CHECK: fmul <8 x float>
  return _mm256_mul_ps(A, B);
}

__m256d test_mm256_or_pd(__m256d A, __m256d B) {
  // CHECK-LABEL: test_mm256_or_pd
  // CHECK: or <4 x i64>
  return _mm256_or_pd(A, B);
}

__m256 test_mm256_or_ps(__m256 A, __m256 B) {
  // CHECK-LABEL: test_mm256_or_ps
  // CHECK: or <8 x i32>
  return _mm256_or_ps(A, B);
}

__m128d test_mm_permute_pd(__m128d A) {
  // CHECK-LABEL: test_mm_permute_pd
  // CHECK: shufflevector <2 x double> %{{.*}}, <2 x double> poison, <2 x i32> <i32 1, i32 0>
  return _mm_permute_pd(A, 1);
}

__m256d test_mm256_permute_pd(__m256d A) {
  // CHECK-LABEL: test_mm256_permute_pd
  // CHECK: shufflevector <4 x double> %{{.*}}, <4 x double> poison, <4 x i32> <i32 1, i32 0, i32 3, i32 2>
  return _mm256_permute_pd(A, 5);
}

__m128 test_mm_permute_ps(__m128 A) {
  // CHECK-LABEL: test_mm_permute_ps
  // CHECK: shufflevector <4 x float> %{{.*}}, <4 x float> poison, <4 x i32> <i32 3, i32 2, i32 1, i32 0>
  return _mm_permute_ps(A, 0x1b);
}

// Test case for PR12401
__m128 test2_mm_permute_ps(__m128 a) {
  // CHECK-LABEL: test2_mm_permute_ps
  // CHECK: shufflevector <4 x float> %{{.*}}, <4 x float> poison, <4 x i32> <i32 2, i32 1, i32 2, i32 3>
  return _mm_permute_ps(a, 0xe6);
}

__m256 test_mm256_permute_ps(__m256 A) {
  // CHECK-LABEL: test_mm256_permute_ps
  // CHECK: shufflevector <8 x float> %{{.*}}, <8 x float> poison, <8 x i32> <i32 3, i32 2, i32 1, i32 0, i32 7, i32 6, i32 5, i32 4>
  return _mm256_permute_ps(A, 0x1b);
}

__m256d test_mm256_permute2f128_pd(__m256d A, __m256d B) {
  // CHECK-LABEL: test_mm256_permute2f128_pd
  // CHECK: shufflevector <4 x double> %{{.*}}, <4 x double> %{{.*}}, <4 x i32> <i32 2, i32 3, i32 6, i32 7>
  return _mm256_permute2f128_pd(A, B, 0x31);
}

__m256 test_mm256_permute2f128_ps(__m256 A, __m256 B) {
  // CHECK-LABEL: test_mm256_permute2f128_ps
  // CHECK: shufflevector <8 x float> %{{.*}}, <8 x float> %{{.*}}, <8 x i32> <i32 4, i32 5, i32 6, i32 7, i32 12, i32 13, i32 14, i32 15>
  return _mm256_permute2f128_ps(A, B, 0x13);
}

__m256i test_mm256_permute2f128_si256(__m256i A, __m256i B) {
  // CHECK-LABEL: test_mm256_permute2f128_si256
  // CHECK: shufflevector <8 x i32> %{{.*}}, <8 x i32> %{{.*}}, <8 x i32> <i32 0, i32 1, i32 2, i32 3, i32 8, i32 9, i32 10, i32 11>
  return _mm256_permute2f128_si256(A, B, 0x20);
}

__m128d test_mm_permutevar_pd(__m128d A, __m128i B) {
  // CHECK-LABEL: test_mm_permutevar_pd
  // CHECK: call {{.*}}<2 x double> @llvm.x86.avx.vpermilvar.pd(<2 x double> %{{.*}}, <2 x i64> %{{.*}})
  return _mm_permutevar_pd(A, B);
}

__m256d test_mm256_permutevar_pd(__m256d A, __m256i B) {
  // CHECK-LABEL: test_mm256_permutevar_pd
  // CHECK: call {{.*}}<4 x double> @llvm.x86.avx.vpermilvar.pd.256(<4 x double> %{{.*}}, <4 x i64> %{{.*}})
  return _mm256_permutevar_pd(A, B);
}

__m128 test_mm_permutevar_ps(__m128 A, __m128i B) {
  // CHECK-LABEL: test_mm_permutevar_ps
  // CHECK: call {{.*}}<4 x float> @llvm.x86.avx.vpermilvar.ps(<4 x float> %{{.*}}, <4 x i32> %{{.*}})
  return _mm_permutevar_ps(A, B);
}

__m256 test_mm256_permutevar_ps(__m256 A, __m256i B) {
  // CHECK-LABEL: test_mm256_permutevar_ps
  // CHECK: call {{.*}}<8 x float> @llvm.x86.avx.vpermilvar.ps.256(<8 x float> %{{.*}}, <8 x i32> %{{.*}})
  return _mm256_permutevar_ps(A, B);
}

__m256 test_mm256_rcp_ps(__m256 A) {
  // CHECK-LABEL: test_mm256_rcp_ps
  // CHECK: call {{.*}}<8 x float> @llvm.x86.avx.rcp.ps.256(<8 x float> %{{.*}})
  return _mm256_rcp_ps(A);
}

__m256d test_mm256_round_pd(__m256d x) {
  // CHECK-LABEL: test_mm256_round_pd
  // CHECK: call {{.*}}<4 x double> @llvm.x86.avx.round.pd.256(<4 x double> %{{.*}}, i32 4)
  return _mm256_round_pd(x, 4);
}

__m256 test_mm256_round_ps(__m256 x) {
  // CHECK-LABEL: test_mm256_round_ps
  // CHECK: call {{.*}}<8 x float> @llvm.x86.avx.round.ps.256(<8 x float> %{{.*}}, i32 4)
  return _mm256_round_ps(x, 4);
}

__m256 test_mm256_rsqrt_ps(__m256 A) {
  // CHECK-LABEL: test_mm256_rsqrt_ps
  // CHECK: call {{.*}}<8 x float> @llvm.x86.avx.rsqrt.ps.256(<8 x float> %{{.*}})
  return _mm256_rsqrt_ps(A);
}

__m256i test_mm256_set_epi8(char A0, char A1, char A2, char A3, char A4, char A5, char A6, char A7,
                            char A8, char A9, char A10, char A11, char A12, char A13, char A14, char A15,
                            char A16, char A17, char A18, char A19, char A20, char A21, char A22, char A23,
                            char A24, char A25, char A26, char A27, char A28, char A29, char A30, char A31) {
  // CHECK-LABEL: test_mm256_set_epi8
  // CHECK: insertelement <32 x i8> poison, i8 %{{.*}}, i32 0
  // CHECK: insertelement <32 x i8> %{{.*}}, i8 %{{.*}}, i32 1
  // CHECK: insertelement <32 x i8> %{{.*}}, i8 %{{.*}}, i32 2
  // CHECK: insertelement <32 x i8> %{{.*}}, i8 %{{.*}}, i32 3
  // CHECK: insertelement <32 x i8> %{{.*}}, i8 %{{.*}}, i32 4
  // CHECK: insertelement <32 x i8> %{{.*}}, i8 %{{.*}}, i32 5
  // CHECK: insertelement <32 x i8> %{{.*}}, i8 %{{.*}}, i32 6
  // CHECK: insertelement <32 x i8> %{{.*}}, i8 %{{.*}}, i32 7
  // CHECK: insertelement <32 x i8> %{{.*}}, i8 %{{.*}}, i32 8
  // CHECK: insertelement <32 x i8> %{{.*}}, i8 %{{.*}}, i32 9
  // CHECK: insertelement <32 x i8> %{{.*}}, i8 %{{.*}}, i32 10
  // CHECK: insertelement <32 x i8> %{{.*}}, i8 %{{.*}}, i32 11
  // CHECK: insertelement <32 x i8> %{{.*}}, i8 %{{.*}}, i32 12
  // CHECK: insertelement <32 x i8> %{{.*}}, i8 %{{.*}}, i32 13
  // CHECK: insertelement <32 x i8> %{{.*}}, i8 %{{.*}}, i32 14
  // CHECK: insertelement <32 x i8> %{{.*}}, i8 %{{.*}}, i32 15
  // CHECK: insertelement <32 x i8> %{{.*}}, i8 %{{.*}}, i32 16
  // CHECK: insertelement <32 x i8> %{{.*}}, i8 %{{.*}}, i32 17
  // CHECK: insertelement <32 x i8> %{{.*}}, i8 %{{.*}}, i32 18
  // CHECK: insertelement <32 x i8> %{{.*}}, i8 %{{.*}}, i32 19
  // CHECK: insertelement <32 x i8> %{{.*}}, i8 %{{.*}}, i32 20
  // CHECK: insertelement <32 x i8> %{{.*}}, i8 %{{.*}}, i32 21
  // CHECK: insertelement <32 x i8> %{{.*}}, i8 %{{.*}}, i32 22
  // CHECK: insertelement <32 x i8> %{{.*}}, i8 %{{.*}}, i32 23
  // CHECK: insertelement <32 x i8> %{{.*}}, i8 %{{.*}}, i32 24
  // CHECK: insertelement <32 x i8> %{{.*}}, i8 %{{.*}}, i32 25
  // CHECK: insertelement <32 x i8> %{{.*}}, i8 %{{.*}}, i32 26
  // CHECK: insertelement <32 x i8> %{{.*}}, i8 %{{.*}}, i32 27
  // CHECK: insertelement <32 x i8> %{{.*}}, i8 %{{.*}}, i32 28
  // CHECK: insertelement <32 x i8> %{{.*}}, i8 %{{.*}}, i32 29
  // CHECK: insertelement <32 x i8> %{{.*}}, i8 %{{.*}}, i32 30
  // CHECK: insertelement <32 x i8> %{{.*}}, i8 %{{.*}}, i32 31
  return _mm256_set_epi8(A0, A1, A2, A3, A4, A5, A6, A7, A8, A9, A10, A11, A12, A13, A14, A15, A16, A17, A18, A19, A20, A21, A22, A23, A24, A25, A26, A27, A28, A29, A30, A31);
}

__m256i test_mm256_set_epi16(short A0, short A1, short A2, short A3, short A4, short A5, short A6, short A7,
                             short A8, short A9, short A10, short A11, short A12, short A13, short A14, short A15) {
  // CHECK-LABEL: test_mm256_set_epi16
  // CHECK: insertelement <16 x i16> poison, i16 %{{.*}}, i32 0
  // CHECK: insertelement <16 x i16> %{{.*}}, i16 %{{.*}}, i32 1
  // CHECK: insertelement <16 x i16> %{{.*}}, i16 %{{.*}}, i32 2
  // CHECK: insertelement <16 x i16> %{{.*}}, i16 %{{.*}}, i32 3
  // CHECK: insertelement <16 x i16> %{{.*}}, i16 %{{.*}}, i32 4
  // CHECK: insertelement <16 x i16> %{{.*}}, i16 %{{.*}}, i32 5
  // CHECK: insertelement <16 x i16> %{{.*}}, i16 %{{.*}}, i32 6
  // CHECK: insertelement <16 x i16> %{{.*}}, i16 %{{.*}}, i32 7
  // CHECK: insertelement <16 x i16> %{{.*}}, i16 %{{.*}}, i32 8
  // CHECK: insertelement <16 x i16> %{{.*}}, i16 %{{.*}}, i32 9
  // CHECK: insertelement <16 x i16> %{{.*}}, i16 %{{.*}}, i32 10
  // CHECK: insertelement <16 x i16> %{{.*}}, i16 %{{.*}}, i32 11
  // CHECK: insertelement <16 x i16> %{{.*}}, i16 %{{.*}}, i32 12
  // CHECK: insertelement <16 x i16> %{{.*}}, i16 %{{.*}}, i32 13
  // CHECK: insertelement <16 x i16> %{{.*}}, i16 %{{.*}}, i32 14
  // CHECK: insertelement <16 x i16> %{{.*}}, i16 %{{.*}}, i32 15
  return _mm256_set_epi16(A0, A1, A2, A3, A4, A5, A6, A7, A8, A9, A10, A11, A12, A13, A14, A15);
}

__m256i test_mm256_set_epi32(int A0, int A1, int A2, int A3, int A4, int A5, int A6, int A7) {
  // CHECK-LABEL: test_mm256_set_epi32
  // CHECK: insertelement <8 x i32> poison, i32 %{{.*}}, i32 0
  // CHECK: insertelement <8 x i32> %{{.*}}, i32 %{{.*}}, i32 1
  // CHECK: insertelement <8 x i32> %{{.*}}, i32 %{{.*}}, i32 2
  // CHECK: insertelement <8 x i32> %{{.*}}, i32 %{{.*}}, i32 3
  // CHECK: insertelement <8 x i32> %{{.*}}, i32 %{{.*}}, i32 4
  // CHECK: insertelement <8 x i32> %{{.*}}, i32 %{{.*}}, i32 5
  // CHECK: insertelement <8 x i32> %{{.*}}, i32 %{{.*}}, i32 6
  // CHECK: insertelement <8 x i32> %{{.*}}, i32 %{{.*}}, i32 7
  return _mm256_set_epi32(A0, A1, A2, A3, A4, A5, A6, A7);
}

__m256i test_mm256_set_epi64x(long long A0, long long A1, long long A2, long long A3) {
  // CHECK-LABEL: test_mm256_set_epi64x
  // CHECK: insertelement <4 x i64> poison, i64 %{{.*}}, i32 0
  // CHECK: insertelement <4 x i64> %{{.*}}, i64 %{{.*}}, i32 1
  // CHECK: insertelement <4 x i64> %{{.*}}, i64 %{{.*}}, i32 2
  // CHECK: insertelement <4 x i64> %{{.*}}, i64 %{{.*}}, i32 3
  return _mm256_set_epi64x(A0, A1, A2, A3);
}

__m256 test_mm256_set_m128(__m128 A, __m128 B) {
  // CHECK-LABEL: test_mm256_set_m128
  // CHECK: shufflevector <4 x float> %{{.*}}, <4 x float> %{{.*}}, <8 x i32> <i32 0, i32 1, i32 2, i32 3, i32 4, i32 5, i32 6, i32 7>
  return _mm256_set_m128(A, B);
}

__m256d test_mm256_set_m128d(__m128d A, __m128d B) {
  // CHECK-LABEL: test_mm256_set_m128d
  // CHECK: shufflevector <2 x double> %{{.*}}, <2 x double> %{{.*}}, <4 x i32> <i32 0, i32 1, i32 2, i32 3>
  return _mm256_set_m128d(A, B);
}

__m256i test_mm256_set_m128i(__m128i A, __m128i B) {
  // CHECK-LABEL: test_mm256_set_m128i
  // CHECK: shufflevector <2 x i64> %{{.*}}, <2 x i64> %{{.*}}, <4 x i32> <i32 0, i32 1, i32 2, i32 3>
  return _mm256_set_m128i(A, B);
}

__m256d test_mm256_set_pd(double A0, double A1, double A2, double A3) {
  // CHECK-LABEL: test_mm256_set_pd
  // CHECK: insertelement <4 x double> poison, double %{{.*}}, i32 0
  // CHECK: insertelement <4 x double> %{{.*}}, double %{{.*}}, i32 1
  // CHECK: insertelement <4 x double> %{{.*}}, double %{{.*}}, i32 2
  // CHECK: insertelement <4 x double> %{{.*}}, double %{{.*}}, i32 3
  return _mm256_set_pd(A0, A1, A2, A3);
}
TEST_CONSTEXPR(match_m256d(_mm256_set_pd(-100.0, +90.0, -50.0, +1.0), +1.0, -50.0, +90.0, -100.0));

__m256 test_mm256_set_ps(float A0, float A1, float A2, float A3, float A4, float A5, float A6, float A7) {
  // CHECK-LABEL: test_mm256_set_ps
  // CHECK: insertelement <8 x float> poison, float %{{.*}}, i32 0
  // CHECK: insertelement <8 x float> %{{.*}}, float %{{.*}}, i32 1
  // CHECK: insertelement <8 x float> %{{.*}}, float %{{.*}}, i32 2
  // CHECK: insertelement <8 x float> %{{.*}}, float %{{.*}}, i32 3
  // CHECK: insertelement <8 x float> %{{.*}}, float %{{.*}}, i32 4
  // CHECK: insertelement <8 x float> %{{.*}}, float %{{.*}}, i32 5
  // CHECK: insertelement <8 x float> %{{.*}}, float %{{.*}}, i32 6
  // CHECK: insertelement <8 x float> %{{.*}}, float %{{.*}}, i32 7
  return _mm256_set_ps(A0, A1, A2, A3, A4, A5, A6, A7);
}
TEST_CONSTEXPR(match_m256(_mm256_set_ps(-1.0f, +2.0f, -3.0f, +4.0f, -5.0f, +6.0f, -7.0f, +8.0f), +8.0f, -7.0f, +6.0f, -5.0f, +4.0f, -3.0f, +2.0f, -1.0f));

__m256i test_mm256_set1_epi8(char A) {
  // CHECK-LABEL: test_mm256_set1_epi8
  // CHECK: insertelement <32 x i8> poison, i8 %{{.*}}, i32 0
  // CHECK: insertelement <32 x i8> %{{.*}}, i8 %{{.*}}, i32 1
  // CHECK: insertelement <32 x i8> %{{.*}}, i8 %{{.*}}, i32 2
  // CHECK: insertelement <32 x i8> %{{.*}}, i8 %{{.*}}, i32 3
  // CHECK: insertelement <32 x i8> %{{.*}}, i8 %{{.*}}, i32 4
  // CHECK: insertelement <32 x i8> %{{.*}}, i8 %{{.*}}, i32 5
  // CHECK: insertelement <32 x i8> %{{.*}}, i8 %{{.*}}, i32 6
  // CHECK: insertelement <32 x i8> %{{.*}}, i8 %{{.*}}, i32 7
  // CHECK: insertelement <32 x i8> %{{.*}}, i8 %{{.*}}, i32 8
  // CHECK: insertelement <32 x i8> %{{.*}}, i8 %{{.*}}, i32 9
  // CHECK: insertelement <32 x i8> %{{.*}}, i8 %{{.*}}, i32 10
  // CHECK: insertelement <32 x i8> %{{.*}}, i8 %{{.*}}, i32 11
  // CHECK: insertelement <32 x i8> %{{.*}}, i8 %{{.*}}, i32 12
  // CHECK: insertelement <32 x i8> %{{.*}}, i8 %{{.*}}, i32 13
  // CHECK: insertelement <32 x i8> %{{.*}}, i8 %{{.*}}, i32 14
  // CHECK: insertelement <32 x i8> %{{.*}}, i8 %{{.*}}, i32 15
  // CHECK: insertelement <32 x i8> %{{.*}}, i8 %{{.*}}, i32 16
  // CHECK: insertelement <32 x i8> %{{.*}}, i8 %{{.*}}, i32 17
  // CHECK: insertelement <32 x i8> %{{.*}}, i8 %{{.*}}, i32 18
  // CHECK: insertelement <32 x i8> %{{.*}}, i8 %{{.*}}, i32 19
  // CHECK: insertelement <32 x i8> %{{.*}}, i8 %{{.*}}, i32 20
  // CHECK: insertelement <32 x i8> %{{.*}}, i8 %{{.*}}, i32 21
  // CHECK: insertelement <32 x i8> %{{.*}}, i8 %{{.*}}, i32 22
  // CHECK: insertelement <32 x i8> %{{.*}}, i8 %{{.*}}, i32 23
  // CHECK: insertelement <32 x i8> %{{.*}}, i8 %{{.*}}, i32 24
  // CHECK: insertelement <32 x i8> %{{.*}}, i8 %{{.*}}, i32 25
  // CHECK: insertelement <32 x i8> %{{.*}}, i8 %{{.*}}, i32 26
  // CHECK: insertelement <32 x i8> %{{.*}}, i8 %{{.*}}, i32 27
  // CHECK: insertelement <32 x i8> %{{.*}}, i8 %{{.*}}, i32 28
  // CHECK: insertelement <32 x i8> %{{.*}}, i8 %{{.*}}, i32 29
  // CHECK: insertelement <32 x i8> %{{.*}}, i8 %{{.*}}, i32 30
  // CHECK: insertelement <32 x i8> %{{.*}}, i8 %{{.*}}, i32 31
  return _mm256_set1_epi8(A);
}

__m256i test_mm256_set1_epi16(short A) {
  // CHECK-LABEL: test_mm256_set1_epi16
  // CHECK: insertelement <16 x i16> poison, i16 %{{.*}}, i32 0
  // CHECK: insertelement <16 x i16> %{{.*}}, i16 %{{.*}}, i32 1
  // CHECK: insertelement <16 x i16> %{{.*}}, i16 %{{.*}}, i32 2
  // CHECK: insertelement <16 x i16> %{{.*}}, i16 %{{.*}}, i32 3
  // CHECK: insertelement <16 x i16> %{{.*}}, i16 %{{.*}}, i32 4
  // CHECK: insertelement <16 x i16> %{{.*}}, i16 %{{.*}}, i32 5
  // CHECK: insertelement <16 x i16> %{{.*}}, i16 %{{.*}}, i32 6
  // CHECK: insertelement <16 x i16> %{{.*}}, i16 %{{.*}}, i32 7
  // CHECK: insertelement <16 x i16> %{{.*}}, i16 %{{.*}}, i32 8
  // CHECK: insertelement <16 x i16> %{{.*}}, i16 %{{.*}}, i32 9
  // CHECK: insertelement <16 x i16> %{{.*}}, i16 %{{.*}}, i32 10
  // CHECK: insertelement <16 x i16> %{{.*}}, i16 %{{.*}}, i32 11
  // CHECK: insertelement <16 x i16> %{{.*}}, i16 %{{.*}}, i32 12
  // CHECK: insertelement <16 x i16> %{{.*}}, i16 %{{.*}}, i32 13
  // CHECK: insertelement <16 x i16> %{{.*}}, i16 %{{.*}}, i32 14
  // CHECK: insertelement <16 x i16> %{{.*}}, i16 %{{.*}}, i32 15
  return _mm256_set1_epi16(A);
}

__m256i test_mm256_set1_epi32(int A) {
  // CHECK-LABEL: test_mm256_set1_epi32
  // CHECK: insertelement <8 x i32> poison, i32 %{{.*}}, i32 0
  // CHECK: insertelement <8 x i32> %{{.*}}, i32 %{{.*}}, i32 1
  // CHECK: insertelement <8 x i32> %{{.*}}, i32 %{{.*}}, i32 2
  // CHECK: insertelement <8 x i32> %{{.*}}, i32 %{{.*}}, i32 3
  // CHECK: insertelement <8 x i32> %{{.*}}, i32 %{{.*}}, i32 4
  // CHECK: insertelement <8 x i32> %{{.*}}, i32 %{{.*}}, i32 5
  // CHECK: insertelement <8 x i32> %{{.*}}, i32 %{{.*}}, i32 6
  // CHECK: insertelement <8 x i32> %{{.*}}, i32 %{{.*}}, i32 7
  return _mm256_set1_epi32(A);
}

__m256i test_mm256_set1_epi64x(long long A) {
  // CHECK-LABEL: test_mm256_set1_epi64x
  // CHECK: insertelement <4 x i64> poison, i64 %{{.*}}, i32 0
  // CHECK: insertelement <4 x i64> %{{.*}}, i64 %{{.*}}, i32 1
  // CHECK: insertelement <4 x i64> %{{.*}}, i64 %{{.*}}, i32 2
  // CHECK: insertelement <4 x i64> %{{.*}}, i64 %{{.*}}, i32 3
  return _mm256_set1_epi64x(A);
}

__m256d test_mm256_set1_pd(double A) {
  // CHECK-LABEL: test_mm256_set1_pd
  // CHECK: insertelement <4 x double> poison, double %{{.*}}, i32 0
  // CHECK: insertelement <4 x double> %{{.*}}, double %{{.*}}, i32 1
  // CHECK: insertelement <4 x double> %{{.*}}, double %{{.*}}, i32 2
  // CHECK: insertelement <4 x double> %{{.*}}, double %{{.*}}, i32 3
  return _mm256_set1_pd(A);
}
TEST_CONSTEXPR(match_m256d(_mm256_set1_pd(+42.0), +42.0, +42.0, +42.0, +42.0));

__m256 test_mm256_set1_ps(float A) {
  // CHECK-LABEL: test_mm256_set1_ps
  // CHECK: insertelement <8 x float> poison, float %{{.*}}, i32 0
  // CHECK: insertelement <8 x float> %{{.*}}, float %{{.*}}, i32 1
  // CHECK: insertelement <8 x float> %{{.*}}, float %{{.*}}, i32 2
  // CHECK: insertelement <8 x float> %{{.*}}, float %{{.*}}, i32 3
  // CHECK: insertelement <8 x float> %{{.*}}, float %{{.*}}, i32 4
  // CHECK: insertelement <8 x float> %{{.*}}, float %{{.*}}, i32 5
  // CHECK: insertelement <8 x float> %{{.*}}, float %{{.*}}, i32 6
  // CHECK: insertelement <8 x float> %{{.*}}, float %{{.*}}, i32 7
  return _mm256_set1_ps(A);
}
TEST_CONSTEXPR(match_m256(_mm256_set1_ps(-101.0f), -101.0f, -101.0f, -101.0f, -101.0f, -101.0f, -101.0f, -101.0f, -101.0f));

__m256i test_mm256_setr_epi8(char A0, char A1, char A2, char A3, char A4, char A5, char A6, char A7,
                             char A8, char A9, char A10, char A11, char A12, char A13, char A14, char A15,
                             char A16, char A17, char A18, char A19, char A20, char A21, char A22, char A23,
                             char A24, char A25, char A26, char A27, char A28, char A29, char A30, char A31) {
  // CHECK-LABEL: test_mm256_setr_epi8
  // CHECK: insertelement <32 x i8> poison, i8 %{{.*}}, i32 0
  // CHECK: insertelement <32 x i8> %{{.*}}, i8 %{{.*}}, i32 1
  // CHECK: insertelement <32 x i8> %{{.*}}, i8 %{{.*}}, i32 2
  // CHECK: insertelement <32 x i8> %{{.*}}, i8 %{{.*}}, i32 3
  // CHECK: insertelement <32 x i8> %{{.*}}, i8 %{{.*}}, i32 4
  // CHECK: insertelement <32 x i8> %{{.*}}, i8 %{{.*}}, i32 5
  // CHECK: insertelement <32 x i8> %{{.*}}, i8 %{{.*}}, i32 6
  // CHECK: insertelement <32 x i8> %{{.*}}, i8 %{{.*}}, i32 7
  // CHECK: insertelement <32 x i8> %{{.*}}, i8 %{{.*}}, i32 8
  // CHECK: insertelement <32 x i8> %{{.*}}, i8 %{{.*}}, i32 9
  // CHECK: insertelement <32 x i8> %{{.*}}, i8 %{{.*}}, i32 10
  // CHECK: insertelement <32 x i8> %{{.*}}, i8 %{{.*}}, i32 11
  // CHECK: insertelement <32 x i8> %{{.*}}, i8 %{{.*}}, i32 12
  // CHECK: insertelement <32 x i8> %{{.*}}, i8 %{{.*}}, i32 13
  // CHECK: insertelement <32 x i8> %{{.*}}, i8 %{{.*}}, i32 14
  // CHECK: insertelement <32 x i8> %{{.*}}, i8 %{{.*}}, i32 15
  // CHECK: insertelement <32 x i8> %{{.*}}, i8 %{{.*}}, i32 16
  // CHECK: insertelement <32 x i8> %{{.*}}, i8 %{{.*}}, i32 17
  // CHECK: insertelement <32 x i8> %{{.*}}, i8 %{{.*}}, i32 18
  // CHECK: insertelement <32 x i8> %{{.*}}, i8 %{{.*}}, i32 19
  // CHECK: insertelement <32 x i8> %{{.*}}, i8 %{{.*}}, i32 20
  // CHECK: insertelement <32 x i8> %{{.*}}, i8 %{{.*}}, i32 21
  // CHECK: insertelement <32 x i8> %{{.*}}, i8 %{{.*}}, i32 22
  // CHECK: insertelement <32 x i8> %{{.*}}, i8 %{{.*}}, i32 23
  // CHECK: insertelement <32 x i8> %{{.*}}, i8 %{{.*}}, i32 24
  // CHECK: insertelement <32 x i8> %{{.*}}, i8 %{{.*}}, i32 25
  // CHECK: insertelement <32 x i8> %{{.*}}, i8 %{{.*}}, i32 26
  // CHECK: insertelement <32 x i8> %{{.*}}, i8 %{{.*}}, i32 27
  // CHECK: insertelement <32 x i8> %{{.*}}, i8 %{{.*}}, i32 28
  // CHECK: insertelement <32 x i8> %{{.*}}, i8 %{{.*}}, i32 29
  // CHECK: insertelement <32 x i8> %{{.*}}, i8 %{{.*}}, i32 30
  // CHECK: insertelement <32 x i8> %{{.*}}, i8 %{{.*}}, i32 31
  return _mm256_setr_epi8(A0, A1, A2, A3, A4, A5, A6, A7, A8, A9, A10, A11, A12, A13, A14, A15, A16, A17, A18, A19, A20, A21, A22, A23, A24, A25, A26, A27, A28, A29, A30, A31);
}

__m256i test_mm256_setr_epi16(short A0, short A1, short A2, short A3, short A4, short A5, short A6, short A7,
                              short A8, short A9, short A10, short A11, short A12, short A13, short A14, short A15) {
  // CHECK-LABEL: test_mm256_setr_epi16
  // CHECK: insertelement <16 x i16> poison, i16 %{{.*}}, i32 0
  // CHECK: insertelement <16 x i16> %{{.*}}, i16 %{{.*}}, i32 1
  // CHECK: insertelement <16 x i16> %{{.*}}, i16 %{{.*}}, i32 2
  // CHECK: insertelement <16 x i16> %{{.*}}, i16 %{{.*}}, i32 3
  // CHECK: insertelement <16 x i16> %{{.*}}, i16 %{{.*}}, i32 4
  // CHECK: insertelement <16 x i16> %{{.*}}, i16 %{{.*}}, i32 5
  // CHECK: insertelement <16 x i16> %{{.*}}, i16 %{{.*}}, i32 6
  // CHECK: insertelement <16 x i16> %{{.*}}, i16 %{{.*}}, i32 7
  // CHECK: insertelement <16 x i16> %{{.*}}, i16 %{{.*}}, i32 8
  // CHECK: insertelement <16 x i16> %{{.*}}, i16 %{{.*}}, i32 9
  // CHECK: insertelement <16 x i16> %{{.*}}, i16 %{{.*}}, i32 10
  // CHECK: insertelement <16 x i16> %{{.*}}, i16 %{{.*}}, i32 11
  // CHECK: insertelement <16 x i16> %{{.*}}, i16 %{{.*}}, i32 12
  // CHECK: insertelement <16 x i16> %{{.*}}, i16 %{{.*}}, i32 13
  // CHECK: insertelement <16 x i16> %{{.*}}, i16 %{{.*}}, i32 14
  // CHECK: insertelement <16 x i16> %{{.*}}, i16 %{{.*}}, i32 15
  return _mm256_setr_epi16(A0, A1, A2, A3, A4, A5, A6, A7, A8, A9, A10, A11, A12, A13, A14, A15);
}

__m256i test_mm256_setr_epi32(int A0, int A1, int A2, int A3, int A4, int A5, int A6, int A7) {
  // CHECK-LABEL: test_mm256_setr_epi32
  // CHECK: insertelement <8 x i32> poison, i32 %{{.*}}, i32 0
  // CHECK: insertelement <8 x i32> %{{.*}}, i32 %{{.*}}, i32 1
  // CHECK: insertelement <8 x i32> %{{.*}}, i32 %{{.*}}, i32 2
  // CHECK: insertelement <8 x i32> %{{.*}}, i32 %{{.*}}, i32 3
  // CHECK: insertelement <8 x i32> %{{.*}}, i32 %{{.*}}, i32 4
  // CHECK: insertelement <8 x i32> %{{.*}}, i32 %{{.*}}, i32 5
  // CHECK: insertelement <8 x i32> %{{.*}}, i32 %{{.*}}, i32 6
  // CHECK: insertelement <8 x i32> %{{.*}}, i32 %{{.*}}, i32 7
  return _mm256_setr_epi32(A0, A1, A2, A3, A4, A5, A6, A7);
}

__m256i test_mm256_setr_epi64x(long long A0, long long A1, long long A2, long long A3) {
  // CHECK-LABEL: test_mm256_setr_epi64x
  // CHECK: insertelement <4 x i64> poison, i64 %{{.*}}, i32 0
  // CHECK: insertelement <4 x i64> %{{.*}}, i64 %{{.*}}, i32 1
  // CHECK: insertelement <4 x i64> %{{.*}}, i64 %{{.*}}, i32 2
  // CHECK: insertelement <4 x i64> %{{.*}}, i64 %{{.*}}, i32 3
  return _mm256_setr_epi64x(A0, A1, A2, A3);
}

__m256 test_mm256_setr_m128(__m128 A, __m128 B) {
  // CHECK-LABEL: test_mm256_setr_m128
  // CHECK: shufflevector <4 x float> %{{.*}}, <4 x float> %{{.*}}, <8 x i32> <i32 0, i32 1, i32 2, i32 3, i32 4, i32 5, i32 6, i32 7>
  return _mm256_setr_m128(A, B);
}

__m256d test_mm256_setr_m128d(__m128d A, __m128d B) {
  // CHECK-LABEL: test_mm256_setr_m128d
  // CHECK: shufflevector <2 x double> %{{.*}}, <2 x double> %{{.*}}, <4 x i32> <i32 0, i32 1, i32 2, i32 3>
  return _mm256_setr_m128d(A, B);
}

__m256i test_mm256_setr_m128i(__m128i A, __m128i B) {
  // CHECK-LABEL: test_mm256_setr_m128i
  // CHECK: shufflevector <2 x i64> %{{.*}}, <2 x i64> %{{.*}}, <4 x i32> <i32 0, i32 1, i32 2, i32 3>
  return _mm256_setr_m128i(A, B);
}

__m256d test_mm256_setr_pd(double A0, double A1, double A2, double A3) {
  // CHECK-LABEL: test_mm256_setr_pd
  // CHECK: insertelement <4 x double> poison, double %{{.*}}, i32 0
  // CHECK: insertelement <4 x double> %{{.*}}, double %{{.*}}, i32 1
  // CHECK: insertelement <4 x double> %{{.*}}, double %{{.*}}, i32 2
  // CHECK: insertelement <4 x double> %{{.*}}, double %{{.*}}, i32 3
  return _mm256_setr_pd(A0, A1, A2, A3);
}
TEST_CONSTEXPR(match_m256d(_mm256_setr_pd(-100.0, +90.0, -50.0, +1.0), -100.0, +90.0, -50.0, +1.0));

__m256 test_mm256_setr_ps(float A0, float A1, float A2, float A3, float A4, float A5, float A6, float A7) {
  // CHECK-LABEL: test_mm256_setr_ps
  // CHECK: insertelement <8 x float> poison, float %{{.*}}, i32 0
  // CHECK: insertelement <8 x float> %{{.*}}, float %{{.*}}, i32 1
  // CHECK: insertelement <8 x float> %{{.*}}, float %{{.*}}, i32 2
  // CHECK: insertelement <8 x float> %{{.*}}, float %{{.*}}, i32 3
  // CHECK: insertelement <8 x float> %{{.*}}, float %{{.*}}, i32 4
  // CHECK: insertelement <8 x float> %{{.*}}, float %{{.*}}, i32 5
  // CHECK: insertelement <8 x float> %{{.*}}, float %{{.*}}, i32 6
  // CHECK: insertelement <8 x float> %{{.*}}, float %{{.*}}, i32 7
  return _mm256_setr_ps(A0, A1, A2, A3, A4, A5, A6, A7);
}
TEST_CONSTEXPR(match_m256(_mm256_setr_ps(-1.0f, +2.0f, -3.0f, +4.0f, -5.0f, +6.0f, -7.0f, +8.0f), -1.0f, +2.0f, -3.0f, +4.0f, -5.0f, +6.0f, -7.0f, +8.0f));

__m256d test_mm256_setzero_pd(void) {
  // CHECK-LABEL: test_mm256_setzero_pd
  // CHECK: store <4 x double> zeroinitializer
  return _mm256_setzero_pd();
}
TEST_CONSTEXPR(match_m256d(_mm256_setzero_pd(), +0.0, +0.0, +0.0, +0.0));

__m256 test_mm256_setzero_ps(void) {
  // CHECK-LABEL: test_mm256_setzero_ps
  // CHECK: store <8 x float> zeroinitializer
  return _mm256_setzero_ps();
}
TEST_CONSTEXPR(match_m256(_mm256_setzero_ps(), +0.0f, +0.0f, +0.0f, +0.0f, +0.0f, +0.0f, +0.0f, +0.0f));

__m256i test_mm256_setzero_si256(void) {
  // CHECK-LABEL: test_mm256_setzero_si256
  // CHECK: store <4 x i64> zeroinitializer
  return _mm256_setzero_si256();
}
TEST_CONSTEXPR(match_m256i(_mm256_setzero_si256(), 0, 0, 0, 0));

__m256d test_mm256_shuffle_pd(__m256d A, __m256d B) {
  // CHECK-LABEL: test_mm256_shuffle_pd
  // CHECK: shufflevector <4 x double> %{{.*}}, <4 x double> %{{.*}}, <4 x i32> <i32 0, i32 4, i32 2, i32 6>
  return _mm256_shuffle_pd(A, B, 0);
}

__m256 test_mm256_shuffle_ps(__m256 A, __m256 B) {
  // CHECK-LABEL: test_mm256_shuffle_ps
  // CHECK: shufflevector <8 x float> %{{.*}}, <8 x float> %{{.*}}, <8 x i32> <i32 0, i32 0, i32 8, i32 8, i32 4, i32 4, i32 12, i32 12>
  return _mm256_shuffle_ps(A, B, 0);
}

__m256d test_mm256_sqrt_pd(__m256d A) {
  // CHECK-LABEL: test_mm256_sqrt_pd
  // CHECK: call {{.*}}<4 x double> @llvm.sqrt.v4f64(<4 x double> %{{.*}})
  return _mm256_sqrt_pd(A);
}

__m256 test_mm256_sqrt_ps(__m256 A) {
  // CHECK-LABEL: test_mm256_sqrt_ps
  // CHECK: call {{.*}}<8 x float> @llvm.sqrt.v8f32(<8 x float> %{{.*}})
  return _mm256_sqrt_ps(A);
}

void test_mm256_store_pd(double* A, __m256d B) {
  // CHECK-LABEL: test_mm256_store_pd
  // CHECK: store <4 x double> %{{.*}}, ptr %{{.*}}, align 32
  _mm256_store_pd(A, B);
}

void test_mm256_store_ps(float* A, __m256 B) {
  // CHECK-LABEL: test_mm256_store_ps
  // CHECK: store <8 x float> %{{.*}}, ptr %{{.*}}, align 32
  _mm256_store_ps(A, B);
}

void test_mm256_store_si256(__m256i* A, __m256i B) {
  // CHECK-LABEL: test_mm256_store_si256
  // CHECK: store <4 x i64> %{{.*}}, ptr %{{.*}}, align 32
  _mm256_store_si256(A, B);
}

void test_mm256_storeu_pd(double* A, __m256d B) {
  // CHECK-LABEL: test_mm256_storeu_pd
  // CHECK:   store <4 x double> %{{.*}}, ptr %{{.*}}, align 1{{$}}
  // CHECK-NEXT: ret void
  _mm256_storeu_pd(A, B);
}

void test_mm256_storeu_ps(float* A, __m256 B) {
  // CHECK-LABEL: test_mm256_storeu_ps
  // CHECK: store <8 x float> %{{.*}}, ptr %{{.*}}, align 1{{$}}
  // CHECk-NEXT: ret void
  _mm256_storeu_ps(A, B);
}

void test_mm256_storeu_si256(__m256i* A, __m256i B) {
  // CHECK-LABEL: test_mm256_storeu_si256
  // CHECK: store <4 x i64> %{{.*}}, ptr %{{.*}}, align 1{{$}}
  // CHECk-NEXT: ret void
  _mm256_storeu_si256(A, B);
}

void test_mm256_storeu2_m128(float* A, float* B, __m256 C) {
  // CHECK-LABEL: test_mm256_storeu2_m128
  // CHECK: shufflevector <8 x float> %{{.*}}, <8 x float> %{{.*}}, <4 x i32> <i32 0, i32 1, i32 2, i32 3>
  // CHECK: store <4 x float> %{{.*}}, ptr %{{.*}}, align 1{{$}}
  // CHECK: shufflevector <8 x float> %{{.*}}, <8 x float> poison, <4 x i32> <i32 4, i32 5, i32 6, i32 7>
  // CHECK: store <4 x float> %{{.*}}, ptr %{{.*}}, align 1{{$}}
  _mm256_storeu2_m128(A, B, C);
}

void test_mm256_storeu2_m128d(double* A, double* B, __m256d C) {
  // CHECK-LABEL: test_mm256_storeu2_m128d
  // CHECK: shufflevector <4 x double> %{{.*}}, <4 x double> %{{.*}}, <2 x i32> <i32 0, i32 1>
  // CHECK: store <2 x double> %{{.*}}, ptr %{{.*}}, align 1{{$}}
  // CHECK: shufflevector <4 x double> %{{.*}}, <4 x double> poison, <2 x i32> <i32 2, i32 3>
  // CHECK: store <2 x double> %{{.*}}, ptr %{{.*}}, align 1{{$}}
  _mm256_storeu2_m128d(A, B, C);
}

void test_mm256_storeu2_m128i(__m128i* A, __m128i* B, __m256i C) {
  // CHECK-LABEL: test_mm256_storeu2_m128i
  // CHECK: shufflevector <4 x i64> %{{.*}}, <4 x i64> %{{.*}}, <2 x i32> <i32 0, i32 1>
  // CHECK: store <2 x i64> %{{.*}}, ptr %{{.*}}, align 1{{$}}
  // CHECK: shufflevector <8 x i32> %{{.*}}, <8 x i32> poison, <4 x i32> <i32 4, i32 5, i32 6, i32 7>
  // CHECK: store <2 x i64> %{{.*}}, ptr %{{.*}}, align 1{{$}}
  _mm256_storeu2_m128i(A, B, C);
}

void test_mm256_stream_pd(double* A, __m256d B) {
  // CHECK-LABEL: test_mm256_stream_pd
  // CHECK: store <4 x double> %{{.*}}, ptr %{{.*}}, align 32, !nontemporal
  _mm256_stream_pd(A, B);
}

void test_mm256_stream_pd_void(void *A, __m256d B) {
  // CHECK-LABEL: test_mm256_stream_pd_void
  // CHECK: store <4 x double> %{{.*}}, ptr %{{.*}}, align 32, !nontemporal
  _mm256_stream_pd(A, B);
}

void test_mm256_stream_ps(float* A, __m256 B) {
  // CHECK-LABEL: test_mm256_stream_ps
  // CHECK: store <8 x float> %{{.*}}, ptr %{{.*}}, align 32, !nontemporal
  _mm256_stream_ps(A, B);
}

void test_mm256_stream_ps_void(void *A, __m256 B) {
  // CHECK-LABEL: test_mm256_stream_ps_void
  // CHECK: store <8 x float> %{{.*}}, ptr %{{.*}}, align 32, !nontemporal
  _mm256_stream_ps(A, B);
}

void test_mm256_stream_si256(__m256i* A, __m256i B) {
  // CHECK-LABEL: test_mm256_stream_si256
  // CHECK: store <4 x i64> %{{.*}}, ptr %{{.*}}, align 32, !nontemporal
  _mm256_stream_si256(A, B);
}

void test_mm256_stream_si256_void(void *A, __m256i B) {
  // CHECK-LABEL: test_mm256_stream_si256_void
  // CHECK: store <4 x i64> %{{.*}}, ptr %{{.*}}, align 32, !nontemporal
  _mm256_stream_si256(A, B);
}

__m256d test_mm256_sub_pd(__m256d A, __m256d B) {
  // CHECK-LABEL: test_mm256_sub_pd
  // CHECK: fsub <4 x double>
  return _mm256_sub_pd(A, B);
}

__m256 test_mm256_sub_ps(__m256 A, __m256 B) {
  // CHECK-LABEL: test_mm256_sub_ps
  // CHECK: fsub <8 x float>
  return _mm256_sub_ps(A, B);
}

int test_mm_testc_pd(__m128d A, __m128d B) {
  // CHECK-LABEL: test_mm_testc_pd
  // CHECK: call {{.*}}i32 @llvm.x86.avx.vtestc.pd(<2 x double> %{{.*}}, <2 x double> %{{.*}})
  return _mm_testc_pd(A, B);
}

int test_mm256_testc_pd(__m256d A, __m256d B) {
  // CHECK-LABEL: test_mm256_testc_pd
  // CHECK: call {{.*}}i32 @llvm.x86.avx.vtestc.pd.256(<4 x double> %{{.*}}, <4 x double> %{{.*}})
  return _mm256_testc_pd(A, B);
}

int test_mm_testc_ps(__m128 A, __m128 B) {
  // CHECK-LABEL: test_mm_testc_ps
  // CHECK: call {{.*}}i32 @llvm.x86.avx.vtestc.ps(<4 x float> %{{.*}}, <4 x float> %{{.*}})
  return _mm_testc_ps(A, B);
}

int test_mm256_testc_ps(__m256 A, __m256 B) {
  // CHECK-LABEL: test_mm256_testc_ps
  // CHECK: call {{.*}}i32 @llvm.x86.avx.vtestc.ps.256(<8 x float> %{{.*}}, <8 x float> %{{.*}})
  return _mm256_testc_ps(A, B);
}

int test_mm256_testc_si256(__m256i A, __m256i B) {
  // CHECK-LABEL: test_mm256_testc_si256
  // CHECK: call {{.*}}i32 @llvm.x86.avx.ptestc.256(<4 x i64> %{{.*}}, <4 x i64> %{{.*}})
  return _mm256_testc_si256(A, B);
}

int test_mm_testnzc_pd(__m128d A, __m128d B) {
  // CHECK-LABEL: test_mm_testnzc_pd
  // CHECK: call {{.*}}i32 @llvm.x86.avx.vtestnzc.pd(<2 x double> %{{.*}}, <2 x double> %{{.*}})
  return _mm_testnzc_pd(A, B);
}

int test_mm256_testnzc_pd(__m256d A, __m256d B) {
  // CHECK-LABEL: test_mm256_testnzc_pd
  // CHECK: call {{.*}}i32 @llvm.x86.avx.vtestnzc.pd.256(<4 x double> %{{.*}}, <4 x double> %{{.*}})
  return _mm256_testnzc_pd(A, B);
}

int test_mm_testnzc_ps(__m128 A, __m128 B) {
  // CHECK-LABEL: test_mm_testnzc_ps
  // CHECK: call {{.*}}i32 @llvm.x86.avx.vtestnzc.ps(<4 x float> %{{.*}}, <4 x float> %{{.*}})
  return _mm_testnzc_ps(A, B);
}

int test_mm256_testnzc_ps(__m256 A, __m256 B) {
  // CHECK-LABEL: test_mm256_testnzc_ps
  // CHECK: call {{.*}}i32 @llvm.x86.avx.vtestnzc.ps.256(<8 x float> %{{.*}}, <8 x float> %{{.*}})
  return _mm256_testnzc_ps(A, B);
}

int test_mm256_testnzc_si256(__m256i A, __m256i B) {
  // CHECK-LABEL: test_mm256_testnzc_si256
  // CHECK: call {{.*}}i32 @llvm.x86.avx.ptestnzc.256(<4 x i64> %{{.*}}, <4 x i64> %{{.*}})
  return _mm256_testnzc_si256(A, B);
}

int test_mm_testz_pd(__m128d A, __m128d B) {
  // CHECK-LABEL: test_mm_testz_pd
  // CHECK: call {{.*}}i32 @llvm.x86.avx.vtestz.pd(<2 x double> %{{.*}}, <2 x double> %{{.*}})
  return _mm_testz_pd(A, B);
}

int test_mm256_testz_pd(__m256d A, __m256d B) {
  // CHECK-LABEL: test_mm256_testz_pd
  // CHECK: call {{.*}}i32 @llvm.x86.avx.vtestz.pd.256(<4 x double> %{{.*}}, <4 x double> %{{.*}})
  return _mm256_testz_pd(A, B);
}

int test_mm_testz_ps(__m128 A, __m128 B) {
  // CHECK-LABEL: test_mm_testz_ps
  // CHECK: call {{.*}}i32 @llvm.x86.avx.vtestz.ps(<4 x float> %{{.*}}, <4 x float> %{{.*}})
  return _mm_testz_ps(A, B);
}

int test_mm256_testz_ps(__m256 A, __m256 B) {
  // CHECK-LABEL: test_mm256_testz_ps
  // CHECK: call {{.*}}i32 @llvm.x86.avx.vtestz.ps.256(<8 x float> %{{.*}}, <8 x float> %{{.*}})
  return _mm256_testz_ps(A, B);
}

int test_mm256_testz_si256(__m256i A, __m256i B) {
  // CHECK-LABEL: test_mm256_testz_si256
  // CHECK: call {{.*}}i32 @llvm.x86.avx.ptestz.256(<4 x i64> %{{.*}}, <4 x i64> %{{.*}})
  return _mm256_testz_si256(A, B);
}

__m256 test_mm256_undefined_ps(void) {
  // X64-LABEL: test_mm256_undefined_ps
  // X64: ret <8 x float> zeroinitializer
  //
  // X86-LABEL: test_mm256_undefined_ps
  // X86: store <8 x float> zeroinitializer
  return _mm256_undefined_ps();
}

__m256d test_mm256_undefined_pd(void) {
  // X64-LABEL: test_mm256_undefined_pd
  // X64: ret <4 x double> zeroinitializer
  //
  // X86-LABEL: test_mm256_undefined_pd
  // X86: store <4 x double> zeroinitializer
  return _mm256_undefined_pd();
}

__m256i test_mm256_undefined_si256(void) {
  // X64-LABEL: test_mm256_undefined_si256
  // X64: ret <4 x i64> zeroinitializer
  //
  // X86-LABEL: test_mm256_undefined_si256
  // X86: store <4 x i64> zeroinitializer
  return _mm256_undefined_si256();
}

__m256d test_mm256_unpackhi_pd(__m256d A, __m256d B) {
  // CHECK-LABEL: test_mm256_unpackhi_pd
  // CHECK: shufflevector <4 x double> %{{.*}}, <4 x double> %{{.*}}, <4 x i32> <i32 1, i32 5, i32 3, i32 7>
  return _mm256_unpackhi_pd(A, B);
}

__m256 test_mm256_unpackhi_ps(__m256 A, __m256 B) {
  // CHECK-LABEL: test_mm256_unpackhi_ps
  // CHECK: shufflevector <8 x float> %{{.*}}, <8 x float> %{{.*}}, <8 x i32> <i32 2, i32 10, i32 3, i32 11, i32 6, i32 14, i32 7, i32 15>
  return _mm256_unpackhi_ps(A, B);
}

__m256d test_mm256_unpacklo_pd(__m256d A, __m256d B) {
  // CHECK-LABEL: test_mm256_unpacklo_pd
  // CHECK: shufflevector <4 x double> %{{.*}}, <4 x double> %{{.*}}, <4 x i32> <i32 0, i32 4, i32 2, i32 6>
  return _mm256_unpacklo_pd(A, B);
}

__m256 test_mm256_unpacklo_ps(__m256 A, __m256 B) {
  // CHECK-LABEL: test_mm256_unpacklo_ps
  // CHECK: shufflevector <8 x float> %{{.*}}, <8 x float> %{{.*}}, <8 x i32> <i32 0, i32 8, i32 1, i32 9, i32 4, i32 12, i32 5, i32 13>
  return _mm256_unpacklo_ps(A, B);
}

__m256d test_mm256_xor_pd(__m256d A, __m256d B) {
  // CHECK-LABEL: test_mm256_xor_pd
  // CHECK: xor <4 x i64>
  return _mm256_xor_pd(A, B);
}

__m256 test_mm256_xor_ps(__m256 A, __m256 B) {
  // CHECK-LABEL: test_mm256_xor_ps
  // CHECK: xor <8 x i32>
  return _mm256_xor_ps(A, B);
}

void test_mm256_zeroall(void) {
  // CHECK-LABEL: test_mm256_zeroall
  // CHECK: call void @llvm.x86.avx.vzeroall()
  return _mm256_zeroall();
}

void test_mm256_zeroupper(void) {
  // CHECK-LABEL: test_mm256_zeroupper
  // CHECK: call void @llvm.x86.avx.vzeroupper()
  return _mm256_zeroupper();
}

__m256d test_mm256_zextpd128_pd256(__m128d A) {
  // CHECK-LABEL: test_mm256_zextpd128_pd256
  // CHECK: store <2 x double> zeroinitializer
  // CHECK: shufflevector <2 x double> %{{.*}}, <2 x double> %{{.*}}, <4 x i32> <i32 0, i32 1, i32 2, i32 3>
  return _mm256_zextpd128_pd256(A);
}

__m256 test_mm256_zextps128_ps256(__m128 A) {
  // CHECK-LABEL: test_mm256_zextps128_ps256
  // CHECK: store <4 x float> zeroinitializer
  // CHECK: shufflevector <4 x float> %{{.*}}, <4 x float> %{{.*}}, <8 x i32> <i32 0, i32 1, i32 2, i32 3, i32 4, i32 5, i32 6, i32 7>
  return _mm256_zextps128_ps256(A);
}

__m256i test_mm256_zextsi128_si256(__m128i A) {
  // CHECK-LABEL: test_mm256_zextsi128_si256
  // CHECK: store <2 x i64> zeroinitializer
  // CHECK: shufflevector <2 x i64> %{{.*}}, <2 x i64> %{{.*}}, <4 x i32> <i32 0, i32 1, i32 2, i32 3>
  return _mm256_zextsi128_si256(A);
<<<<<<< HEAD
}

double test_mm256_cvtsd_f64(__m256d __a)
{
  // CHECK-LABEL: test_mm256_cvtsd_f64
  // CHECK: extractelement <4 x double> %{{.*}}, i32 0
  return _mm256_cvtsd_f64(__a);
}

int test_mm256_cvtsi256_si32(__m256i __a)
{
  // CHECK-LABEL: test_mm256_cvtsi256_si32
  // CHECK: extractelement <8 x i32> %{{.*}}, i32 0
  return _mm256_cvtsi256_si32(__a);
}

float test_mm256_cvtss_f32(__m256 __a)
{
  // CHECK-LABEL: test_mm256_cvtss_f32
  // CHECK: extractelement <8 x float> %{{.*}}, i32 0
  return _mm256_cvtss_f32(__a);
}

// Test constexpr handling.
#if defined(__cplusplus) && (__cplusplus >= 201103L)

void test_constexpr() {
  constexpr __m256d v_mm256_setzero_pd = _mm256_setzero_pd();
  static_assert(v_mm256_setzero_pd[0] == +0.0 && v_mm256_setzero_pd[1] == +0.0 && v_mm256_setzero_pd[2] == +0.0 && v_mm256_setzero_pd[3] == +0.0);

  constexpr __m256 v_mm256_setzero_ps = _mm256_setzero_ps();
  static_assert(v_mm256_setzero_ps[0] == +0.0f && v_mm256_setzero_ps[1] == +0.0f && v_mm256_setzero_ps[2] == +0.0f && v_mm256_setzero_ps[3] == +0.0f && v_mm256_setzero_ps[4] == +0.0f && v_mm256_setzero_ps[5] == +0.0f && v_mm256_setzero_ps[6] == +0.0f && v_mm256_setzero_ps[7] == +0.0f);

  constexpr __m256i v_mm256_setzero_si256 = _mm256_setzero_si256();
  static_assert(v_mm256_setzero_si256[0] == 0x0000000000000000ULL && v_mm256_setzero_si256[1] == 0x0000000000000000ULL && v_mm256_setzero_si256[2] == 0x0000000000000000ULL && v_mm256_setzero_si256[3] == 0x0000000000000000ULL);
}

#endif
=======
}
>>>>>>> ce7c17d5
<|MERGE_RESOLUTION|>--- conflicted
+++ resolved
@@ -2103,45 +2103,4 @@
   // CHECK: store <2 x i64> zeroinitializer
   // CHECK: shufflevector <2 x i64> %{{.*}}, <2 x i64> %{{.*}}, <4 x i32> <i32 0, i32 1, i32 2, i32 3>
   return _mm256_zextsi128_si256(A);
-<<<<<<< HEAD
-}
-
-double test_mm256_cvtsd_f64(__m256d __a)
-{
-  // CHECK-LABEL: test_mm256_cvtsd_f64
-  // CHECK: extractelement <4 x double> %{{.*}}, i32 0
-  return _mm256_cvtsd_f64(__a);
-}
-
-int test_mm256_cvtsi256_si32(__m256i __a)
-{
-  // CHECK-LABEL: test_mm256_cvtsi256_si32
-  // CHECK: extractelement <8 x i32> %{{.*}}, i32 0
-  return _mm256_cvtsi256_si32(__a);
-}
-
-float test_mm256_cvtss_f32(__m256 __a)
-{
-  // CHECK-LABEL: test_mm256_cvtss_f32
-  // CHECK: extractelement <8 x float> %{{.*}}, i32 0
-  return _mm256_cvtss_f32(__a);
-}
-
-// Test constexpr handling.
-#if defined(__cplusplus) && (__cplusplus >= 201103L)
-
-void test_constexpr() {
-  constexpr __m256d v_mm256_setzero_pd = _mm256_setzero_pd();
-  static_assert(v_mm256_setzero_pd[0] == +0.0 && v_mm256_setzero_pd[1] == +0.0 && v_mm256_setzero_pd[2] == +0.0 && v_mm256_setzero_pd[3] == +0.0);
-
-  constexpr __m256 v_mm256_setzero_ps = _mm256_setzero_ps();
-  static_assert(v_mm256_setzero_ps[0] == +0.0f && v_mm256_setzero_ps[1] == +0.0f && v_mm256_setzero_ps[2] == +0.0f && v_mm256_setzero_ps[3] == +0.0f && v_mm256_setzero_ps[4] == +0.0f && v_mm256_setzero_ps[5] == +0.0f && v_mm256_setzero_ps[6] == +0.0f && v_mm256_setzero_ps[7] == +0.0f);
-
-  constexpr __m256i v_mm256_setzero_si256 = _mm256_setzero_si256();
-  static_assert(v_mm256_setzero_si256[0] == 0x0000000000000000ULL && v_mm256_setzero_si256[1] == 0x0000000000000000ULL && v_mm256_setzero_si256[2] == 0x0000000000000000ULL && v_mm256_setzero_si256[3] == 0x0000000000000000ULL);
-}
-
-#endif
-=======
-}
->>>>>>> ce7c17d5
+}