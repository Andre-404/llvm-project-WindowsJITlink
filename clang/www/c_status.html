<!DOCTYPE html>
<html>
<head>
  <meta http-equiv="Content-Type" content="text/html; charset=utf-8">
  <title>Clang - C Programming Language Status</title>
  <link type="text/css" rel="stylesheet" href="menu.css">
  <link type="text/css" rel="stylesheet" href="content.css">
  <style type="text/css">
    .none { background-color: #FFCCCC }
    .partial { background-color: #FFE0B0 }
    .unreleased { background-color: #FFFF99 }
    .unknown { background-color: #EBCAFE }
    .full { background-color: #CCFF99 }
    .na { background-color: #DDDDDD }
    :target { background-color: #FFFFBB; outline: #DDDD55 solid thin; }
    th { background-color: #FFDDAA }
    td { vertical-align: middle }
    tt { white-space: nowrap }
  </style>
</head>
<body>

<!--#include virtual="menu.html.incl"-->

<div id="content">

<!--*************************************************************************-->
<h1>C Support in Clang</h1>
<!--*************************************************************************-->

<p>Clang implements the following published and upcoming ISO C standards:</p>

<table width="689" border="1" cellspacing="0">
<tr>
 <th>Language Standard</th>
 <th>Flag</th>
 <th>Available in Clang?</th>
</tr>
<tr>
 <td><a href="#c89">C89</a></td>
 <td><tt>-std=c89</tt></td>
 <td class="full" align="center">Yes</td>
</tr>
<tr>
 <td><a href="#c99">C99</a></td>
 <td><tt>-std=c99</tt></td>
 <td class="full" align="center">Clang 17</td>
 <!-- We claim full conformance to C99 despite there being a few entries marked
      "partial". The partial entries do not impact whether we conform to the
      letter of the standard, but they are for circumstances where the missing
      support is thought to only be in edge cases or where we believe we could
      make further efforts to significantly improve the support. While we list
      Clang 17 as the version of Clang which fully supports C99, support for
      the language mode was largely complete in earlier versions of Clang going
      back to 3.0. -->
</tr>
<tr>
 <td><a href="#c11">C11</a></td>
 <td><tt>-std=c11</tt></td>
 <td class="partial" align="center">Partial</td>
</tr>
<tr>
 <td><a href="#c17">C17</a></td>
 <td><tt>-std=c17</tt></td>
 <td class="partial" align="center">Partial</td>
</tr>
<tr>
 <td><a href="#c2x">C23</a></td>
 <td><tt>-std=c23</tt></td>
 <td class="partial" align="center">Partial</td>
</tr>
<tr>
 <td><a href="#c2y">C2y</a></td>
<<<<<<< HEAD
 <td><tt>(Flag currently unavailable)</tt></td>
=======
 <td><tt>-std=c2y</tt></td>
>>>>>>> 76c84e70
 <td class="partial" align="center">Partial</td>
</tr>
</table>

<p>The implementation status for C11 and C23 are currently under investigation.
Any proposal whose status in Clang is currently unknown will be marked in
<span class="unknown">magenta</span>.</p>

<p>The Clang community is continually striving to improve C standards
compliance between releases by submitting and tracking
<a href="c_dr_status.html">C Defect Reports</a> and implementing resolutions as
they become available.</p>

<p>The <a href="https://github.com/llvm/llvm-project/issues/">LLVM bug tracker</a> uses
the "c", "c99", "c11", "c17", "c23", and "c2y" labels to track known bugs with Clang's language
conformance.</p>

<h2 id="c89">C89 implementation status</h2>

<p>Clang implements all of the ISO 9899:1990 (C89) standard.</p>
<p>You can use Clang in C89 mode with the <code>-std=c89</code> or <code>-std=c90</code> options.</p>

<h2 id="c99">C99 implementation status</h2>

<p>Clang implements all of the ISO 9899:1999 (C99) standard.</p>
<p>Note, the list of C99 features comes from the C99 committee draft. Not all C99 documents are publicly available, so the documents referenced in this section may be inaccurate, unknown, or not linked.</p>
<!-- https://www.open-std.org/jtc1/sc22/wg14/www/docs/n874.htm contains the
     final editor's report of what's been added to C99, but it includes more
     papers than are worth listing because it includes editorial and cleanup
     proposals in addition to feature proposals. When a paper is not available,
     I list the paper number from the editor's report, but do not hyperlink it.
     When I can't map the feature back to a paper, I mark it as unknown. -->
<p>You can use Clang in C99 mode with the <code>-std=c99</code> option.</p>

<details>
<summary>List of features and minimum Clang version with support</summary>

<table width="689" border="1" cellspacing="0">
 <tr>
    <th>Language Feature</th>
    <th>C99 Proposal</th>
    <th>Available in Clang?</th>
 </tr>
    <tr>
      <td>restricted character set support via digraphs and &lt;iso646.h&gt;</td>
      <td>Unknown</td>
      <td class="full" align="center">Yes</td>
    </tr>
    <tr>
      <td>more precise aliasing rules via effective type</td>
      <td>Unknown</td>
      <td class="full" align="center">Yes</td>
    </tr>
    <tr>
      <td>restricted pointers</td>
      <td>N448</td>
      <td class="partial" align="center">
        <details><summary>Partial</summary>
          Clang's support for <code>restrict</code> is fully conforming but
          considered only partially implemented. Clang implements all of the
          constraints required for <code>restrict</code> support, but LLVM only
          supports <code>restrict</code> optimization semantics for restricted
          pointers used as function parameters; it does not fully support the
          semantics for restrict on local variables or data members.
        </details>
      </td>
    </tr>
    <tr>
      <td>variable length arrays</td>
      <td><a href="https://www.open-std.org/jtc1/sc22/wg14/www/docs/n683.htm">N683</a></td>
      <td class="full" align="center">Yes</td>
    </tr>
    <tr>
      <td>flexible array members</td>
      <td>Unknown</td>
      <td class="full" align="center">Yes</td>
    </tr>
    <tr>
      <td>static and type qualifiers in parameter array declarators</td>
      <td>Unknown</td>
      <td class="full" align="center">Yes</td>
    </tr>
    <tr>
      <td>complex and imaginary support in &lt;complex.h&gt;</td>
      <td><a href="https://www.open-std.org/jtc1/sc22/wg14/www/docs/n693.ps">N693</a></td>
      <td class="partial" align="center">
        <details><summary>Partial</summary>
          Clang supports <code>_Complex</code> type specifiers but does not
          support <code>_Imaginary</code> type specifiers. Support for
          <code>_Imaginary</code> is optional in C99 and Clang does not claim
          conformance to Annex G.<br />
          <br />
          <code>_Complex</code> support requires an underlying support library
          such as compiler-rt to provide functions like <code>__divsc3</code>,
          but compiler-rt is not supported on Windows.
        </details>
      </td>
    </tr>
    <tr>
      <td>type-generic math macros in &lt;tgmath.h&gt;</td>
      <td><a href="https://www.open-std.org/jtc1/sc22/wg14/www/docs/n693.ps">N693</a></td>
      <td class="full" align="center">Yes</td>
    </tr>
    <tr>
      <td>the long long int type</td>
      <td><a href="https://www.open-std.org/jtc1/sc22/wg14/www/docs/n601.ps">N601</a></td>
      <td class="full" align="center">Yes</td>
    </tr>
    <tr>
      <td>increase minimum translation limits</td>
      <td>N590</td>
      <td class="full" align="center">Clang 3.2</td>
    </tr>
    <tr>
      <td>additional floating-point characteristics in &lt;float.h&gt;</td>
      <td>Unknown</td>
      <td class="full" align="center">Clang 16</td>
    </tr>
    <tr id="implicit int">
      <td rowspan="4">remove implicit int</td>
    </tr>
      <tr>
        <td><a href="https://www.open-std.org/jtc1/sc22/wg14/www/docs/n635.htm">N635</a></td>
        <td class="full" align="center">Yes</td>
      </tr>
      <tr>
        <td><a href="https://www.open-std.org/jtc1/sc22/wg14/www/docs/n692.htm">N692</a></td>
        <td class="full" align="center">Yes</td>
      </tr>
      <tr>
        <td><a href="https://www.open-std.org/jtc1/sc22/wg14/www/docs/n722.htm">N722</a></td>
        <td class="full" align="center">Yes</td>
      </tr>
    <tr>
      <td>reliable integer division</td>
      <td><a href="https://www.open-std.org/jtc1/sc22/wg14/www/docs/n617.htm">N617</a></td>
      <td class="full" align="center">Yes</td>
    </tr>
    <tr>
      <td>universal character names (\u and \U)</td>
      <td>Unknown</td>
      <td class="full" align="center">Yes</td>
    </tr>
    <tr>
      <td>extended identifiers</td>
      <td><a href="https://www.open-std.org/jtc1/sc22/wg14/www/docs/n717.htm">N717</a></td>
      <td class="full" align="center">Clang 17</td>
    </tr>
    <tr>
      <td>hexadecimal floating-point constants</td>
      <td>N308</td>
      <!-- This is a total guess. N874 makes no mention of N308 being accepted,
           but it does mention *use* of hexadecimal floating-point constants in
           the Menlo Park minutes associated with N787. -->
      <td class="full" align="center">Yes</td>
    </tr>
    <tr>
      <td>compound literals</td>
      <td><a href="https://www.open-std.org/jtc1/sc22/wg14/www/docs/n716.htm">N716</a></td>
      <td class="full" align="center">Yes</td>
    </tr>
    <tr>
      <td>designated initializers</td>
      <td><a href="https://www.open-std.org/jtc1/sc22/wg14/www/docs/n494.pdf">N494</a></td>
      <td class="full" align="center">Yes</td>
    </tr>
    <tr>
      <td>// comments</td>
      <td><a href="https://www.open-std.org/jtc1/sc22/wg14/www/docs/n644.htm">N644</a></td>
      <td class="full" align="center">Yes</td>
    </tr>
    <tr>
      <td>extended integer types and library functions in &lt;inttypes.h&gt; and &lt;stdint.h&gt;</td>
      <td>Unknown</td>
      <!-- Seems to be related to https://www.open-std.org/jtc1/sc22/wg14/www/docs/n788.htm
           but that does not have any content for stdint.h. The next paper I could find on
           the topic was https://www.open-std.org/jtc1/sc22/wg14/www/docs/n851.htm but that
           implies stdint.h was already added. -->
      <td class="full" align="center">Yes</td>
    </tr>
    <tr>
      <td>remove implicit function declaration</td>
      <td><a href="https://www.open-std.org/jtc1/sc22/wg14/www/docs/n636.htm">N636</a></td>
      <td class="full" align="center">Yes</td>
    </tr>
    <tr>
      <td>preprocessor arithmetic done in intmax_t/uintmax_t</td>
      <td><a href="https://www.open-std.org/jtc1/sc22/wg14/www/docs/n736.htm">N736</a></td>
      <td class="full" align="center">Yes</td>
    </tr>
    <tr>
      <td>mixed declarations and code</td>
      <td><a href="https://www.open-std.org/jtc1/sc22/wg14/www/docs/n740.htm">N740</a></td>
      <td class="full" align="center">Yes</td>
    </tr>
    <tr>
      <td>new block scopes for selection and iteration statements</td>
      <td>Unknown</td>
      <td class="full" align="center">Yes</td>
    </tr>
    <tr>
      <td>integer constant type rules</td>
      <td><a href="https://www.open-std.org/jtc1/sc22/wg14/www/docs/n629.htm">N629</a></td>
      <td class="full" align="center">Yes</td>
    </tr>
    <tr>
      <td>integer promotion rules</td>
      <td><a href="https://www.open-std.org/jtc1/sc22/wg14/www/docs/n725.htm">N725</a></td>
      <td class="full" align="center">Yes</td>
    </tr>
    <tr>
      <td>macros with a variable number of arguments</td>
      <td><a href="https://www.open-std.org/jtc1/sc22/wg14/www/docs/n707.htm">N707</a></td>
      <td class="full" align="center">Yes</td>
    </tr>
    <tr>
      <td>IEC 60559 support</td>
      <td>Unknown</td>
      <td class="partial" align="center">
        <details><summary>Partial</summary>
          Clang supports much of the language requirements for Annex F, but
          full conformance is only possible to determine when considering the
          compiler's language support, the C runtime library's math library
          support, and the target system's floating-point environment support.
          Clang does not currently raise an "invalid" floating-point exception
          on certain conversions, does not raise floating-point exceptions for
          arithmetic constant expressions, and other corner cases. Note, Clang
          does not define <code>__STDC_IEC_559__</code> because the compiler
          does not fully conform. However, some C standard library
          implementations
          (<a href="https://sourceware.org/git/?p=glibc.git;a=blob;f=include/stdc-predef.h">
          glibc</a>, <a href="https://git.musl-libc.org/cgit/musl/tree/include/stdc-predef.h">
          musl</a> will define the macro regardless of compiler support unless
          the compiler defines <code>__GCC_IEC_559</code>, which Clang does not
          currently define.
        </details>
      </td>
    </tr>
    <tr>
      <td>trailing comma allowed in enum declaration</td>
      <td>Unknown</td>
      <td class="full" align="center">Yes</td>
    </tr>
    <tr>
      <td>inline functions</td>
      <td><a href="https://www.open-std.org/jtc1/sc22/wg14/www/docs/n741.htm">N741</a></td>
      <td class="full" align="center">Yes</td>
    </tr>
    <tr>
      <td>boolean type in &lt;stdbool.h&gt;</td>
      <td><a href="https://www.open-std.org/jtc1/sc22/wg14/www/docs/n815.htm">N815</a></td>
      <td class="full" align="center">Yes</td>
    </tr>
    <tr>
      <td>idempotent type qualifiers</td>
      <td>N505</td>
      <td class="full" align="center">Yes</td>
    </tr>
    <tr>
      <td>empty macro arguments</td>
      <td>N570</td>
      <td class="full" align="center">Yes</td>
    </tr>
    <tr>
      <td>additional predefined macro names</td>
      <td>Unknown</td>
      <td class="full" align="center">Yes</td>
      <!-- It is unknown which paper brought in this change, which was listed in
           the C99 front matter. After hunting around for what these changes are,
           I found a mention in the C99 rationale document that implementers who
           wish to add their own predefined macros must not start them with
           __STDC_, which was a new restriction in C99. As best I can tell, that
           is what this particular feature is about. -->
    </tr>
    <tr>
      <td>_Pragma preprocessing operator</td>
      <td><a href="https://www.open-std.org/jtc1/sc22/wg14/www/docs/n634.ps">N634</a></td>
      <!-- This may not be quite right as it proposes a `pragma` operator and
           not a _Pragma operator. However, I didn't see further papers on the
           renamed form, so I assume this was accepted with modification. -->
      <td class="full" align="center">Yes</td>
    </tr>
    <tr id="standard pragmas">
      <td rowspan="3">standard pragmas</td>
    </tr>
      <tr>
        <td><a href="https://www.open-std.org/jtc1/sc22/wg14/www/docs/n631.htm">N631</a></td>
        <td class="full" align="center">Yes</td>
      </tr>
      <tr>
        <td><a href="https://www.open-std.org/jtc1/sc22/wg14/www/docs/n696.ps">N696</a></td>
        <td class="full" align="center">Yes</td>
      </tr>
    <tr>
      <td>__func__ predefined identifier</td>
      <td><a href="https://www.open-std.org/jtc1/sc22/wg14/www/docs/n611.ps">N611</a></td>
      <td class="full" align="center">Yes</td>
    </tr>
    <tr>
      <td>va_copy macro</td>
      <td><a href="https://www.open-std.org/jtc1/sc22/wg14/www/docs/n671.htm">N671</a></td>
      <td class="full" align="center">Yes</td>
    </tr>
    <tr>
      <td>remove deprecation of aliased array parameters</td>
      <td>Unknown</td>
      <td class="full" align="center">Yes</td>
    </tr>
    <tr>
      <td>conversion of array to pointer not limited to lvalues</td>
      <td><a href="https://www.open-std.org/jtc1/sc22/wg14/www/docs/n835.pdf">N835</a></td>
      <td class="full" align="center">Yes</td>
    </tr>
    <tr>
      <td>relaxed constraints on aggregate and union initialization</td>
      <td><a href="https://www.open-std.org/jtc1/sc22/wg14/www/docs/n782.htm">N782</a></td>
      <td class="full" align="center">Clang 3.4</td>
    </tr>
    <tr>
      <td>relaxed restrictions on portable header names</td>
      <td><a href="https://www.open-std.org/jtc1/sc22/wg14/www/docs/n772.htm">N772</a></td>
      <td class="full" align="center">Yes</td>
    </tr>
    <tr>
      <td>return without an expression not permitted in function that returns a value</td>
      <td>Unknown</td>
      <td class="full" align="center">Yes</td>
    </tr>
</table>
</details>

<h2 id="c11">C11 implementation status</h2>

<p>Clang implements a significant portion of the ISO 9899:2011 (C11) standard, but the status of individual proposals is still under investigation.</p>
<p>You can use Clang in C11 mode with the <code>-std=c11</code> option (use <code>-std=c1x</code> in Clang 3.0 and earlier).</p>

<details>
<summary>List of features and minimum Clang version with support</summary>

<table width="689" border="1" cellspacing="0">
 <tr>
    <th>Language Feature</th>
    <th>C11 Proposal</th>
    <th>Available in Clang?</th>
 </tr>
    <tr>
      <td>A finer-grained specification for sequencing</td>
      <td><a href="https://www.open-std.org/jtc1/sc22/wg14/www/docs/n1252.htm">N1252</a></td>
      <td class="unknown" align="center">Unknown</td>
    </tr>
    <tr>
      <td>Clarification of expressions</td>
      <td><a href="https://www.open-std.org/jtc1/sc22/wg14/www/docs/n1282.pdf">N1282</a></td>
      <td class="full" align="center">Yes</td>
    </tr>
    <tr>
      <td>Extending the lifetime of temporary objects (factored approach)</td>
      <td><a href="https://www.open-std.org/jtc1/sc22/wg14/www/docs/n1285.htm">N1285</a></td>
      <td class="none" align="center">No</td>
    </tr>
    <tr>
      <td>Requiring signed char to have no padding bits</td>
      <td><a href="https://www.open-std.org/jtc1/sc22/wg14/www/docs/n1310.htm">N1310</a></td>
      <td class="full" align="center">Yes</td>
    </tr>
    <tr>
      <td>Initializing static or external variables</td>
      <td><a href="https://www.open-std.org/jtc1/sc22/wg14/www/docs/n1311.pdf">N1311</a></td>
      <td class="full" align="center">Yes</td>
    </tr>
    <tr>
      <td>Conversion between pointers and floating types</td>
      <td><a href="https://www.open-std.org/jtc1/sc22/wg14/www/docs/n1316.htm">N1316</a></td>
      <td class="full" align="center">Yes</td>
    </tr>
    <tr>
      <td>Adding TR 19769 to the C Standard Library</td>
      <td><a href="https://www.open-std.org/jtc1/sc22/wg14/www/docs/n1326.pdf">N1326</a></td>
      <td class="full" align="center">Clang 3.3</td>
    </tr>
    <tr>
      <td>Static assertions</td>
      <td><a href="https://www.open-std.org/jtc1/sc22/wg14/www/docs/n1330.pdf">N1330</a></td>
      <td class="full" align="center">Yes</td>
    </tr>
    <tr>
      <td>Parallel memory sequencing model proposal</td>
      <td><a href="https://www.open-std.org/jtc1/sc22/wg14/www/docs/n1349.htm">N1349</a></td>
      <td class="unknown" align="center">Unknown</td>
    </tr>
    <tr>
      <td>_Bool bit-fields</td>
      <td><a href="https://www.open-std.org/jtc1/sc22/wg14/www/docs/n1356.htm">N1356</a></td>
      <td class="full" align="center">Yes</td>
    </tr>
    <tr>
      <td>Technical corrigendum for C1X</td>
      <td><a href="https://www.open-std.org/jtc1/sc22/wg14/www/docs/n1359.htm">N1359</a></td>
      <td class="full" align="center">Yes</td>
      <!-- The DRs listed in the paper are individually tested in clang/test/C/drs/dr3xx.c and others -->
    </tr>
    <tr>
      <td>Benign typedef redefinition</td>
      <td><a href="https://www.open-std.org/jtc1/sc22/wg14/www/docs/n1360.htm">N1360</a></td>
      <td class="full" align="center">Clang 3.1</td>
    </tr>
    <tr>
      <td>Thread-local storage</td>
      <td><a href="https://www.open-std.org/jtc1/sc22/wg14/www/docs/n1364.htm">N1364</a></td>
      <td class="full" align="center">Clang 3.3</td>
    </tr>
    <tr>
      <td>Constant expressions</td>
      <td><a href="https://www.open-std.org/jtc1/sc22/wg14/www/docs/n1365.htm">N1365</a></td>
      <td class="full" align="center">Clang 16</td>
    </tr>
    <tr>
      <td>Contractions and expression evaluation methods</td>
      <td><a href="https://www.open-std.org/jtc1/sc22/wg14/www/docs/n1367.htm">N1367</a></td>
      <td class="unknown" align="center">Unknown</td>
    </tr>
    <tr>
      <td>Floating-point to int/_Bool conversions</td>
      <td><a href="https://www.open-std.org/jtc1/sc22/wg14/www/docs/n1391.htm">N1391</a></td>
      <td class="full" align="center">Yes</td>
    </tr>
    <tr>
      <td>Wide function returns (alternate proposal)</td>
      <td><a href="https://www.open-std.org/jtc1/sc22/wg14/www/docs/n1396.htm">N1396</a></td>
      <td class="unknown" align="center">Unknown</td>
    </tr>
    <tr id="alignment">
      <td rowspan="3">Alignment</td>
    </tr>
      <tr>
        <td><a href="https://www.open-std.org/jtc1/sc22/wg14/www/docs/n1397.htm">N1397</a></td>
        <td class="full" align="center">Clang 3.2</td>
      </tr>
      <tr>
        <td><a href="https://www.open-std.org/jtc1/sc22/wg14/www/docs/n1447.htm">N1447</a></td>
        <td class="full" align="center">Clang 3.2</td>
      </tr>
    <tr>
      <td>Anonymous member-structures and unions (modulo "name lookup")</td>
      <td><a href="https://www.open-std.org/jtc1/sc22/wg14/www/docs/n1406.pdf">N1406</a></td>
      <td class="full" align="center">Yes</td>
    </tr>
    <tr>
      <td>Completeness of types</td>
      <td><a href="https://www.open-std.org/jtc1/sc22/wg14/www/docs/n1439.pdf">N1439</a></td>
      <td class="full" align="center">Yes</td>
    </tr>
    <tr>
      <td>Generic macro facility</td>
      <td><a href="https://www.open-std.org/jtc1/sc22/wg14/www/docs/n1441.htm">N1441</a></td>
      <td class="full" align="center">Yes</td>
    </tr>
    <tr>
      <td>Dependency ordering for C memory model</td>
      <td><a href="https://www.open-std.org/jtc1/sc22/wg14/www/docs/n1444.htm">N1444</a></td>
      <td class="unknown" align="center">Unknown</td>
    </tr>
    <tr>
      <td>Subsetting the standard</td>
      <td><a href="https://www.open-std.org/jtc1/sc22/wg14/www/docs/n1460.htm">N1460</a></td>
      <td class="full" align="center">Yes</td>
    </tr>
    <tr>
      <td>Assumed types in F.9.2</td>
      <td><a href="https://www.open-std.org/jtc1/sc22/wg14/www/docs/n1468.htm">N1468</a></td>
      <td class="unknown" align="center">Unknown</td>
    </tr>
    <tr>
      <td>Supporting the 'noreturn' property in C1x</td>
      <td><a href="https://www.open-std.org/jtc1/sc22/wg14/www/docs/n1478.htm">N1478</a></td>
      <td class="full" align="center">Clang 3.3</td>
    </tr>
    <tr>
      <td>Updates to C++ memory model based on formalization</td>
      <td><a href="https://www.open-std.org/jtc1/sc22/wg14/www/docs/n1480.htm">N1480</a></td>
      <td class="unknown" align="center">Unknown</td>
    </tr>
    <tr>
      <td>Explicit initializers for atomics</td>
      <td><a href="https://www.open-std.org/jtc1/sc22/wg14/www/docs/n1482.htm">N1482</a></td>
      <td class="full" align="center">Clang 4</td>
    </tr>
    <tr>
      <td>Atomics proposal (minus ternary op)</td>
      <td><a href="https://www.open-std.org/jtc1/sc22/wg14/www/docs/n1485.pdf">N1485</a></td>
      <td class="full" align="center">Yes</td>
    </tr>
    <tr>
      <td>UTF-8 string literals</td>
      <td><a href="https://www.open-std.org/jtc1/sc22/wg14/www/docs/n1488.htm">N1488</a></td>
      <td class="full" align="center">Clang 3.3</td>
    </tr>
    <tr>
      <td>Optimizing away infinite loops</td>
      <td><a href="https://www.open-std.org/jtc1/sc22/wg14/www/docs/n1509.pdf">N1509</a></td>
      <td class="full" align="center">Yes</td>
    </tr>
    <tr>
      <td>Conditional normative status for Annex G</td>
      <td><a href="https://www.open-std.org/jtc1/sc22/wg14/www/docs/n1514.pdf">N1514</a></td>
      <td class="full" align="center">Yes <a href="#annex-g">(1)</a></td>
    </tr>
    <tr>
      <td>Creation of complex value</td>
      <td><a href="https://www.open-std.org/jtc1/sc22/wg14/www/docs/n1464.htm">N1464</a></td>
      <td class="full" align="center">Clang 12</td>
    </tr>
    <tr>
      <td>Recommendations for extended identifier characters for C and C++</td>
      <td><a href="https://www.open-std.org/jtc1/sc22/wg14/www/docs/n1518.htm">N1518</a></td>
      <td class="unknown" align="center">Unknown</td>
    </tr>
    <tr>
      <td>Atomic C1x/C++0x compatibility refinements (1st part only)</td>
      <td><a href="https://www.open-std.org/jtc1/sc22/wg14/www/docs/n1526.pdf">N1526</a></td>
      <td class="full" align="center">Yes</td>
    </tr>
    <tr>
      <td>Atomic bitfields implementation defined</td>
      <td><a href="https://www.open-std.org/jtc1/sc22/wg14/www/docs/n1530.pdf">N1530</a></td>
      <td class="full" align="center">Yes</td>
    </tr>
    <tr>
      <td>Small fix for the effect of alignment on struct/union type compatibility</td>
      <td><a href="https://www.open-std.org/jtc1/sc22/wg14/www/docs/n1532.htm">N1532</a></td>
      <td class="full" align="center">Yes</td>
    </tr>
    <tr>
      <td>Clarification for wide evaluation</td>
      <td><a href="https://www.open-std.org/jtc1/sc22/wg14/www/docs/n1531.pdf">N1531</a></td>
      <td class="unknown" align="center">Unknown</td>
    </tr>
</table>
<span id="annex-g">(1): Clang does not implement Annex G, so our conditional support
conforms by not defining the <code>__STDC_IEC_559_COMPLEX__</code> macro.
</span>
</details>

<h2 id="c17">C17 implementation status</h2>

<p>There are no major changes in this edition, only technical corrections and clarifications that are tracked by Defect Report.</p>
<p>You can use Clang in C17 mode with the <code>-std=c17</code> or <code>-std=c18</code> options (available in Clang 6 and later).</p>

<h2 id="c2x">C23 implementation status</h2>

<p>Clang has support for some of the features of the C standard following C17, informally referred to as C23.</p>

<p>You can use Clang in C23 mode with the <code>-std=c23</code> option (available in Clang 18 and later) or with the
   <code>-std=c2x</code> option (available in Clang 9 and later).</p>

<details open>
<summary>List of features and minimum Clang version with support</summary>

<table width="689" border="1" cellspacing="0">
 <tr>
    <th>Language Feature</th>
    <th>C23 Proposal</th>
    <th>Available in Clang?</th>
 </tr>
    <!-- Pre-Oct 2019 Papers -->
    <tr>
      <td>Evaluation formats</td>
      <td><a href="https://www.open-std.org/jtc1/sc22/wg14/www/docs/n2186.pdf">N2186</a></td>
      <td class="unknown" align="center">Unknown</td>
    </tr>
    <tr>
      <td>Harmonizing static_assert with C++</td>
      <td><a href="https://www.open-std.org/jtc1/sc22/wg14/www/docs/n2265.pdf">N2665</a></td>
      <td class="full" align="center">Clang 9</td>
    </tr>
    <tr>
      <td>nodiscard attribute</td>
      <td><a href="https://www.open-std.org/jtc1/sc22/wg14/www/docs/n2267.pdf">N2267</a></td>
      <td class="full" align="center">Clang 9</td>
    </tr>
    <tr>
      <td>maybe_unused attribute</td>
      <td><a href="https://www.open-std.org/jtc1/sc22/wg14/www/docs/n2270.pdf">N2270</a></td>
      <td class="full" align="center">Clang 9</td>
    </tr>
    <tr id="TS18661">
      <td rowspan="10">TS 18661 Integration</td>
    </tr>
      <tr> <!-- Pre-Oct 2019 -->
        <td><a href="https://www.open-std.org/jtc1/sc22/wg14/www/docs/n2314.pdf">N2314</a></td>
        <td class="unknown" align="center">Unknown</td>
      </tr>
      <tr> <!-- Pre-Oct 2019 -->
        <td><a href="https://www.open-std.org/jtc1/sc22/wg14/www/docs/n2341.pdf">N2341</a></td>
        <td class="unknown" align="center">Unknown</td>
      </tr>
      <tr> <!-- Pre-Oct 2019 -->
        <td><a href="https://www.open-std.org/jtc1/sc22/wg14/www/docs/n2401.pdf">N2401</a></td>
        <td class="unknown" align="center">Unknown</td>
      </tr>
      <tr> <!-- Pre-Oct 2019 -->
        <td><a href="https://www.open-std.org/jtc1/sc22/wg14/www/docs/n2359.pdf">N2359</a></td>
        <td class="none" align="center">No</td>
      </tr>
      <tr> <!-- Nov 2020 -->
        <td><a href="https://www.open-std.org/jtc1/sc22/wg14/www/docs/n2546.pdf">N2546</a></td>
        <td class="unknown" align="center">Unknown</td>
      </tr>
      <tr>
        <td><a href="https://www.open-std.org/jtc1/sc22/wg14/www/docs/n2580.htm">N2580</a></td>
        <td class="unknown" align="center">Unknown</td>
      </tr>
      <tr> <!-- Apr 2021 -->
        <td><a href="https://www.open-std.org/jtc1/sc22/wg14/www/docs/n2640.htm">N2640</a></td>
        <td class="unknown" align="center">Unknown</td>
      </tr>
      <tr> <!-- Sep 2021 -->
        <td><a href="https://www.open-std.org/jtc1/sc22/wg14/www/docs/n2755.htm">N2755</a></td>
        <td class="unknown" align="center">Unknown</td>
      </tr>
      <tr> <!-- Feb 2022 -->
        <td><a href="https://www.open-std.org/jtc1/sc22/wg14/www/docs/n2931.pdf">N2931</a></td>
        <td class="unknown" align="center">Unknown</td>
      </tr>
    <tr>
      <td>Preprocessor line numbers unspecified</td>
      <td><a href="https://www.open-std.org/jtc1/sc22/wg14/www/docs/n2322.htm">N2322</a></td>
      <td class="partial" align="center">
        <details><summary>Partial</summary>
        The line number associated with a macro invocation is not the line
        number of the first character of the macro name in the invocation.
        Additionally, Clang may not associate the line number of a pp-directive
        with the first <code>#</code> token. As these are recommended practices
        and not normative requirements, Clang's behavior is still conforming.
        </details>
      </td>
    </tr>
    <tr>
      <td>deprecated attribute</td>
      <td><a href="https://www.open-std.org/jtc1/sc22/wg14/www/docs/n2334.pdf">N2334</a></td>
      <td class="full" align="center">Clang 9</td>
    </tr>
    <tr id="Attributes">
      <td rowspan="3">Attributes</td>
    </tr>
      <tr> <!-- Pre-Oct 2019 -->
        <td><a href="https://www.open-std.org/jtc1/sc22/wg14/www/docs/n2335.pdf">N2335</a></td>
        <td class="full" align="center">Clang 9</td>
      </tr>
      <tr> <!-- Aug 2020 -->
        <td><a href="https://www.open-std.org/jtc1/sc22/wg14/www/docs/n2554.pdf">N2554</a></td>
        <td class="full" align="center">Clang 9</td>
      </tr>
    <tr>
      <td>Defining new types in offsetof</td>
      <td><a href="https://www.open-std.org/jtc1/sc22/wg14/www/docs/n2350.htm">N2350</a></td>
      <td class="full" align="center">Yes</td>
    </tr>
    <tr>
      <td>fallthrough attribute</td>
      <td><a href="https://www.open-std.org/jtc1/sc22/wg14/www/docs/n2408.pdf">N2408</a></td>
      <td class="full" align="center">Clang 9</td>
    </tr>
    <tr>
      <td>Two's complement sign representation</td>
      <td><a href="https://www.open-std.org/jtc1/sc22/wg14/www/docs/n2412.pdf">N2412</a></td>
      <td class="full" align="center">Clang 14</td>
    </tr>
    <tr>
      <td>Adding the u8 character prefix</td>
      <td><a href="https://www.open-std.org/jtc1/sc22/wg14/www/docs/n2418.pdf">N2418</a></td>
      <td class="full" align="center">Clang 15</td>
    </tr>
    <tr>
      <td>Remove support for function definitions with identifier lists</td>
      <td><a href="https://www.open-std.org/jtc1/sc22/wg14/www/docs/n2432.pdf">N2432</a></td>
      <td class="full" align="center">Clang 15</td>
    </tr>
    <!-- Oct 2019 Papers -->
    <!-- WG14 N2379 *_IS_IEC_60559 feature test macros was removed by a later
         change to C23. -->
    <tr>
      <td>Annex F.8 update for implementation extensions and rounding</td>
      <td><a href="https://www.open-std.org/jtc1/sc22/wg14/www/docs/n2384.pdf">N2384</a></td>
      <td class="unknown" align="center">Unknown</td>
    </tr>
    <tr>
      <td>_Bool definitions for true and false</td>
      <td><a href="https://www.open-std.org/jtc1/sc22/wg14/www/docs/n2393.pdf">N2393</a></td>
      <td class="na" align="center">Subsumed by N2935</td>
    </tr>
    <!-- Mar 2020 Papers -->
    <tr>
      <td>[[nodiscard("should have a reason")]]</td>
      <td><a href="https://www.open-std.org/jtc1/sc22/wg14/www/docs/n2448.pdf">N2448</a></td>
      <td class="full" align="center">Clang 10</td>
    </tr>
    <tr>
      <td>Allowing unnamed parameters in function definitions</td>
      <td><a href="https://www.open-std.org/jtc1/sc22/wg14/www/docs/n2480.pdf">N2480</a></td>
      <td class="full" align="center">Clang 11</td>
    </tr>
    <!-- Aug 2020 Papers -->
    <tr>
      <td>Free positioning of labels inside compound statements</td>
      <td><a href="https://www.open-std.org/jtc1/sc22/wg14/www/docs/n2508.pdf">N2508</a></td>
      <td class="full" align="center">Clang 18</td>
    </tr>
    <tr>
      <td>Clarification request for C17 example of undefined behavior</td>
      <td><a href="https://www.open-std.org/jtc1/sc22/wg14/www/docs/n2517.pdf">N2517</a></td>
      <td class="none" align="center">No</td>
    </tr>
    <tr>
      <td>Querying attribute support</td>
      <td><a href="https://www.open-std.org/jtc1/sc22/wg14/www/docs/n2553.pdf">N2553</a></td>
      <td class="full" align="center">Clang 9</td>
    </tr>
    <!-- Nov 2020 Papers -->
    <tr>
      <td>Binary literals</td>
      <td><a href="https://www.open-std.org/jtc1/sc22/wg14/www/docs/n2549.pdf">N2549</a></td>
      <td class="full" align="center">Clang 9</td>
    </tr>
    <tr>
      <td>Allow duplicate attributes</td>
      <td><a href="https://www.open-std.org/jtc1/sc22/wg14/www/docs/n2557.pdf">N2557</a></td>
      <td class="full" align="center">Clang 13</td>
    </tr>
    <tr>
      <td>Character encoding of diagnostic text</td>
      <td><a href="https://www.open-std.org/jtc1/sc22/wg14/www/docs/n2563.pdf">N2563</a></td>
      <td class="full" align="center">Yes</td>
    </tr>
    <tr>
      <td>What we think we reserve</td>
      <td><a href="https://www.open-std.org/jtc1/sc22/wg14/www/docs/n2572.pdf">N2572</a></td>
      <td class="partial" align="center">Partial</td>
    </tr>
    <tr>
      <td>Remove mixed wide string literal concatenation</td>
      <td><a href="https://www.open-std.org/jtc1/sc22/wg14/www/docs/n2594.htm">N2594</a></td>
      <td class="full" align="center">Clang 9</td>
    </tr>
    <tr>
      <td>Update to IEC 60559:2020</td>
      <td><a href="https://www.open-std.org/jtc1/sc22/wg14/www/docs/n2600.pdf">N2600</a></td>
      <td class="unknown" align="center">Unknown</td>
    </tr>
    <tr>
      <td>Compatibility of Pointers to Arrays with Qualifiers</td>
      <td><a href="https://www.open-std.org/jtc1/sc22/wg14/www/docs/n2607.pdf">N2607</a></td>
      <td class="partial" align="center">
        <details><summary>Partial</summary>
          Much of the proposal is implemented, but Clang lacks pedantic diagnostics
          in C17 and earlier regarding use of incompatible pointer types as an
          extension. Further, Clang does not properly compute the correct result
          type for the <code>?:</code> operator when the result type should be a
          qualified array type.
        </details>
      </td>
    </tr>
    <tr>
      <td>Unclear type relationship between a format specifier and its argument</td>
      <td><a href="https://www.open-std.org/jtc1/sc22/wg14/www/docs/n2562.pdf">N2562</a></td>
      <td class="full" align="center">Clang 16</td>
    </tr>
    <!-- Apr 2021 Papers -->
    <tr>
      <td>String functions for freestanding implementations</td>
      <td><a href="https://www.open-std.org/jtc1/sc22/wg14/www/docs/n2524.htm">N2524</a></td>
      <td class="none" align="center">No</td>
    </tr>
    <tr>
      <td>Digit separators</td>
      <td><a href="https://www.open-std.org/jtc1/sc22/wg14/www/docs/n2626.pdf">N2626</a></td>
      <td class="full" align="center">Clang 13</td>
    </tr>
    <tr>
      <td>Missing +(x) in table</td>
      <td><a href="https://www.open-std.org/jtc1/sc22/wg14/www/docs/n2641.htm">N2641</a></td>
      <td class="full" align="center">Yes</td>
    </tr>
    <tr>
      <td>Add support for preprocessing directives elifdef and elifndef</td>
      <td><a href="https://www.open-std.org/jtc1/sc22/wg14/www/docs/n2645.pdf">N2645</a></td>
      <td class="full" align="center">Clang 13</td>
    </tr>
    <!-- Jun 2021 Papers -->
    <tr>
      <td>[[maybe_unused]] for labels</td>
      <td><a href="https://www.open-std.org/jtc1/sc22/wg14/www/docs/n2662.pdf">N2662</a></td>
      <td class="full" align="center">Clang 16</td>
    </tr>
    <tr>
      <td>Zeros compare equal</td>
      <td><a href="https://www.open-std.org/jtc1/sc22/wg14/www/docs/n2670.pdf">N2670</a></td>
      <td class="full" align="center">Yes</td>
    </tr>
    <tr>
      <td>Negative values</td>
      <td><a href="https://www.open-std.org/jtc1/sc22/wg14/www/docs/n2671.pdf">N2671</a></td>
      <td class="full" align="center">Yes</td>
    </tr>
    <tr>
      <td>5.2.4.2.2	cleanup</td>
      <td><a href="https://www.open-std.org/jtc1/sc22/wg14/www/docs/n2672.pdf">N2672</a></td>
      <td class="full" align="center">Yes</td>
    </tr>
    <tr>
      <td>Towards Integer Safety</td>
      <td><a href="https://www.open-std.org/jtc1/sc22/wg14/www/docs/n2683.pdf">N2683</a></td>
      <td class="full" align="center">Clang 18</td>
    </tr>
    <tr id="_BitInt">
      <td rowspan="5">Adding Fundamental Type for N-bit Integers</td>
    </tr>
      <tr> <!-- Jun 2021 -->
        <td><a href="https://www.open-std.org/jtc1/sc22/wg14/www/docs/n2763.pdf">N2763</a></td>
        <td class="full" align="center">Clang 15</td>
      </tr>
      <tr> <!-- Feb 2022 -->
        <td><a href="https://www.open-std.org/jtc1/sc22/wg14/www/docs/n2775.pdf">N2775</a></td>
        <td class="full" align="center">Clang 15</td>
      </tr>
      <tr> <!-- Jul 2022 -->
        <td><a href="https://www.open-std.org/jtc1/sc22/wg14/www/docs/n2969.htm">N2969</a></td>
        <td class="full" align="center">Clang 15</td>
      </tr>
      <tr> <!-- Jul 2022 -->
        <td><a href="https://www.open-std.org/jtc1/sc22/wg14/www/docs/n3035.pdf">N3035</a></td>
        <td class="full" align="center">Clang 15</td>
      </tr>
    <!-- Sep 2021 Papers -->
    <tr>
      <td>#warning directive</td>
      <td><a href="https://www.open-std.org/jtc1/sc22/wg14/www/docs/n2686.pdf">N2686</a></td>
      <td class="full" align="center">Yes</td>
    </tr>
    <tr>
      <td>Sterile characters</td>
      <td><a href="https://www.open-std.org/jtc1/sc22/wg14/www/docs/n2688.pdf">N2686</a></td>
      <td class="full" align="center">Yes</td>
    </tr>
    <tr>
      <td>Numerically equal</td>
      <td><a href="https://www.open-std.org/jtc1/sc22/wg14/www/docs/n2716.htm">N2716</a></td>
      <td class="full" align="center">Yes</td>
    </tr>
    <tr>
      <td>char16_t & char32_t string literals shall be UTF-16 & UTF-32</td>
      <td><a href="https://www.open-std.org/jtc1/sc22/wg14/www/docs/n2728.htm">N2728</a></td>
      <td class="full" align="center">Yes</td>
    </tr>
    <tr>
      <td>IEC 60559 binding</td>
      <td><a href="https://www.open-std.org/jtc1/sc22/wg14/www/docs/n2749.pdf">N2749</a></td>
      <td class="unknown" align="center">Unknown</td>
    </tr>
    <tr>
      <td>__has_include for C</td>
      <td><a href="https://www.open-std.org/jtc1/sc22/wg14/www/docs/n2799.pdf">N2799</a></td>
      <td class="full" align="center">Yes</td>
    </tr>
    <!-- Dec 2021 Papers -->
    <tr>
      <td>Annex F overflow and underflow</td>
      <td><a href="https://www.open-std.org/jtc1/sc22/wg14/www/docs/n2747.pdf">N2747</a></td>
      <td class="full" align="center">Yes</td>
    </tr>
    <tr>
      <td>Remove UB from Incomplete Types in Function Parameters</td>
      <td><a href="https://www.open-std.org/jtc1/sc22/wg14/www/docs/n2770.pdf">N2770</a></td>
      <td class="full" align="center">Yes</td>
    </tr>
    <tr>
      <td>Variably-modified types</td>
      <td><a href="https://www.open-std.org/jtc1/sc22/wg14/www/docs/n2778.pdf">N2778</a></td>
      <td class="full" align="center">Yes</td>
    </tr>
    <tr>
      <td>Types do not have types</td>
      <td><a href="https://www.open-std.org/jtc1/sc22/wg14/www/docs/n2781.pdf">N2781</a></td>
      <td class="full" align="center">Yes</td>
    </tr>
    <tr>
      <td>5.2.4.2.2	cleanup (N2672 update)</td>
      <td><a href="https://www.open-std.org/jtc1/sc22/wg14/www/docs/n2806.pdf">N2806</a></td>
      <td class="full" align="center">Yes</td>
    </tr>
    <tr>
      <td>Allow 16-bit ptrdiff_t</td>
      <td><a href="https://www.open-std.org/jtc1/sc22/wg14/www/docs/n2808.htm">N2808</a></td>
      <td class="full" align="center">Yes</td>
    </tr>
    <tr>
      <td>Proposal to update CFP freestanding requirements</td>
      <td><a href="https://www.open-std.org/jtc1/sc22/wg14/www/docs/n2823.pdf">N2823</a></td>
      <td class="unknown" align="center">Unknown</td>
    </tr>
    <tr>
      <td>Types and sizes</td>
      <td><a href="https://www.open-std.org/jtc1/sc22/wg14/www/docs/n2838.htm">N2838</a></td>
      <td class="full" align="center">Yes</td>
    </tr>
    <tr>
      <td>Clarifying integer terms</td>
      <td><a href="https://www.open-std.org/jtc1/sc22/wg14/www/docs/n2837.pdf">N2837</a></td>
      <td class="full" align="center">Yes</td>
    </tr>
    <tr>
      <td>Clarification for max exponent macros</td>
      <td><a href="https://www.open-std.org/jtc1/sc22/wg14/www/docs/n2843.pdf">N2843</a></td>
      <td class="na" align="center">Subsumed by N2882</td>
    </tr>
    <tr>
      <td>Clarification about expression transformations</td>
      <td><a href="https://www.open-std.org/jtc1/sc22/wg14/www/docs/n2846.pdf">N2846</a></td>
      <td class="unknown" align="center">Unknown</td>
    </tr>
    <tr>
      <td>Contradiction about INFINITY macro</td>
      <td><a href="https://www.open-std.org/jtc1/sc22/wg14/www/docs/n2848.pdf">N2848</a></td>
      <td class="unknown" align="center">Unknown</td>
    </tr>
    <tr>
      <td>Require exact-width integer type interfaces</td>
      <td><a href="https://www.open-std.org/jtc1/sc22/wg14/www/docs/n2872.htm">N2872</a></td>
      <td class="full" align="center">Yes</td>
    </tr>
    <!-- Feb 2022 (Parts 1 & 2) Papers -->
    <tr>
      <td>@, $, and ‘ in the source/execution character set</td>
      <td><a href="https://www.open-std.org/jtc1/sc22/wg14/www/docs/n2701.htm">N2701</a></td>
      <td class="full" align="center">Yes</td>
    </tr>
    <tr>
      <td>Quantum exponent of NaN (version 2)</td>
      <td><a href="https://www.open-std.org/jtc1/sc22/wg14/www/docs/n2754.htm">N2754</a></td>
      <td class="unknown" align="center">Unknown</td>
    </tr>
    <tr>
      <td>The noreturn attribute</td>
      <td><a href="https://www.open-std.org/jtc1/sc22/wg14/www/docs/n2764.pdf">N2764</a></td>
      <td class="full" align="center">Clang 15</td>
    </tr>
    <tr>
      <td>*_HAS_SUBNORM==0 implies what?</td>
      <td><a href="https://www.open-std.org/jtc1/sc22/wg14/www/docs/n2797.htm">N2797</a></td>
      <td class="full" align="center">Yes</td>
    </tr>
    <tr>
      <td>Disambiguate the storage class of some compound literals</td>
      <td><a href="https://www.open-std.org/jtc1/sc22/wg14/www/docs/n2819.pdf">N2819</a></td>
      <td class="none" align="center">No</td>
    </tr>
    <tr>
      <td>Add annotations for unreachable control flow v2</td>
      <td><a href="https://www.open-std.org/jtc1/sc22/wg14/www/docs/n2826.pdf">N2826</a></td>
      <td class="full" align="center">Clang 17</td>
    </tr>
    <tr>
      <td>Unicode Sequences More Than 21 Bits are a Constraint Violation r0</td>
      <td><a href="https://www.open-std.org/jtc1/sc22/wg14/www/docs/n2828.htm">N2828</a></td>
      <td class="full" align="center">Clang 3.6</td>
    </tr>
    <tr>
      <td>Identifier Syntax using Unicode Standard Annex 31</td>
      <td><a href="https://www.open-std.org/jtc1/sc22/wg14/www/docs/n2836.pdf">N2836</a></td>
      <td class="full" align="center">Clang 15</td>
    </tr>
    <tr>
      <td>No function declarators without prototypes</td>
      <td><a href="https://www.open-std.org/jtc1/sc22/wg14/www/docs/n2841.htm">N2841</a></td>
      <td class="full" align="center">Clang 15</td>
    </tr>
    <tr>
      <td>Remove default argument promotions for _FloatN types</td>
      <td><a href="https://www.open-std.org/jtc1/sc22/wg14/www/docs/n2844.pdf">N2844</a></td>
      <td class="none" align="center">No</td>
    </tr>
    <tr>
      <td>Revised Suggestions of Change for Numerically Equal/Equivalent</td>
      <td><a href="https://www.open-std.org/jtc1/sc22/wg14/www/docs/n2847.pdf">N2847</a></td>
      <td class="full" align="center">Yes</td>
    </tr>
    <tr>
      <td>5.2.4.2.2 Cleanup, Again Again (N2806 update)</td>
      <td><a href="https://www.open-std.org/jtc1/sc22/wg14/www/docs/n2879.pdf">N2879</a></td>
      <td class="full" align="center">Yes</td>
    </tr>
    <tr>
      <td>char8_t: A type for UTF-8 characters and strings</td>
      <td><a href="https://www.open-std.org/jtc1/sc22/wg14/www/docs/n2653.htm">N2653</a></td>
      <td class="none" align="center">No</td>
    </tr>
    <tr>
      <td>Clarification for max exponent macros-update</td>
      <td><a href="https://www.open-std.org/jtc1/sc22/wg14/www/docs/n2882.pdf">N2882</a></td>
      <td class="unknown" align="center">Unknown</td>
    </tr>
    <tr id="InitializationWithCurlyBraces">
      <td rowspan="3">Consistent, Warningless, and Intuitive Initialization with {}</td>
    </tr>
      <tr> <!-- Feb 2022 -->
        <td><a href="https://www.open-std.org/jtc1/sc22/wg14/www/docs/n2900.htm">N2900</a></td>
        <td class="full" align="center">Clang 17</td>
      </tr>
      <tr> <!-- Jul 2022 -->
        <td><a href="https://www.open-std.org/jtc1/sc22/wg14/www/docs/n3011.htm">N3011</a></td>
        <td class="full" align="center">Clang 17</td>
      </tr>
    <tr id="typeof">
      <td rowspan="3">Not-so-magic: typeof</td>
    </tr>
      <tr> <!-- Feb 2022 -->
        <td><a href="https://www.open-std.org/jtc1/sc22/wg14/www/docs/n2927.htm">N2927</a></td>
        <td class="full" align="center">Clang 16</td>
      </tr>
      <tr> <!-- Jul 2022 -->
        <td><a href="https://www.open-std.org/jtc1/sc22/wg14/www/docs/n2930.pdf">N2930</a></td>
        <td class="full" align="center">Clang 16</td>
      </tr>
    <tr>
      <td>Revise spelling of keywords v7</td>
      <td><a href="https://www.open-std.org/jtc1/sc22/wg14/www/docs/n2934.pdf">N2934</a></td>
      <td class="full" align="center">Clang 17</td>
    </tr>
    <tr>
      <td>Make false and true first-class language features v8</td>
      <td><a href="https://www.open-std.org/jtc1/sc22/wg14/www/docs/n2935.pdf">N2935</a></td>
      <td class="full" align="center">Clang 15</td>
    </tr>
    <tr>
      <td>Properly define blocks as part of the grammar v3</td>
      <td><a href="https://www.open-std.org/jtc1/sc22/wg14/www/docs/n2937.pdf">N2937</a></td>
      <td class="full" align="center">Yes</td>
    </tr>
    <!-- May 2022 Papers -->
    <tr>
      <td>Annex X (replacing Annex H) for IEC 60559 interchange</td>
      <td><a href="https://www.open-std.org/jtc1/sc22/wg14/www/docs/n2601.pdf">N2601</a></td>
      <td class="none" align="center">No</td>
    </tr>
    <tr>
      <td>Indeterminate Values and Trap Representations</td>
      <td><a href="https://www.open-std.org/jtc1/sc22/wg14/www/docs/n2861.pdf">N2861</a></td>
      <td class="full" align="center">Yes</td>
    </tr>
    <tr>
      <td>Remove ATOMIC_VAR_INIT v2</td>
      <td><a href="https://www.open-std.org/jtc1/sc22/wg14/www/docs/n2886.htm">N2886</a></td>
      <td class="full" align="center">Clang 17</td>
    </tr>
    <tr>
      <td>Require exact-width integer type interfaces v2</td>
      <td><a href="https://www.open-std.org/jtc1/sc22/wg14/www/docs/n2888.htm">N2888</a></td>
      <td class="full" align="center">Yes</td>
    </tr>
    <tr>
      <td>Wording Change for Variably-Modified Types</td>
      <td><a href="https://www.open-std.org/jtc1/sc22/wg14/www/docs/n2992.pdf">N2992</a></td>
      <td class="full" align="center">Yes</td>
    </tr>
    <!-- Jul 2022 Papers -->
    <tr>
      <td>Identifier syntax fixes</td>
      <td><a href="https://www.open-std.org/jtc1/sc22/wg14/www/docs/n2939.pdf">N2939</a></td>
      <td class="full" align="center">Clang 15</td>
    </tr>
    <tr>
      <td>Remove trigraphs??!</td>
      <td><a href="https://www.open-std.org/jtc1/sc22/wg14/www/docs/n2940.pdf">N2940</a></td>
      <td class="full" align="center">Clang 18</td>
    </tr>
    <tr>
      <td>Improved normal enumerations</td>
      <td><a href="https://www.open-std.org/jtc1/sc22/wg14/www/docs/n3029.htm">N3029</a></td>
      <td class="unknown" align="center">Unknown</td>
    </tr>
    <tr>
      <td>Relax requirements for va_start</td>
      <td><a href="https://www.open-std.org/jtc1/sc22/wg14/www/docs/n2975.pdf">N2975</a></td>
      <td class="full" align="center">Clang 16</td>
    </tr>
    <tr>
      <td>Enhanced enumerations</td>
      <td><a href="https://www.open-std.org/jtc1/sc22/wg14/www/docs/n3030.htm">N3030</a></td>
      <td class="unknown" align="center">Unknown</td>
    </tr>
    <tr>
      <td>Freestanding C and IEC 60559 conformance scope reduction</td>
      <td><a href="https://www.open-std.org/jtc1/sc22/wg14/www/docs/n2951.htm">N2951</a></td>
      <td class="unknown" align="center">Unknown</td>
    </tr>
    <tr>
      <td>Unsequenced functions</td>
      <td><a href="https://www.open-std.org/jtc1/sc22/wg14/www/docs/n2956.htm">N2956</a></td>
      <td class="none" align="center">No</td>
    </tr>
    <tr>
      <td>Comma ommission and deletion (__VA_OPT__)</td>
      <td><a href="https://www.open-std.org/jtc1/sc22/wg14/www/docs/n3033.htm">N3033</a></td>
      <td class="full" align="center">Clang 12</td>
    </tr>
    <tr>
      <td>Underspecified object definitions</td>
      <td><a href="https://www.open-std.org/jtc1/sc22/wg14/www/docs/n3006.htm">N3006</a></td>
      <td class="none" align="center">No</td>
    </tr>
    <tr>
      <td>Type inference for object declarations</td>
      <td><a href="https://www.open-std.org/jtc1/sc22/wg14/www/docs/n3007.htm">N3007</a></td>
      <td class="full" align="center">Clang 18</td>
    </tr>
    <tr>
      <td>constexpr for object definitions</td>
      <td><a href="https://www.open-std.org/jtc1/sc22/wg14/www/docs/n3018.htm">N3018</a></td>
      <td class="unreleased" align="center">Clang 19</td>
    </tr>
    <tr>
      <td>Introduce storage class specifiers for compound literals</td>
      <td><a href="https://www.open-std.org/jtc1/sc22/wg14/www/docs/n3038.htm">N3038</a></td>
      <td class="none" align="center">No</td>
    </tr>
    <tr>
      <td>Identifier primary expressions</td>
      <td><a href="https://www.open-std.org/jtc1/sc22/wg14/www/docs/n3034.pdf">N3034</a></td>
      <td class="full" align="center">Yes</td>
    </tr>
    <tr>
      <td>Introduce the nullptr constant</td>
      <td><a href="https://www.open-std.org/jtc1/sc22/wg14/www/docs/n3042.htm">N3042</a></td>
      <td class="full" align="center">Clang 17</td>
    </tr>
    <tr>
      <td>Memory layout of unions</td>
      <td><a href="https://www.open-std.org/jtc1/sc22/wg14/www/docs/n2929.pdf">N2929</a></td>
      <td class="full" align="center">Yes</td>
    </tr>
    <tr>
      <td>Improved tag compatibility</td>
      <td><a href="https://www.open-std.org/jtc1/sc22/wg14/www/docs/n3037.pdf">N3037</a></td>
      <td class="none" align="center">No</td>
    </tr>
    <tr>
      <td>#embed</td>
      <td><a href="https://www.open-std.org/jtc1/sc22/wg14/www/docs/n3017.htm">N3017</a></td>
      <td class="unreleased" align="center">Clang 19</td>
    </tr>
</table>
</details>

<h2 id="c2y">C2y implementation status</h2>

<p>Clang has support for some of the features of the C standard following C23, informally referred to as C2y.</p>

<<<<<<< HEAD
<p>Clang currently does not expose a language standard mode flag for C2y.
<!--You can use Clang in C2y mode with the <code>-std=c2y</code> option (available in Clang 19 and later).--></p>
=======
<p>You can use Clang in C2y mode with the <code>-std=c2y</code> option (available in Clang 19 and later).</p>
>>>>>>> 76c84e70

<details open>
<summary>List of features and minimum Clang version with support</summary>

<table width="689" border="1" cellspacing="0">
 <tr>
    <th>Language Feature</th>
    <th>C2y Proposal</th>
    <th>Available in Clang?</th>
 </tr>
    <!-- Strasbourg 2024 Papers -->
    <tr>
      <td>Sequential hexdigits</td>
      <td><a href="https://www.open-std.org/jtc1/sc22/wg14/www/docs/n3192.pdf">N3192</a></td>
      <td class="full" align="center">Yes</td>
    </tr>
    <!-- Jun 2024 Papers -->
    <tr>
      <td>Generic selection expression with a type operand</td>
      <td><a href="https://www.open-std.org/jtc1/sc22/wg14/www/docs/n3260.pdf">N3260</a></td>
      <td class="full" align="center">Clang 17</td>
    </tr>
    <tr>
      <td>Round-trip rounding</td>
      <td><a href="https://www.open-std.org/jtc1/sc22/wg14/www/docs/n3232.pdf">N3232</a></td>
      <td class="unknown" align="center">Unknown</td>
    </tr>
    <tr>
      <td>Accessing byte arrays</td>
      <td><a href="https://www.open-std.org/jtc1/sc22/wg14/www/docs/n3254.pdf">N3254</a></td>
      <td class="unknown" align="center">Unknown</td>
    </tr>
    <tr>
      <td>Slay some earthly demons I</td>
      <td><a href="https://www.open-std.org/jtc1/sc22/wg14/www/docs/n3244.pdf">N3244</a></td>
      <td class="unknown" align="center">Unknown</td>
      <!-- Voted in:
             Annex J Item 21 (including additional change)
             Annex J Item 56
             Annex J Item 57 Option 1
             Annex J Item 67
             Annex J Item 69 (alternative wording for semantics)
      -->
    </tr>
    <tr>
      <td>Support ++ and -- on complex values</td>
      <td><a href="https://www.open-std.org/jtc1/sc22/wg14/www/docs/n3259.pdf">N3259</a></td>
      <td class="full" align="center">Yes</td>
    </tr>
    <tr>
      <td>Usability of a byte-wise copy of va_list</td>
      <td><a href="https://www.open-std.org/jtc1/sc22/wg14/www/docs/n3262.pdf">N3262</a></td>
      <td class="unknown" align="center">Unknown</td>
    </tr>
    <tr>
      <td>alignof of an incomplete array type</td>
      <td><a href="https://www.open-std.org/jtc1/sc22/wg14/www/docs/n3273.pdf">N3273</a></td>
      <td class="full" align="center">Clang 3.5</td>
    </tr>
    <tr>
      <td>Remove imaginary types</td>
      <td><a href="https://www.open-std.org/jtc1/sc22/wg14/www/docs/n3274.pdf">N3274</a></td>
      <td class="unknown" align="center">Unknown</td>
    </tr>
</table>
</details>

</div>
</body>
</html><|MERGE_RESOLUTION|>--- conflicted
+++ resolved
@@ -71,11 +71,7 @@
 </tr>
 <tr>
  <td><a href="#c2y">C2y</a></td>
-<<<<<<< HEAD
- <td><tt>(Flag currently unavailable)</tt></td>
-=======
  <td><tt>-std=c2y</tt></td>
->>>>>>> 76c84e70
  <td class="partial" align="center">Partial</td>
 </tr>
 </table>
@@ -1233,12 +1229,7 @@
 
 <p>Clang has support for some of the features of the C standard following C23, informally referred to as C2y.</p>
 
-<<<<<<< HEAD
-<p>Clang currently does not expose a language standard mode flag for C2y.
-<!--You can use Clang in C2y mode with the <code>-std=c2y</code> option (available in Clang 19 and later).--></p>
-=======
 <p>You can use Clang in C2y mode with the <code>-std=c2y</code> option (available in Clang 19 and later).</p>
->>>>>>> 76c84e70
 
 <details open>
 <summary>List of features and minimum Clang version with support</summary>
