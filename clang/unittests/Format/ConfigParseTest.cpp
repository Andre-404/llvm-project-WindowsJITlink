//===- unittest/Format/ConfigParseTest.cpp - Config parsing unit tests ----===//
//
// Part of the LLVM Project, under the Apache License v2.0 with LLVM Exceptions.
// See https://llvm.org/LICENSE.txt for license information.
// SPDX-License-Identifier: Apache-2.0 WITH LLVM-exception
//
//===----------------------------------------------------------------------===//

#include "clang/Format/Format.h"

#include "llvm/Support/VirtualFileSystem.h"
#include "gtest/gtest.h"

namespace clang {
namespace format {
namespace {

void dropDiagnosticHandler(const llvm::SMDiagnostic &, void *) {}
FormatStyle getGoogleStyle() { return getGoogleStyle(FormatStyle::LK_Cpp); }

#define EXPECT_ALL_STYLES_EQUAL(Styles)                                        \
  for (size_t i = 1; i < Styles.size(); ++i)                                   \
  EXPECT_EQ(Styles[0], Styles[i])                                              \
      << "Style #" << i << " of " << Styles.size() << " differs from Style #0"

TEST(ConfigParseTest, GetsPredefinedStyleByName) {
  SmallVector<FormatStyle, 3> Styles;
  Styles.resize(3);

  Styles[0] = getLLVMStyle();
  EXPECT_TRUE(getPredefinedStyle("LLVM", FormatStyle::LK_Cpp, &Styles[1]));
  EXPECT_TRUE(getPredefinedStyle("lLvM", FormatStyle::LK_Cpp, &Styles[2]));
  EXPECT_ALL_STYLES_EQUAL(Styles);

  Styles[0] = getGoogleStyle();
  EXPECT_TRUE(getPredefinedStyle("Google", FormatStyle::LK_Cpp, &Styles[1]));
  EXPECT_TRUE(getPredefinedStyle("gOOgle", FormatStyle::LK_Cpp, &Styles[2]));
  EXPECT_ALL_STYLES_EQUAL(Styles);

  Styles[0] = getGoogleStyle(FormatStyle::LK_JavaScript);
  EXPECT_TRUE(
      getPredefinedStyle("Google", FormatStyle::LK_JavaScript, &Styles[1]));
  EXPECT_TRUE(
      getPredefinedStyle("gOOgle", FormatStyle::LK_JavaScript, &Styles[2]));
  EXPECT_ALL_STYLES_EQUAL(Styles);

  Styles[0] = getChromiumStyle(FormatStyle::LK_Cpp);
  EXPECT_TRUE(getPredefinedStyle("Chromium", FormatStyle::LK_Cpp, &Styles[1]));
  EXPECT_TRUE(getPredefinedStyle("cHRoMiUM", FormatStyle::LK_Cpp, &Styles[2]));
  EXPECT_ALL_STYLES_EQUAL(Styles);

  Styles[0] = getMozillaStyle();
  EXPECT_TRUE(getPredefinedStyle("Mozilla", FormatStyle::LK_Cpp, &Styles[1]));
  EXPECT_TRUE(getPredefinedStyle("moZILla", FormatStyle::LK_Cpp, &Styles[2]));
  EXPECT_ALL_STYLES_EQUAL(Styles);

  Styles[0] = getWebKitStyle();
  EXPECT_TRUE(getPredefinedStyle("WebKit", FormatStyle::LK_Cpp, &Styles[1]));
  EXPECT_TRUE(getPredefinedStyle("wEbKit", FormatStyle::LK_Cpp, &Styles[2]));
  EXPECT_ALL_STYLES_EQUAL(Styles);

  Styles[0] = getGNUStyle();
  EXPECT_TRUE(getPredefinedStyle("GNU", FormatStyle::LK_Cpp, &Styles[1]));
  EXPECT_TRUE(getPredefinedStyle("gnU", FormatStyle::LK_Cpp, &Styles[2]));
  EXPECT_ALL_STYLES_EQUAL(Styles);

  Styles[0] = getClangFormatStyle();
  EXPECT_TRUE(
      getPredefinedStyle("clang-format", FormatStyle::LK_Cpp, &Styles[1]));
  EXPECT_TRUE(
      getPredefinedStyle("Clang-format", FormatStyle::LK_Cpp, &Styles[2]));
  EXPECT_ALL_STYLES_EQUAL(Styles);

  EXPECT_FALSE(getPredefinedStyle("qwerty", FormatStyle::LK_Cpp, &Styles[0]));
}

TEST(ConfigParseTest, GetsCorrectBasedOnStyle) {
  SmallVector<FormatStyle, 8> Styles;
  Styles.resize(2);

  Styles[0] = getGoogleStyle();
  Styles[1] = getLLVMStyle();
  EXPECT_EQ(0, parseConfiguration("BasedOnStyle: Google", &Styles[1]).value());
  EXPECT_ALL_STYLES_EQUAL(Styles);

  Styles.resize(5);
  Styles[0] = getGoogleStyle(FormatStyle::LK_JavaScript);
  Styles[1] = getLLVMStyle();
  Styles[1].Language = FormatStyle::LK_JavaScript;
  EXPECT_EQ(0, parseConfiguration("BasedOnStyle: Google", &Styles[1]).value());

  Styles[2] = getLLVMStyle();
  Styles[2].Language = FormatStyle::LK_JavaScript;
  EXPECT_EQ(0, parseConfiguration("Language: JavaScript\n"
                                  "BasedOnStyle: Google",
                                  &Styles[2])
                   .value());

  Styles[3] = getLLVMStyle();
  Styles[3].Language = FormatStyle::LK_JavaScript;
  EXPECT_EQ(0, parseConfiguration("BasedOnStyle: Google\n"
                                  "Language: JavaScript",
                                  &Styles[3])
                   .value());

  Styles[4] = getLLVMStyle();
  Styles[4].Language = FormatStyle::LK_JavaScript;
  EXPECT_EQ(0, parseConfiguration("---\n"
                                  "BasedOnStyle: LLVM\n"
                                  "IndentWidth: 123\n"
                                  "---\n"
                                  "BasedOnStyle: Google\n"
                                  "Language: JavaScript",
                                  &Styles[4])
                   .value());
  EXPECT_ALL_STYLES_EQUAL(Styles);
}

#define CHECK_PARSE_BOOL_FIELD(FIELD, CONFIG_NAME)                             \
  Style.FIELD = false;                                                         \
  EXPECT_EQ(0, parseConfiguration(CONFIG_NAME ": true", &Style).value());      \
  EXPECT_TRUE(Style.FIELD);                                                    \
  EXPECT_EQ(0, parseConfiguration(CONFIG_NAME ": false", &Style).value());     \
  EXPECT_FALSE(Style.FIELD)

#define CHECK_PARSE_BOOL(FIELD) CHECK_PARSE_BOOL_FIELD(FIELD, #FIELD)

#define CHECK_PARSE_NESTED_BOOL_FIELD(STRUCT, FIELD, CONFIG_NAME)              \
  Style.STRUCT.FIELD = false;                                                  \
  EXPECT_EQ(0,                                                                 \
            parseConfiguration(#STRUCT ":\n  " CONFIG_NAME ": true", &Style)   \
                .value());                                                     \
  EXPECT_TRUE(Style.STRUCT.FIELD);                                             \
  EXPECT_EQ(0,                                                                 \
            parseConfiguration(#STRUCT ":\n  " CONFIG_NAME ": false", &Style)  \
                .value());                                                     \
  EXPECT_FALSE(Style.STRUCT.FIELD)

#define CHECK_PARSE_NESTED_BOOL(STRUCT, FIELD)                                 \
  CHECK_PARSE_NESTED_BOOL_FIELD(STRUCT, FIELD, #FIELD)

#define CHECK_PARSE(TEXT, FIELD, VALUE)                                        \
  EXPECT_NE(VALUE, Style.FIELD) << "Initial value already the same!";          \
  EXPECT_EQ(0, parseConfiguration(TEXT, &Style).value());                      \
  EXPECT_EQ(VALUE, Style.FIELD) << "Unexpected value after parsing!"

#define CHECK_PARSE_NESTED_VALUE(TEXT, STRUCT, FIELD, VALUE)                   \
  EXPECT_NE(VALUE, Style.STRUCT.FIELD) << "Initial value already the same!";   \
  EXPECT_EQ(0, parseConfiguration(#STRUCT ":\n  " TEXT, &Style).value());      \
  EXPECT_EQ(VALUE, Style.STRUCT.FIELD) << "Unexpected value after parsing!"

TEST(ConfigParseTest, ParsesConfigurationBools) {
  FormatStyle Style = {};
  Style.Language = FormatStyle::LK_Cpp;
  CHECK_PARSE_BOOL(AllowAllArgumentsOnNextLine);
  CHECK_PARSE_BOOL(AllowAllParametersOfDeclarationOnNextLine);
  CHECK_PARSE_BOOL(AllowShortCaseExpressionOnASingleLine);
  CHECK_PARSE_BOOL(AllowShortCaseLabelsOnASingleLine);
  CHECK_PARSE_BOOL(AllowShortCompoundRequirementOnASingleLine);
  CHECK_PARSE_BOOL(AllowShortEnumsOnASingleLine);
  CHECK_PARSE_BOOL(AllowShortLoopsOnASingleLine);
  CHECK_PARSE_BOOL(BinPackArguments);
  CHECK_PARSE_BOOL(BreakAdjacentStringLiterals);
  CHECK_PARSE_BOOL(BreakAfterJavaFieldAnnotations);
  CHECK_PARSE_BOOL(BreakBeforeTernaryOperators);
  CHECK_PARSE_BOOL(BreakStringLiterals);
  CHECK_PARSE_BOOL(CompactNamespaces);
  CHECK_PARSE_BOOL(DerivePointerAlignment);
  CHECK_PARSE_BOOL_FIELD(DerivePointerAlignment, "DerivePointerBinding");
  CHECK_PARSE_BOOL(DisableFormat);
  CHECK_PARSE_BOOL(IndentAccessModifiers);
  CHECK_PARSE_BOOL(IndentCaseLabels);
  CHECK_PARSE_BOOL(IndentCaseBlocks);
  CHECK_PARSE_BOOL(IndentGotoLabels);
  CHECK_PARSE_BOOL_FIELD(IndentRequiresClause, "IndentRequires");
  CHECK_PARSE_BOOL(IndentRequiresClause);
  CHECK_PARSE_BOOL(IndentWrappedFunctionNames);
  CHECK_PARSE_BOOL(InsertBraces);
  CHECK_PARSE_BOOL(InsertNewlineAtEOF);
  CHECK_PARSE_BOOL_FIELD(KeepEmptyLines.AtEndOfFile, "KeepEmptyLinesAtEOF");
  CHECK_PARSE_BOOL_FIELD(KeepEmptyLines.AtStartOfBlock,
                         "KeepEmptyLinesAtTheStartOfBlocks");
  CHECK_PARSE_BOOL(ObjCSpaceAfterProperty);
  CHECK_PARSE_BOOL(ObjCSpaceBeforeProtocolList);
  CHECK_PARSE_BOOL(Cpp11BracedListStyle);
  CHECK_PARSE_BOOL(RemoveBracesLLVM);
  CHECK_PARSE_BOOL(RemoveSemicolon);
  CHECK_PARSE_BOOL(SkipMacroDefinitionBody);
  CHECK_PARSE_BOOL(SpacesInSquareBrackets);
  CHECK_PARSE_BOOL(SpaceInEmptyBlock);
  CHECK_PARSE_BOOL(SpacesInContainerLiterals);
  CHECK_PARSE_BOOL(SpaceAfterCStyleCast);
  CHECK_PARSE_BOOL(SpaceAfterTemplateKeyword);
  CHECK_PARSE_BOOL(SpaceAfterLogicalNot);
  CHECK_PARSE_BOOL(SpaceBeforeAssignmentOperators);
  CHECK_PARSE_BOOL(SpaceBeforeCaseColon);
  CHECK_PARSE_BOOL(SpaceBeforeCpp11BracedList);
  CHECK_PARSE_BOOL(SpaceBeforeCtorInitializerColon);
  CHECK_PARSE_BOOL(SpaceBeforeInheritanceColon);
  CHECK_PARSE_BOOL(SpaceBeforeJsonColon);
  CHECK_PARSE_BOOL(SpaceBeforeRangeBasedForLoopColon);
  CHECK_PARSE_BOOL(SpaceBeforeSquareBrackets);
  CHECK_PARSE_BOOL(VerilogBreakBetweenInstancePorts);

  CHECK_PARSE_NESTED_BOOL(AlignConsecutiveShortCaseStatements, Enabled);
  CHECK_PARSE_NESTED_BOOL(AlignConsecutiveShortCaseStatements,
                          AcrossEmptyLines);
  CHECK_PARSE_NESTED_BOOL(AlignConsecutiveShortCaseStatements, AcrossComments);
  CHECK_PARSE_NESTED_BOOL(AlignConsecutiveShortCaseStatements, AlignCaseArrows);
  CHECK_PARSE_NESTED_BOOL(AlignConsecutiveShortCaseStatements, AlignCaseColons);
  CHECK_PARSE_NESTED_BOOL(BraceWrapping, AfterCaseLabel);
  CHECK_PARSE_NESTED_BOOL(BraceWrapping, AfterClass);
  CHECK_PARSE_NESTED_BOOL(BraceWrapping, AfterEnum);
  CHECK_PARSE_NESTED_BOOL(BraceWrapping, AfterFunction);
  CHECK_PARSE_NESTED_BOOL(BraceWrapping, AfterNamespace);
  CHECK_PARSE_NESTED_BOOL(BraceWrapping, AfterObjCDeclaration);
  CHECK_PARSE_NESTED_BOOL(BraceWrapping, AfterStruct);
  CHECK_PARSE_NESTED_BOOL(BraceWrapping, AfterUnion);
  CHECK_PARSE_NESTED_BOOL(BraceWrapping, AfterExternBlock);
  CHECK_PARSE_NESTED_BOOL(BraceWrapping, BeforeCatch);
  CHECK_PARSE_NESTED_BOOL(BraceWrapping, BeforeElse);
  CHECK_PARSE_NESTED_BOOL(BraceWrapping, BeforeLambdaBody);
  CHECK_PARSE_NESTED_BOOL(BraceWrapping, BeforeWhile);
  CHECK_PARSE_NESTED_BOOL(BraceWrapping, IndentBraces);
  CHECK_PARSE_NESTED_BOOL(BraceWrapping, SplitEmptyFunction);
  CHECK_PARSE_NESTED_BOOL(BraceWrapping, SplitEmptyRecord);
  CHECK_PARSE_NESTED_BOOL(BraceWrapping, SplitEmptyNamespace);
  CHECK_PARSE_NESTED_BOOL(KeepEmptyLines, AtEndOfFile);
  CHECK_PARSE_NESTED_BOOL(KeepEmptyLines, AtStartOfBlock);
  CHECK_PARSE_NESTED_BOOL(KeepEmptyLines, AtStartOfFile);
  CHECK_PARSE_NESTED_BOOL(SpaceBeforeParensOptions, AfterControlStatements);
  CHECK_PARSE_NESTED_BOOL(SpaceBeforeParensOptions, AfterForeachMacros);
  CHECK_PARSE_NESTED_BOOL(SpaceBeforeParensOptions,
                          AfterFunctionDeclarationName);
  CHECK_PARSE_NESTED_BOOL(SpaceBeforeParensOptions,
                          AfterFunctionDefinitionName);
  CHECK_PARSE_NESTED_BOOL(SpaceBeforeParensOptions, AfterIfMacros);
  CHECK_PARSE_NESTED_BOOL(SpaceBeforeParensOptions, AfterOverloadedOperator);
  CHECK_PARSE_NESTED_BOOL(SpaceBeforeParensOptions, AfterPlacementOperator);
  CHECK_PARSE_NESTED_BOOL(SpaceBeforeParensOptions, BeforeNonEmptyParentheses);
  CHECK_PARSE_NESTED_BOOL(SpacesInParensOptions, ExceptDoubleParentheses);
  CHECK_PARSE_NESTED_BOOL(SpacesInParensOptions, InCStyleCasts);
  CHECK_PARSE_NESTED_BOOL(SpacesInParensOptions, InConditionalStatements);
  CHECK_PARSE_NESTED_BOOL(SpacesInParensOptions, InEmptyParentheses);
  CHECK_PARSE_NESTED_BOOL(SpacesInParensOptions, Other);
}

#undef CHECK_PARSE_BOOL

TEST(ConfigParseTest, ParsesConfiguration) {
  FormatStyle Style = {};
  Style.Language = FormatStyle::LK_Cpp;
  CHECK_PARSE("AccessModifierOffset: -1234", AccessModifierOffset, -1234);
  CHECK_PARSE("ConstructorInitializerIndentWidth: 1234",
              ConstructorInitializerIndentWidth, 1234u);
  CHECK_PARSE("ObjCBlockIndentWidth: 1234", ObjCBlockIndentWidth, 1234u);
  CHECK_PARSE("ColumnLimit: 1234", ColumnLimit, 1234u);
  CHECK_PARSE("MaxEmptyLinesToKeep: 1234", MaxEmptyLinesToKeep, 1234u);
  CHECK_PARSE("PenaltyBreakAssignment: 1234", PenaltyBreakAssignment, 1234u);
  CHECK_PARSE("PenaltyBreakBeforeFirstCallParameter: 1234",
              PenaltyBreakBeforeFirstCallParameter, 1234u);
  CHECK_PARSE("PenaltyBreakTemplateDeclaration: 1234",
              PenaltyBreakTemplateDeclaration, 1234u);
  CHECK_PARSE("PenaltyBreakOpenParenthesis: 1234", PenaltyBreakOpenParenthesis,
              1234u);
  CHECK_PARSE("PenaltyBreakScopeResolution: 1234", PenaltyBreakScopeResolution,
              1234u);
  CHECK_PARSE("PenaltyExcessCharacter: 1234", PenaltyExcessCharacter, 1234u);
  CHECK_PARSE("PenaltyReturnTypeOnItsOwnLine: 1234",
              PenaltyReturnTypeOnItsOwnLine, 1234u);
  CHECK_PARSE("SpacesBeforeTrailingComments: 1234",
              SpacesBeforeTrailingComments, 1234u);
  CHECK_PARSE("IndentWidth: 32", IndentWidth, 32u);
  CHECK_PARSE("ContinuationIndentWidth: 11", ContinuationIndentWidth, 11u);
  CHECK_PARSE("BracedInitializerIndentWidth: 34", BracedInitializerIndentWidth,
              34);
  CHECK_PARSE("CommentPragmas: '// abc$'", CommentPragmas, "// abc$");

  Style.QualifierAlignment = FormatStyle::QAS_Right;
  CHECK_PARSE("QualifierAlignment: Leave", QualifierAlignment,
              FormatStyle::QAS_Leave);
  CHECK_PARSE("QualifierAlignment: Right", QualifierAlignment,
              FormatStyle::QAS_Right);
  CHECK_PARSE("QualifierAlignment: Left", QualifierAlignment,
              FormatStyle::QAS_Left);
  CHECK_PARSE("QualifierAlignment: Custom", QualifierAlignment,
              FormatStyle::QAS_Custom);

  Style.QualifierOrder.clear();
  CHECK_PARSE("QualifierOrder: [ const, volatile, type ]", QualifierOrder,
              std::vector<std::string>({"const", "volatile", "type"}));
  Style.QualifierOrder.clear();
  CHECK_PARSE("QualifierOrder: [const, type]", QualifierOrder,
              std::vector<std::string>({"const", "type"}));
  Style.QualifierOrder.clear();
  CHECK_PARSE("QualifierOrder: [volatile, type]", QualifierOrder,
              std::vector<std::string>({"volatile", "type"}));

#define CHECK_ALIGN_CONSECUTIVE(FIELD)                                         \
  do {                                                                         \
    Style.FIELD.Enabled = true;                                                \
    CHECK_PARSE(#FIELD ": None", FIELD,                                        \
                FormatStyle::AlignConsecutiveStyle({}));                       \
    CHECK_PARSE(                                                               \
        #FIELD ": Consecutive", FIELD,                                         \
        FormatStyle::AlignConsecutiveStyle(                                    \
            {/*Enabled=*/true, /*AcrossEmptyLines=*/false,                     \
             /*AcrossComments=*/false, /*AlignCompound=*/false,                \
             /*AlignFunctionDeclarations=*/true,                               \
             /*AlignFunctionPointers=*/false, /*PadOperators=*/true}));        \
    CHECK_PARSE(                                                               \
        #FIELD ": AcrossEmptyLines", FIELD,                                    \
        FormatStyle::AlignConsecutiveStyle(                                    \
            {/*Enabled=*/true, /*AcrossEmptyLines=*/true,                      \
             /*AcrossComments=*/false, /*AlignCompound=*/false,                \
             /*AlignFunctionDeclarations=*/true,                               \
             /*AlignFunctionPointers=*/false, /*PadOperators=*/true}));        \
    CHECK_PARSE(                                                               \
        #FIELD ": AcrossComments", FIELD,                                      \
        FormatStyle::AlignConsecutiveStyle(                                    \
            {/*Enabled=*/true, /*AcrossEmptyLines=*/false,                     \
             /*AcrossComments=*/true, /*AlignCompound=*/false,                 \
             /*AlignFunctionDeclarations=*/true,                               \
             /*AlignFunctionPointers=*/false, /*PadOperators=*/true}));        \
<<<<<<< HEAD
=======
    CHECK_PARSE(                                                               \
        #FIELD ": AcrossEmptyLinesAndComments", FIELD,                         \
        FormatStyle::AlignConsecutiveStyle(                                    \
            {/*Enabled=*/true, /*AcrossEmptyLines=*/true,                      \
             /*AcrossComments=*/true, /*AlignCompound=*/false,                 \
             /*AlignFunctionDeclarations=*/true,                               \
             /*AlignFunctionPointers=*/false, /*PadOperators=*/true}));        \
>>>>>>> dd326b12
    /* For backwards compability, false / true should still parse */           \
    CHECK_PARSE(#FIELD ": false", FIELD,                                       \
                FormatStyle::AlignConsecutiveStyle({}));                       \
    CHECK_PARSE(                                                               \
        #FIELD ": true", FIELD,                                                \
        FormatStyle::AlignConsecutiveStyle(                                    \
            {/*Enabled=*/true, /*AcrossEmptyLines=*/false,                     \
             /*AcrossComments=*/false, /*AlignCompound=*/false,                \
             /*AlignFunctionDeclarations=*/true,                               \
             /*AlignFunctionPointers=*/false, /*PadOperators=*/true}));        \
                                                                               \
    CHECK_PARSE_NESTED_BOOL(FIELD, Enabled);                                   \
    CHECK_PARSE_NESTED_BOOL(FIELD, AcrossEmptyLines);                          \
    CHECK_PARSE_NESTED_BOOL(FIELD, AcrossComments);                            \
    CHECK_PARSE_NESTED_BOOL(FIELD, AlignCompound);                             \
    CHECK_PARSE_NESTED_BOOL(FIELD, AlignFunctionDeclarations);                 \
<<<<<<< HEAD
=======
    CHECK_PARSE_NESTED_BOOL(FIELD, AlignFunctionPointers);                     \
>>>>>>> dd326b12
    CHECK_PARSE_NESTED_BOOL(FIELD, PadOperators);                              \
  } while (false)

  CHECK_ALIGN_CONSECUTIVE(AlignConsecutiveAssignments);
  CHECK_ALIGN_CONSECUTIVE(AlignConsecutiveBitFields);
  CHECK_ALIGN_CONSECUTIVE(AlignConsecutiveMacros);
  CHECK_ALIGN_CONSECUTIVE(AlignConsecutiveDeclarations);

#undef CHECK_ALIGN_CONSECUTIVE

  Style.PointerAlignment = FormatStyle::PAS_Middle;
  CHECK_PARSE("PointerAlignment: Left", PointerAlignment,
              FormatStyle::PAS_Left);
  CHECK_PARSE("PointerAlignment: Right", PointerAlignment,
              FormatStyle::PAS_Right);
  CHECK_PARSE("PointerAlignment: Middle", PointerAlignment,
              FormatStyle::PAS_Middle);
  Style.ReferenceAlignment = FormatStyle::RAS_Middle;
  CHECK_PARSE("ReferenceAlignment: Pointer", ReferenceAlignment,
              FormatStyle::RAS_Pointer);
  CHECK_PARSE("ReferenceAlignment: Left", ReferenceAlignment,
              FormatStyle::RAS_Left);
  CHECK_PARSE("ReferenceAlignment: Right", ReferenceAlignment,
              FormatStyle::RAS_Right);
  CHECK_PARSE("ReferenceAlignment: Middle", ReferenceAlignment,
              FormatStyle::RAS_Middle);
  // For backward compatibility:
  CHECK_PARSE("PointerBindsToType: Left", PointerAlignment,
              FormatStyle::PAS_Left);
  CHECK_PARSE("PointerBindsToType: Right", PointerAlignment,
              FormatStyle::PAS_Right);
  CHECK_PARSE("PointerBindsToType: Middle", PointerAlignment,
              FormatStyle::PAS_Middle);

  Style.ReflowComments = FormatStyle::RCS_Always;
  CHECK_PARSE("ReflowComments: Never", ReflowComments, FormatStyle::RCS_Never);
  CHECK_PARSE("ReflowComments: IndentOnly", ReflowComments,
              FormatStyle::RCS_IndentOnly);
  CHECK_PARSE("ReflowComments: Always", ReflowComments,
              FormatStyle::RCS_Always);
  // For backward compatibility:
  CHECK_PARSE("ReflowComments: false", ReflowComments, FormatStyle::RCS_Never);
  CHECK_PARSE("ReflowComments: true", ReflowComments, FormatStyle::RCS_Always);

  Style.Standard = FormatStyle::LS_Auto;
  CHECK_PARSE("Standard: c++03", Standard, FormatStyle::LS_Cpp03);
  CHECK_PARSE("Standard: c++11", Standard, FormatStyle::LS_Cpp11);
  CHECK_PARSE("Standard: c++14", Standard, FormatStyle::LS_Cpp14);
  CHECK_PARSE("Standard: c++17", Standard, FormatStyle::LS_Cpp17);
  CHECK_PARSE("Standard: c++20", Standard, FormatStyle::LS_Cpp20);
  CHECK_PARSE("Standard: Auto", Standard, FormatStyle::LS_Auto);
  CHECK_PARSE("Standard: Latest", Standard, FormatStyle::LS_Latest);
  // Legacy aliases:
  CHECK_PARSE("Standard: Cpp03", Standard, FormatStyle::LS_Cpp03);
  CHECK_PARSE("Standard: Cpp11", Standard, FormatStyle::LS_Latest);
  CHECK_PARSE("Standard: C++03", Standard, FormatStyle::LS_Cpp03);
  CHECK_PARSE("Standard: C++11", Standard, FormatStyle::LS_Cpp11);

  Style.BreakBeforeBinaryOperators = FormatStyle::BOS_All;
  CHECK_PARSE("BreakBeforeBinaryOperators: NonAssignment",
              BreakBeforeBinaryOperators, FormatStyle::BOS_NonAssignment);
  CHECK_PARSE("BreakBeforeBinaryOperators: None", BreakBeforeBinaryOperators,
              FormatStyle::BOS_None);
  CHECK_PARSE("BreakBeforeBinaryOperators: All", BreakBeforeBinaryOperators,
              FormatStyle::BOS_All);
  // For backward compatibility:
  CHECK_PARSE("BreakBeforeBinaryOperators: false", BreakBeforeBinaryOperators,
              FormatStyle::BOS_None);
  CHECK_PARSE("BreakBeforeBinaryOperators: true", BreakBeforeBinaryOperators,
              FormatStyle::BOS_All);

  Style.BreakBinaryOperations = FormatStyle::BBO_Never;
  CHECK_PARSE("BreakBinaryOperations: OnePerLine", BreakBinaryOperations,
              FormatStyle::BBO_OnePerLine);
  CHECK_PARSE("BreakBinaryOperations: RespectPrecedence", BreakBinaryOperations,
              FormatStyle::BBO_RespectPrecedence);
  CHECK_PARSE("BreakBinaryOperations: Never", BreakBinaryOperations,
              FormatStyle::BBO_Never);

  Style.BreakConstructorInitializers = FormatStyle::BCIS_BeforeColon;
  CHECK_PARSE("BreakConstructorInitializers: BeforeComma",
              BreakConstructorInitializers, FormatStyle::BCIS_BeforeComma);
  CHECK_PARSE("BreakConstructorInitializers: AfterColon",
              BreakConstructorInitializers, FormatStyle::BCIS_AfterColon);
  CHECK_PARSE("BreakConstructorInitializers: BeforeColon",
              BreakConstructorInitializers, FormatStyle::BCIS_BeforeColon);
  // For backward compatibility:
  CHECK_PARSE("BreakConstructorInitializersBeforeComma: true",
              BreakConstructorInitializers, FormatStyle::BCIS_BeforeComma);

  Style.BreakInheritanceList = FormatStyle::BILS_BeforeColon;
  CHECK_PARSE("BreakInheritanceList: AfterComma", BreakInheritanceList,
              FormatStyle::BILS_AfterComma);
  CHECK_PARSE("BreakInheritanceList: BeforeComma", BreakInheritanceList,
              FormatStyle::BILS_BeforeComma);
  CHECK_PARSE("BreakInheritanceList: AfterColon", BreakInheritanceList,
              FormatStyle::BILS_AfterColon);
  CHECK_PARSE("BreakInheritanceList: BeforeColon", BreakInheritanceList,
              FormatStyle::BILS_BeforeColon);
  // For backward compatibility:
  CHECK_PARSE("BreakBeforeInheritanceComma: true", BreakInheritanceList,
              FormatStyle::BILS_BeforeComma);

  Style.BinPackParameters = FormatStyle::BPPS_OnePerLine;
  CHECK_PARSE("BinPackParameters: BinPack", BinPackParameters,
              FormatStyle::BPPS_BinPack);
  CHECK_PARSE("BinPackParameters: OnePerLine", BinPackParameters,
              FormatStyle::BPPS_OnePerLine);
  CHECK_PARSE("BinPackParameters: AlwaysOnePerLine", BinPackParameters,
              FormatStyle::BPPS_AlwaysOnePerLine);
  // For backward compatibility.
  CHECK_PARSE("BinPackParameters: true", BinPackParameters,
              FormatStyle::BPPS_BinPack);
  CHECK_PARSE("BinPackParameters: false", BinPackParameters,
              FormatStyle::BPPS_OnePerLine);

  Style.PackConstructorInitializers = FormatStyle::PCIS_BinPack;
  CHECK_PARSE("PackConstructorInitializers: Never", PackConstructorInitializers,
              FormatStyle::PCIS_Never);
  CHECK_PARSE("PackConstructorInitializers: BinPack",
              PackConstructorInitializers, FormatStyle::PCIS_BinPack);
  CHECK_PARSE("PackConstructorInitializers: CurrentLine",
              PackConstructorInitializers, FormatStyle::PCIS_CurrentLine);
  CHECK_PARSE("PackConstructorInitializers: NextLine",
              PackConstructorInitializers, FormatStyle::PCIS_NextLine);
  CHECK_PARSE("PackConstructorInitializers: NextLineOnly",
              PackConstructorInitializers, FormatStyle::PCIS_NextLineOnly);
  // For backward compatibility:
  CHECK_PARSE("BasedOnStyle: Google\n"
              "ConstructorInitializerAllOnOneLineOrOnePerLine: true\n"
              "AllowAllConstructorInitializersOnNextLine: false",
              PackConstructorInitializers, FormatStyle::PCIS_CurrentLine);
  Style.PackConstructorInitializers = FormatStyle::PCIS_NextLine;
  CHECK_PARSE("BasedOnStyle: Google\n"
              "ConstructorInitializerAllOnOneLineOrOnePerLine: false",
              PackConstructorInitializers, FormatStyle::PCIS_BinPack);
  CHECK_PARSE("ConstructorInitializerAllOnOneLineOrOnePerLine: true\n"
              "AllowAllConstructorInitializersOnNextLine: true",
              PackConstructorInitializers, FormatStyle::PCIS_NextLine);
  Style.PackConstructorInitializers = FormatStyle::PCIS_BinPack;
  CHECK_PARSE("ConstructorInitializerAllOnOneLineOrOnePerLine: true\n"
              "AllowAllConstructorInitializersOnNextLine: false",
              PackConstructorInitializers, FormatStyle::PCIS_CurrentLine);

  Style.EmptyLineBeforeAccessModifier = FormatStyle::ELBAMS_LogicalBlock;
  CHECK_PARSE("EmptyLineBeforeAccessModifier: Never",
              EmptyLineBeforeAccessModifier, FormatStyle::ELBAMS_Never);
  CHECK_PARSE("EmptyLineBeforeAccessModifier: Leave",
              EmptyLineBeforeAccessModifier, FormatStyle::ELBAMS_Leave);
  CHECK_PARSE("EmptyLineBeforeAccessModifier: LogicalBlock",
              EmptyLineBeforeAccessModifier, FormatStyle::ELBAMS_LogicalBlock);
  CHECK_PARSE("EmptyLineBeforeAccessModifier: Always",
              EmptyLineBeforeAccessModifier, FormatStyle::ELBAMS_Always);

  Style.AlignAfterOpenBracket = FormatStyle::BAS_AlwaysBreak;
  CHECK_PARSE("AlignAfterOpenBracket: Align", AlignAfterOpenBracket,
              FormatStyle::BAS_Align);
  CHECK_PARSE("AlignAfterOpenBracket: DontAlign", AlignAfterOpenBracket,
              FormatStyle::BAS_DontAlign);
  CHECK_PARSE("AlignAfterOpenBracket: AlwaysBreak", AlignAfterOpenBracket,
              FormatStyle::BAS_AlwaysBreak);
  CHECK_PARSE("AlignAfterOpenBracket: BlockIndent", AlignAfterOpenBracket,
              FormatStyle::BAS_BlockIndent);
  // For backward compatibility:
  CHECK_PARSE("AlignAfterOpenBracket: false", AlignAfterOpenBracket,
              FormatStyle::BAS_DontAlign);
  CHECK_PARSE("AlignAfterOpenBracket: true", AlignAfterOpenBracket,
              FormatStyle::BAS_Align);

  Style.AlignEscapedNewlines = FormatStyle::ENAS_Left;
  CHECK_PARSE("AlignEscapedNewlines: DontAlign", AlignEscapedNewlines,
              FormatStyle::ENAS_DontAlign);
  CHECK_PARSE("AlignEscapedNewlines: Left", AlignEscapedNewlines,
              FormatStyle::ENAS_Left);
  CHECK_PARSE("AlignEscapedNewlines: LeftWithLastLine", AlignEscapedNewlines,
              FormatStyle::ENAS_LeftWithLastLine);
  CHECK_PARSE("AlignEscapedNewlines: Right", AlignEscapedNewlines,
              FormatStyle::ENAS_Right);
  // For backward compatibility:
  CHECK_PARSE("AlignEscapedNewlinesLeft: true", AlignEscapedNewlines,
              FormatStyle::ENAS_Left);
  CHECK_PARSE("AlignEscapedNewlinesLeft: false", AlignEscapedNewlines,
              FormatStyle::ENAS_Right);

  Style.AlignOperands = FormatStyle::OAS_Align;
  CHECK_PARSE("AlignOperands: DontAlign", AlignOperands,
              FormatStyle::OAS_DontAlign);
  CHECK_PARSE("AlignOperands: Align", AlignOperands, FormatStyle::OAS_Align);
  CHECK_PARSE("AlignOperands: AlignAfterOperator", AlignOperands,
              FormatStyle::OAS_AlignAfterOperator);
  // For backward compatibility:
  CHECK_PARSE("AlignOperands: false", AlignOperands,
              FormatStyle::OAS_DontAlign);
  CHECK_PARSE("AlignOperands: true", AlignOperands, FormatStyle::OAS_Align);

  CHECK_PARSE("AlignTrailingComments: Leave", AlignTrailingComments,
              FormatStyle::TrailingCommentsAlignmentStyle(
                  {FormatStyle::TCAS_Leave, 0}));
  CHECK_PARSE("AlignTrailingComments: Always", AlignTrailingComments,
              FormatStyle::TrailingCommentsAlignmentStyle(
                  {FormatStyle::TCAS_Always, 0}));
  CHECK_PARSE("AlignTrailingComments: Never", AlignTrailingComments,
              FormatStyle::TrailingCommentsAlignmentStyle(
                  {FormatStyle::TCAS_Never, 0}));
  // For backwards compatibility
  CHECK_PARSE("AlignTrailingComments: true", AlignTrailingComments,
              FormatStyle::TrailingCommentsAlignmentStyle(
                  {FormatStyle::TCAS_Always, 0}));
  CHECK_PARSE("AlignTrailingComments: false", AlignTrailingComments,
              FormatStyle::TrailingCommentsAlignmentStyle(
                  {FormatStyle::TCAS_Never, 0}));
  CHECK_PARSE_NESTED_VALUE("Kind: Always", AlignTrailingComments, Kind,
                           FormatStyle::TCAS_Always);
  CHECK_PARSE_NESTED_VALUE("Kind: Never", AlignTrailingComments, Kind,
                           FormatStyle::TCAS_Never);
  CHECK_PARSE_NESTED_VALUE("Kind: Leave", AlignTrailingComments, Kind,
                           FormatStyle::TCAS_Leave);
  CHECK_PARSE_NESTED_VALUE("OverEmptyLines: 1234", AlignTrailingComments,
                           OverEmptyLines, 1234u);

  Style.UseTab = FormatStyle::UT_ForIndentation;
  CHECK_PARSE("UseTab: Never", UseTab, FormatStyle::UT_Never);
  CHECK_PARSE("UseTab: ForIndentation", UseTab, FormatStyle::UT_ForIndentation);
  CHECK_PARSE("UseTab: Always", UseTab, FormatStyle::UT_Always);
  CHECK_PARSE("UseTab: ForContinuationAndIndentation", UseTab,
              FormatStyle::UT_ForContinuationAndIndentation);
  CHECK_PARSE("UseTab: AlignWithSpaces", UseTab,
              FormatStyle::UT_AlignWithSpaces);
  // For backward compatibility:
  CHECK_PARSE("UseTab: false", UseTab, FormatStyle::UT_Never);
  CHECK_PARSE("UseTab: true", UseTab, FormatStyle::UT_Always);

  Style.AllowShortBlocksOnASingleLine = FormatStyle::SBS_Empty;
  CHECK_PARSE("AllowShortBlocksOnASingleLine: Never",
              AllowShortBlocksOnASingleLine, FormatStyle::SBS_Never);
  CHECK_PARSE("AllowShortBlocksOnASingleLine: Empty",
              AllowShortBlocksOnASingleLine, FormatStyle::SBS_Empty);
  CHECK_PARSE("AllowShortBlocksOnASingleLine: Always",
              AllowShortBlocksOnASingleLine, FormatStyle::SBS_Always);
  // For backward compatibility:
  CHECK_PARSE("AllowShortBlocksOnASingleLine: false",
              AllowShortBlocksOnASingleLine, FormatStyle::SBS_Never);
  CHECK_PARSE("AllowShortBlocksOnASingleLine: true",
              AllowShortBlocksOnASingleLine, FormatStyle::SBS_Always);

  Style.AllowShortFunctionsOnASingleLine = FormatStyle::SFS_Inline;
  CHECK_PARSE("AllowShortFunctionsOnASingleLine: None",
              AllowShortFunctionsOnASingleLine, FormatStyle::SFS_None);
  CHECK_PARSE("AllowShortFunctionsOnASingleLine: Inline",
              AllowShortFunctionsOnASingleLine, FormatStyle::SFS_Inline);
  CHECK_PARSE("AllowShortFunctionsOnASingleLine: Empty",
              AllowShortFunctionsOnASingleLine, FormatStyle::SFS_Empty);
  CHECK_PARSE("AllowShortFunctionsOnASingleLine: All",
              AllowShortFunctionsOnASingleLine, FormatStyle::SFS_All);
  // For backward compatibility:
  CHECK_PARSE("AllowShortFunctionsOnASingleLine: false",
              AllowShortFunctionsOnASingleLine, FormatStyle::SFS_None);
  CHECK_PARSE("AllowShortFunctionsOnASingleLine: true",
              AllowShortFunctionsOnASingleLine, FormatStyle::SFS_All);

  Style.AllowShortLambdasOnASingleLine = FormatStyle::SLS_All;
  CHECK_PARSE("AllowShortLambdasOnASingleLine: None",
              AllowShortLambdasOnASingleLine, FormatStyle::SLS_None);
  CHECK_PARSE("AllowShortLambdasOnASingleLine: Empty",
              AllowShortLambdasOnASingleLine, FormatStyle::SLS_Empty);
  CHECK_PARSE("AllowShortLambdasOnASingleLine: Inline",
              AllowShortLambdasOnASingleLine, FormatStyle::SLS_Inline);
  CHECK_PARSE("AllowShortLambdasOnASingleLine: All",
              AllowShortLambdasOnASingleLine, FormatStyle::SLS_All);
  // For backward compatibility:
  CHECK_PARSE("AllowShortLambdasOnASingleLine: false",
              AllowShortLambdasOnASingleLine, FormatStyle::SLS_None);
  CHECK_PARSE("AllowShortLambdasOnASingleLine: true",
              AllowShortLambdasOnASingleLine, FormatStyle::SLS_All);

  Style.SpaceAroundPointerQualifiers = FormatStyle::SAPQ_Both;
  CHECK_PARSE("SpaceAroundPointerQualifiers: Default",
              SpaceAroundPointerQualifiers, FormatStyle::SAPQ_Default);
  CHECK_PARSE("SpaceAroundPointerQualifiers: Before",
              SpaceAroundPointerQualifiers, FormatStyle::SAPQ_Before);
  CHECK_PARSE("SpaceAroundPointerQualifiers: After",
              SpaceAroundPointerQualifiers, FormatStyle::SAPQ_After);
  CHECK_PARSE("SpaceAroundPointerQualifiers: Both",
              SpaceAroundPointerQualifiers, FormatStyle::SAPQ_Both);

  Style.SpaceBeforeParens = FormatStyle::SBPO_Always;
  CHECK_PARSE("SpaceBeforeParens: Never", SpaceBeforeParens,
              FormatStyle::SBPO_Never);
  CHECK_PARSE("SpaceBeforeParens: Always", SpaceBeforeParens,
              FormatStyle::SBPO_Always);
  CHECK_PARSE("SpaceBeforeParens: ControlStatements", SpaceBeforeParens,
              FormatStyle::SBPO_ControlStatements);
  CHECK_PARSE("SpaceBeforeParens: ControlStatementsExceptControlMacros",
              SpaceBeforeParens,
              FormatStyle::SBPO_ControlStatementsExceptControlMacros);
  CHECK_PARSE("SpaceBeforeParens: NonEmptyParentheses", SpaceBeforeParens,
              FormatStyle::SBPO_NonEmptyParentheses);
  CHECK_PARSE("SpaceBeforeParens: Custom", SpaceBeforeParens,
              FormatStyle::SBPO_Custom);
  // For backward compatibility:
  CHECK_PARSE("SpaceAfterControlStatementKeyword: false", SpaceBeforeParens,
              FormatStyle::SBPO_Never);
  CHECK_PARSE("SpaceAfterControlStatementKeyword: true", SpaceBeforeParens,
              FormatStyle::SBPO_ControlStatements);
  CHECK_PARSE("SpaceBeforeParens: ControlStatementsExceptForEachMacros",
              SpaceBeforeParens,
              FormatStyle::SBPO_ControlStatementsExceptControlMacros);

  // For backward compatibility:
  Style.SpacesInParens = FormatStyle::SIPO_Never;
  Style.SpacesInParensOptions = {};
  CHECK_PARSE("SpacesInParentheses: true", SpacesInParens,
              FormatStyle::SIPO_Custom);
  Style.SpacesInParens = FormatStyle::SIPO_Never;
  Style.SpacesInParensOptions = {};
  CHECK_PARSE(
      "SpacesInParentheses: true", SpacesInParensOptions,
      FormatStyle::SpacesInParensCustom(false, true, false, false, true));
  Style.SpacesInParens = FormatStyle::SIPO_Never;
  Style.SpacesInParensOptions = {};
  CHECK_PARSE(
      "SpacesInConditionalStatement: true", SpacesInParensOptions,
      FormatStyle::SpacesInParensCustom(false, true, false, false, false));
  Style.SpacesInParens = FormatStyle::SIPO_Never;
  Style.SpacesInParensOptions = {};
  CHECK_PARSE(
      "SpacesInCStyleCastParentheses: true", SpacesInParensOptions,
      FormatStyle::SpacesInParensCustom(false, false, true, false, false));
  Style.SpacesInParens = FormatStyle::SIPO_Never;
  Style.SpacesInParensOptions = {};
  CHECK_PARSE(
      "SpaceInEmptyParentheses: true", SpacesInParensOptions,
      FormatStyle::SpacesInParensCustom(false, false, false, true, false));
  Style.SpacesInParens = FormatStyle::SIPO_Never;
  Style.SpacesInParensOptions = {};

  Style.ColumnLimit = 123;
  FormatStyle BaseStyle = getLLVMStyle();
  CHECK_PARSE("BasedOnStyle: LLVM", ColumnLimit, BaseStyle.ColumnLimit);
  CHECK_PARSE("BasedOnStyle: LLVM\nColumnLimit: 1234", ColumnLimit, 1234u);

  Style.BreakBeforeBraces = FormatStyle::BS_Stroustrup;
  CHECK_PARSE("BreakBeforeBraces: Attach", BreakBeforeBraces,
              FormatStyle::BS_Attach);
  CHECK_PARSE("BreakBeforeBraces: Linux", BreakBeforeBraces,
              FormatStyle::BS_Linux);
  CHECK_PARSE("BreakBeforeBraces: Mozilla", BreakBeforeBraces,
              FormatStyle::BS_Mozilla);
  CHECK_PARSE("BreakBeforeBraces: Stroustrup", BreakBeforeBraces,
              FormatStyle::BS_Stroustrup);
  CHECK_PARSE("BreakBeforeBraces: Allman", BreakBeforeBraces,
              FormatStyle::BS_Allman);
  CHECK_PARSE("BreakBeforeBraces: Whitesmiths", BreakBeforeBraces,
              FormatStyle::BS_Whitesmiths);
  CHECK_PARSE("BreakBeforeBraces: GNU", BreakBeforeBraces, FormatStyle::BS_GNU);
  CHECK_PARSE("BreakBeforeBraces: WebKit", BreakBeforeBraces,
              FormatStyle::BS_WebKit);
  CHECK_PARSE("BreakBeforeBraces: Custom", BreakBeforeBraces,
              FormatStyle::BS_Custom);

  Style.BraceWrapping.AfterControlStatement = FormatStyle::BWACS_Never;
  CHECK_PARSE("BraceWrapping:\n"
              "  AfterControlStatement: MultiLine",
              BraceWrapping.AfterControlStatement,
              FormatStyle::BWACS_MultiLine);
  CHECK_PARSE("BraceWrapping:\n"
              "  AfterControlStatement: Always",
              BraceWrapping.AfterControlStatement, FormatStyle::BWACS_Always);
  CHECK_PARSE("BraceWrapping:\n"
              "  AfterControlStatement: Never",
              BraceWrapping.AfterControlStatement, FormatStyle::BWACS_Never);
  // For backward compatibility:
  CHECK_PARSE("BraceWrapping:\n"
              "  AfterControlStatement: true",
              BraceWrapping.AfterControlStatement, FormatStyle::BWACS_Always);
  CHECK_PARSE("BraceWrapping:\n"
              "  AfterControlStatement: false",
              BraceWrapping.AfterControlStatement, FormatStyle::BWACS_Never);

  Style.BreakAfterReturnType = FormatStyle::RTBS_All;
  CHECK_PARSE("BreakAfterReturnType: None", BreakAfterReturnType,
              FormatStyle::RTBS_None);
  CHECK_PARSE("BreakAfterReturnType: Automatic", BreakAfterReturnType,
              FormatStyle::RTBS_Automatic);
  CHECK_PARSE("BreakAfterReturnType: ExceptShortType", BreakAfterReturnType,
              FormatStyle::RTBS_ExceptShortType);
  CHECK_PARSE("BreakAfterReturnType: All", BreakAfterReturnType,
              FormatStyle::RTBS_All);
  CHECK_PARSE("BreakAfterReturnType: TopLevel", BreakAfterReturnType,
              FormatStyle::RTBS_TopLevel);
  CHECK_PARSE("BreakAfterReturnType: AllDefinitions", BreakAfterReturnType,
              FormatStyle::RTBS_AllDefinitions);
  CHECK_PARSE("BreakAfterReturnType: TopLevelDefinitions", BreakAfterReturnType,
              FormatStyle::RTBS_TopLevelDefinitions);
  // For backward compatibility:
  CHECK_PARSE("AlwaysBreakAfterReturnType: None", BreakAfterReturnType,
              FormatStyle::RTBS_None);
  CHECK_PARSE("AlwaysBreakAfterReturnType: Automatic", BreakAfterReturnType,
              FormatStyle::RTBS_Automatic);
  CHECK_PARSE("AlwaysBreakAfterReturnType: ExceptShortType",
              BreakAfterReturnType, FormatStyle::RTBS_ExceptShortType);
  CHECK_PARSE("AlwaysBreakAfterReturnType: All", BreakAfterReturnType,
              FormatStyle::RTBS_All);
  CHECK_PARSE("AlwaysBreakAfterReturnType: TopLevel", BreakAfterReturnType,
              FormatStyle::RTBS_TopLevel);
  CHECK_PARSE("AlwaysBreakAfterReturnType: AllDefinitions",
              BreakAfterReturnType, FormatStyle::RTBS_AllDefinitions);
  CHECK_PARSE("AlwaysBreakAfterReturnType: TopLevelDefinitions",
              BreakAfterReturnType, FormatStyle::RTBS_TopLevelDefinitions);

  Style.BreakTemplateDeclarations = FormatStyle::BTDS_Yes;
  CHECK_PARSE("BreakTemplateDeclarations: Leave", BreakTemplateDeclarations,
              FormatStyle::BTDS_Leave);
  CHECK_PARSE("BreakTemplateDeclarations: No", BreakTemplateDeclarations,
              FormatStyle::BTDS_No);
  CHECK_PARSE("BreakTemplateDeclarations: MultiLine", BreakTemplateDeclarations,
              FormatStyle::BTDS_MultiLine);
  CHECK_PARSE("BreakTemplateDeclarations: Yes", BreakTemplateDeclarations,
              FormatStyle::BTDS_Yes);
  CHECK_PARSE("BreakTemplateDeclarations: false", BreakTemplateDeclarations,
              FormatStyle::BTDS_MultiLine);
  CHECK_PARSE("BreakTemplateDeclarations: true", BreakTemplateDeclarations,
              FormatStyle::BTDS_Yes);
  // For backward compatibility:
  CHECK_PARSE("AlwaysBreakTemplateDeclarations: Leave",
              BreakTemplateDeclarations, FormatStyle::BTDS_Leave);
  CHECK_PARSE("AlwaysBreakTemplateDeclarations: No", BreakTemplateDeclarations,
              FormatStyle::BTDS_No);
  CHECK_PARSE("AlwaysBreakTemplateDeclarations: MultiLine",
              BreakTemplateDeclarations, FormatStyle::BTDS_MultiLine);
  CHECK_PARSE("AlwaysBreakTemplateDeclarations: Yes", BreakTemplateDeclarations,
              FormatStyle::BTDS_Yes);
  CHECK_PARSE("AlwaysBreakTemplateDeclarations: false",
              BreakTemplateDeclarations, FormatStyle::BTDS_MultiLine);
  CHECK_PARSE("AlwaysBreakTemplateDeclarations: true",
              BreakTemplateDeclarations, FormatStyle::BTDS_Yes);

  Style.AlwaysBreakAfterDefinitionReturnType = FormatStyle::DRTBS_All;
  CHECK_PARSE("AlwaysBreakAfterDefinitionReturnType: None",
              AlwaysBreakAfterDefinitionReturnType, FormatStyle::DRTBS_None);
  CHECK_PARSE("AlwaysBreakAfterDefinitionReturnType: All",
              AlwaysBreakAfterDefinitionReturnType, FormatStyle::DRTBS_All);
  CHECK_PARSE("AlwaysBreakAfterDefinitionReturnType: TopLevel",
              AlwaysBreakAfterDefinitionReturnType,
              FormatStyle::DRTBS_TopLevel);

  Style.NamespaceIndentation = FormatStyle::NI_All;
  CHECK_PARSE("NamespaceIndentation: None", NamespaceIndentation,
              FormatStyle::NI_None);
  CHECK_PARSE("NamespaceIndentation: Inner", NamespaceIndentation,
              FormatStyle::NI_Inner);
  CHECK_PARSE("NamespaceIndentation: All", NamespaceIndentation,
              FormatStyle::NI_All);

  Style.AllowShortIfStatementsOnASingleLine = FormatStyle::SIS_OnlyFirstIf;
  CHECK_PARSE("AllowShortIfStatementsOnASingleLine: Never",
              AllowShortIfStatementsOnASingleLine, FormatStyle::SIS_Never);
  CHECK_PARSE("AllowShortIfStatementsOnASingleLine: WithoutElse",
              AllowShortIfStatementsOnASingleLine,
              FormatStyle::SIS_WithoutElse);
  CHECK_PARSE("AllowShortIfStatementsOnASingleLine: OnlyFirstIf",
              AllowShortIfStatementsOnASingleLine,
              FormatStyle::SIS_OnlyFirstIf);
  CHECK_PARSE("AllowShortIfStatementsOnASingleLine: AllIfsAndElse",
              AllowShortIfStatementsOnASingleLine,
              FormatStyle::SIS_AllIfsAndElse);
  CHECK_PARSE("AllowShortIfStatementsOnASingleLine: Always",
              AllowShortIfStatementsOnASingleLine,
              FormatStyle::SIS_OnlyFirstIf);
  CHECK_PARSE("AllowShortIfStatementsOnASingleLine: false",
              AllowShortIfStatementsOnASingleLine, FormatStyle::SIS_Never);
  CHECK_PARSE("AllowShortIfStatementsOnASingleLine: true",
              AllowShortIfStatementsOnASingleLine,
              FormatStyle::SIS_WithoutElse);

  Style.IndentExternBlock = FormatStyle::IEBS_NoIndent;
  CHECK_PARSE("IndentExternBlock: AfterExternBlock", IndentExternBlock,
              FormatStyle::IEBS_AfterExternBlock);
  CHECK_PARSE("IndentExternBlock: Indent", IndentExternBlock,
              FormatStyle::IEBS_Indent);
  CHECK_PARSE("IndentExternBlock: NoIndent", IndentExternBlock,
              FormatStyle::IEBS_NoIndent);
  CHECK_PARSE("IndentExternBlock: true", IndentExternBlock,
              FormatStyle::IEBS_Indent);
  CHECK_PARSE("IndentExternBlock: false", IndentExternBlock,
              FormatStyle::IEBS_NoIndent);

  Style.BitFieldColonSpacing = FormatStyle::BFCS_None;
  CHECK_PARSE("BitFieldColonSpacing: Both", BitFieldColonSpacing,
              FormatStyle::BFCS_Both);
  CHECK_PARSE("BitFieldColonSpacing: None", BitFieldColonSpacing,
              FormatStyle::BFCS_None);
  CHECK_PARSE("BitFieldColonSpacing: Before", BitFieldColonSpacing,
              FormatStyle::BFCS_Before);
  CHECK_PARSE("BitFieldColonSpacing: After", BitFieldColonSpacing,
              FormatStyle::BFCS_After);

  Style.SortJavaStaticImport = FormatStyle::SJSIO_Before;
  CHECK_PARSE("SortJavaStaticImport: After", SortJavaStaticImport,
              FormatStyle::SJSIO_After);
  CHECK_PARSE("SortJavaStaticImport: Before", SortJavaStaticImport,
              FormatStyle::SJSIO_Before);

  Style.SortUsingDeclarations = FormatStyle::SUD_LexicographicNumeric;
  CHECK_PARSE("SortUsingDeclarations: Never", SortUsingDeclarations,
              FormatStyle::SUD_Never);
  CHECK_PARSE("SortUsingDeclarations: Lexicographic", SortUsingDeclarations,
              FormatStyle::SUD_Lexicographic);
  CHECK_PARSE("SortUsingDeclarations: LexicographicNumeric",
              SortUsingDeclarations, FormatStyle::SUD_LexicographicNumeric);
  // For backward compatibility:
  CHECK_PARSE("SortUsingDeclarations: false", SortUsingDeclarations,
              FormatStyle::SUD_Never);
  CHECK_PARSE("SortUsingDeclarations: true", SortUsingDeclarations,
              FormatStyle::SUD_LexicographicNumeric);

  // FIXME: This is required because parsing a configuration simply overwrites
  // the first N elements of the list instead of resetting it.
  Style.ForEachMacros.clear();
  std::vector<std::string> BoostForeach;
  BoostForeach.push_back("BOOST_FOREACH");
  CHECK_PARSE("ForEachMacros: [BOOST_FOREACH]", ForEachMacros, BoostForeach);
  std::vector<std::string> BoostAndQForeach;
  BoostAndQForeach.push_back("BOOST_FOREACH");
  BoostAndQForeach.push_back("Q_FOREACH");
  CHECK_PARSE("ForEachMacros: [BOOST_FOREACH, Q_FOREACH]", ForEachMacros,
              BoostAndQForeach);

  Style.IfMacros.clear();
  std::vector<std::string> CustomIfs;
  CustomIfs.push_back("MYIF");
  CHECK_PARSE("IfMacros: [MYIF]", IfMacros, CustomIfs);

  Style.AttributeMacros.clear();
  CHECK_PARSE("BasedOnStyle: LLVM", AttributeMacros,
              std::vector<std::string>{"__capability"});
  CHECK_PARSE("AttributeMacros: [attr1, attr2]", AttributeMacros,
              std::vector<std::string>({"attr1", "attr2"}));

  Style.StatementAttributeLikeMacros.clear();
  CHECK_PARSE("StatementAttributeLikeMacros: [emit,Q_EMIT]",
              StatementAttributeLikeMacros,
              std::vector<std::string>({"emit", "Q_EMIT"}));

  Style.StatementMacros.clear();
  CHECK_PARSE("StatementMacros: [QUNUSED]", StatementMacros,
              std::vector<std::string>{"QUNUSED"});
  CHECK_PARSE("StatementMacros: [QUNUSED, QT_REQUIRE_VERSION]", StatementMacros,
              std::vector<std::string>({"QUNUSED", "QT_REQUIRE_VERSION"}));

  Style.NamespaceMacros.clear();
  CHECK_PARSE("NamespaceMacros: [TESTSUITE]", NamespaceMacros,
              std::vector<std::string>{"TESTSUITE"});
  CHECK_PARSE("NamespaceMacros: [TESTSUITE, SUITE]", NamespaceMacros,
              std::vector<std::string>({"TESTSUITE", "SUITE"}));

  Style.WhitespaceSensitiveMacros.clear();
  CHECK_PARSE("WhitespaceSensitiveMacros: [STRINGIZE]",
              WhitespaceSensitiveMacros, std::vector<std::string>{"STRINGIZE"});
  CHECK_PARSE("WhitespaceSensitiveMacros: [STRINGIZE, ASSERT]",
              WhitespaceSensitiveMacros,
              std::vector<std::string>({"STRINGIZE", "ASSERT"}));
  Style.WhitespaceSensitiveMacros.clear();
  CHECK_PARSE("WhitespaceSensitiveMacros: ['STRINGIZE']",
              WhitespaceSensitiveMacros, std::vector<std::string>{"STRINGIZE"});
  CHECK_PARSE("WhitespaceSensitiveMacros: ['STRINGIZE', 'ASSERT']",
              WhitespaceSensitiveMacros,
              std::vector<std::string>({"STRINGIZE", "ASSERT"}));

  Style.IncludeStyle.IncludeCategories.clear();
  std::vector<tooling::IncludeStyle::IncludeCategory> ExpectedCategories = {
      {"abc/.*", 2, 0, false}, {".*", 1, 0, true}};
  CHECK_PARSE("IncludeCategories:\n"
              "  - Regex: abc/.*\n"
              "    Priority: 2\n"
              "  - Regex: .*\n"
              "    Priority: 1\n"
              "    CaseSensitive: true",
              IncludeStyle.IncludeCategories, ExpectedCategories);
  CHECK_PARSE("IncludeIsMainRegex: 'abc$'", IncludeStyle.IncludeIsMainRegex,
              "abc$");
  CHECK_PARSE("IncludeIsMainSourceRegex: 'abc$'",
              IncludeStyle.IncludeIsMainSourceRegex, "abc$");

  Style.SortIncludes = FormatStyle::SI_Never;
  CHECK_PARSE("SortIncludes: true", SortIncludes,
              FormatStyle::SI_CaseSensitive);
  CHECK_PARSE("SortIncludes: false", SortIncludes, FormatStyle::SI_Never);
  CHECK_PARSE("SortIncludes: CaseInsensitive", SortIncludes,
              FormatStyle::SI_CaseInsensitive);
  CHECK_PARSE("SortIncludes: CaseSensitive", SortIncludes,
              FormatStyle::SI_CaseSensitive);
  CHECK_PARSE("SortIncludes: Never", SortIncludes, FormatStyle::SI_Never);

  Style.RawStringFormats.clear();
  std::vector<FormatStyle::RawStringFormat> ExpectedRawStringFormats = {
      {
          FormatStyle::LK_TextProto,
          {"pb", "proto"},
          {"PARSE_TEXT_PROTO"},
          /*CanonicalDelimiter=*/"",
          "llvm",
      },
      {
          FormatStyle::LK_Cpp,
          {"cc", "cpp"},
          {"C_CODEBLOCK", "CPPEVAL"},
          /*CanonicalDelimiter=*/"cc",
          /*BasedOnStyle=*/"",
      },
  };

  CHECK_PARSE("RawStringFormats:\n"
              "  - Language: TextProto\n"
              "    Delimiters:\n"
              "      - 'pb'\n"
              "      - 'proto'\n"
              "    EnclosingFunctions:\n"
              "      - 'PARSE_TEXT_PROTO'\n"
              "    BasedOnStyle: llvm\n"
              "  - Language: Cpp\n"
              "    Delimiters:\n"
              "      - 'cc'\n"
              "      - 'cpp'\n"
              "    EnclosingFunctions:\n"
              "      - 'C_CODEBLOCK'\n"
              "      - 'CPPEVAL'\n"
              "    CanonicalDelimiter: 'cc'",
              RawStringFormats, ExpectedRawStringFormats);

  CHECK_PARSE("SpacesInLineCommentPrefix:\n"
              "  Minimum: 0\n"
              "  Maximum: 0",
              SpacesInLineCommentPrefix.Minimum, 0u);
  EXPECT_EQ(Style.SpacesInLineCommentPrefix.Maximum, 0u);
  Style.SpacesInLineCommentPrefix.Minimum = 1;
  CHECK_PARSE("SpacesInLineCommentPrefix:\n"
              "  Minimum: 2",
              SpacesInLineCommentPrefix.Minimum, 0u);
  CHECK_PARSE("SpacesInLineCommentPrefix:\n"
              "  Maximum: -1",
              SpacesInLineCommentPrefix.Maximum, -1u);
  CHECK_PARSE("SpacesInLineCommentPrefix:\n"
              "  Minimum: 2",
              SpacesInLineCommentPrefix.Minimum, 2u);
  CHECK_PARSE("SpacesInLineCommentPrefix:\n"
              "  Maximum: 1",
              SpacesInLineCommentPrefix.Maximum, 1u);
  EXPECT_EQ(Style.SpacesInLineCommentPrefix.Minimum, 1u);

  Style.SpacesInAngles = FormatStyle::SIAS_Always;
  CHECK_PARSE("SpacesInAngles: Never", SpacesInAngles, FormatStyle::SIAS_Never);
  CHECK_PARSE("SpacesInAngles: Always", SpacesInAngles,
              FormatStyle::SIAS_Always);
  CHECK_PARSE("SpacesInAngles: Leave", SpacesInAngles, FormatStyle::SIAS_Leave);
  // For backward compatibility:
  CHECK_PARSE("SpacesInAngles: false", SpacesInAngles, FormatStyle::SIAS_Never);
  CHECK_PARSE("SpacesInAngles: true", SpacesInAngles, FormatStyle::SIAS_Always);

  CHECK_PARSE("RequiresClausePosition: WithPreceding", RequiresClausePosition,
              FormatStyle::RCPS_WithPreceding);
  CHECK_PARSE("RequiresClausePosition: WithFollowing", RequiresClausePosition,
              FormatStyle::RCPS_WithFollowing);
  CHECK_PARSE("RequiresClausePosition: SingleLine", RequiresClausePosition,
              FormatStyle::RCPS_SingleLine);
  CHECK_PARSE("RequiresClausePosition: OwnLine", RequiresClausePosition,
              FormatStyle::RCPS_OwnLine);

  CHECK_PARSE("BreakBeforeConceptDeclarations: Never",
              BreakBeforeConceptDeclarations, FormatStyle::BBCDS_Never);
  CHECK_PARSE("BreakBeforeConceptDeclarations: Always",
              BreakBeforeConceptDeclarations, FormatStyle::BBCDS_Always);
  CHECK_PARSE("BreakBeforeConceptDeclarations: Allowed",
              BreakBeforeConceptDeclarations, FormatStyle::BBCDS_Allowed);
  // For backward compatibility:
  CHECK_PARSE("BreakBeforeConceptDeclarations: true",
              BreakBeforeConceptDeclarations, FormatStyle::BBCDS_Always);
  CHECK_PARSE("BreakBeforeConceptDeclarations: false",
              BreakBeforeConceptDeclarations, FormatStyle::BBCDS_Allowed);

  CHECK_PARSE("BreakAfterAttributes: Always", BreakAfterAttributes,
              FormatStyle::ABS_Always);
  CHECK_PARSE("BreakAfterAttributes: Leave", BreakAfterAttributes,
              FormatStyle::ABS_Leave);
  CHECK_PARSE("BreakAfterAttributes: Never", BreakAfterAttributes,
              FormatStyle::ABS_Never);

  const auto DefaultLineEnding = FormatStyle::LE_DeriveLF;
  CHECK_PARSE("LineEnding: LF", LineEnding, FormatStyle::LE_LF);
  CHECK_PARSE("LineEnding: CRLF", LineEnding, FormatStyle::LE_CRLF);
  CHECK_PARSE("LineEnding: DeriveCRLF", LineEnding, FormatStyle::LE_DeriveCRLF);
  CHECK_PARSE("LineEnding: DeriveLF", LineEnding, DefaultLineEnding);
  // For backward compatibility:
  CHECK_PARSE("DeriveLineEnding: false", LineEnding, FormatStyle::LE_LF);
  Style.LineEnding = DefaultLineEnding;
  CHECK_PARSE("DeriveLineEnding: false\n"
              "UseCRLF: true",
              LineEnding, FormatStyle::LE_CRLF);
  Style.LineEnding = DefaultLineEnding;
  CHECK_PARSE("UseCRLF: true", LineEnding, FormatStyle::LE_DeriveCRLF);

  CHECK_PARSE("RemoveParentheses: MultipleParentheses", RemoveParentheses,
              FormatStyle::RPS_MultipleParentheses);
  CHECK_PARSE("RemoveParentheses: ReturnStatement", RemoveParentheses,
              FormatStyle::RPS_ReturnStatement);
  CHECK_PARSE("RemoveParentheses: Leave", RemoveParentheses,
              FormatStyle::RPS_Leave);

  CHECK_PARSE("AllowBreakBeforeNoexceptSpecifier: Always",
              AllowBreakBeforeNoexceptSpecifier, FormatStyle::BBNSS_Always);
  CHECK_PARSE("AllowBreakBeforeNoexceptSpecifier: OnlyWithParen",
              AllowBreakBeforeNoexceptSpecifier,
              FormatStyle::BBNSS_OnlyWithParen);
  CHECK_PARSE("AllowBreakBeforeNoexceptSpecifier: Never",
              AllowBreakBeforeNoexceptSpecifier, FormatStyle::BBNSS_Never);

  Style.SeparateDefinitionBlocks = FormatStyle::SDS_Never;
  CHECK_PARSE("SeparateDefinitionBlocks: Always", SeparateDefinitionBlocks,
              FormatStyle::SDS_Always);
  CHECK_PARSE("SeparateDefinitionBlocks: Leave", SeparateDefinitionBlocks,
              FormatStyle::SDS_Leave);
  CHECK_PARSE("SeparateDefinitionBlocks: Never", SeparateDefinitionBlocks,
              FormatStyle::SDS_Never);
}

TEST(ConfigParseTest, ParsesConfigurationWithLanguages) {
  FormatStyle Style = {};
  Style.Language = FormatStyle::LK_Cpp;
  CHECK_PARSE("Language: Cpp\n"
              "IndentWidth: 12",
              IndentWidth, 12u);
  EXPECT_EQ(parseConfiguration("Language: JavaScript\n"
                               "IndentWidth: 34",
                               &Style),
            ParseError::Unsuitable);
  FormatStyle BinPackedTCS = {};
  BinPackedTCS.Language = FormatStyle::LK_JavaScript;
  EXPECT_EQ(parseConfiguration("BinPackArguments: true\n"
                               "InsertTrailingCommas: Wrapped",
                               &BinPackedTCS),
            ParseError::BinPackTrailingCommaConflict);
  EXPECT_EQ(12u, Style.IndentWidth);
  CHECK_PARSE("IndentWidth: 56", IndentWidth, 56u);
  EXPECT_EQ(FormatStyle::LK_Cpp, Style.Language);

  Style.Language = FormatStyle::LK_JavaScript;
  CHECK_PARSE("Language: JavaScript\n"
              "IndentWidth: 12",
              IndentWidth, 12u);
  CHECK_PARSE("IndentWidth: 23", IndentWidth, 23u);
  EXPECT_EQ(parseConfiguration("Language: Cpp\n"
                               "IndentWidth: 34",
                               &Style),
            ParseError::Unsuitable);
  EXPECT_EQ(23u, Style.IndentWidth);
  CHECK_PARSE("IndentWidth: 56", IndentWidth, 56u);
  EXPECT_EQ(FormatStyle::LK_JavaScript, Style.Language);

  CHECK_PARSE("BasedOnStyle: LLVM\n"
              "IndentWidth: 67",
              IndentWidth, 67u);

  CHECK_PARSE("---\n"
              "Language: JavaScript\n"
              "IndentWidth: 12\n"
              "---\n"
              "Language: Cpp\n"
              "IndentWidth: 34\n"
              "...\n",
              IndentWidth, 12u);

  Style.Language = FormatStyle::LK_Cpp;
  CHECK_PARSE("---\n"
              "Language: JavaScript\n"
              "IndentWidth: 12\n"
              "---\n"
              "Language: Cpp\n"
              "IndentWidth: 34\n"
              "...\n",
              IndentWidth, 34u);
  CHECK_PARSE("---\n"
              "IndentWidth: 78\n"
              "---\n"
              "Language: JavaScript\n"
              "IndentWidth: 56\n"
              "...\n",
              IndentWidth, 78u);

  Style.ColumnLimit = 123;
  Style.IndentWidth = 234;
  Style.BreakBeforeBraces = FormatStyle::BS_Linux;
  Style.TabWidth = 345;
  EXPECT_FALSE(parseConfiguration("---\n"
                                  "IndentWidth: 456\n"
                                  "BreakBeforeBraces: Allman\n"
                                  "---\n"
                                  "Language: JavaScript\n"
                                  "IndentWidth: 111\n"
                                  "TabWidth: 111\n"
                                  "---\n"
                                  "Language: Cpp\n"
                                  "BreakBeforeBraces: Stroustrup\n"
                                  "TabWidth: 789\n"
                                  "...\n",
                                  &Style));
  EXPECT_EQ(123u, Style.ColumnLimit);
  EXPECT_EQ(456u, Style.IndentWidth);
  EXPECT_EQ(FormatStyle::BS_Stroustrup, Style.BreakBeforeBraces);
  EXPECT_EQ(789u, Style.TabWidth);

  EXPECT_EQ(parseConfiguration("---\n"
                               "Language: JavaScript\n"
                               "IndentWidth: 56\n"
                               "---\n"
                               "IndentWidth: 78\n"
                               "...\n",
                               &Style),
            ParseError::Error);
  EXPECT_EQ(parseConfiguration("---\n"
                               "Language: JavaScript\n"
                               "IndentWidth: 56\n"
                               "---\n"
                               "Language: JavaScript\n"
                               "IndentWidth: 78\n"
                               "...\n",
                               &Style),
            ParseError::Error);

  EXPECT_EQ(FormatStyle::LK_Cpp, Style.Language);

  Style.Language = FormatStyle::LK_Verilog;
  CHECK_PARSE("---\n"
              "Language: Verilog\n"
              "IndentWidth: 12\n"
              "---\n"
              "Language: Cpp\n"
              "IndentWidth: 34\n"
              "...\n",
              IndentWidth, 12u);
  CHECK_PARSE("---\n"
              "IndentWidth: 78\n"
              "---\n"
              "Language: Verilog\n"
              "IndentWidth: 56\n"
              "...\n",
              IndentWidth, 56u);
}

TEST(ConfigParseTest, UsesLanguageForBasedOnStyle) {
  FormatStyle Style = {};
  Style.Language = FormatStyle::LK_JavaScript;
  Style.BreakBeforeTernaryOperators = true;
  EXPECT_EQ(0, parseConfiguration("BasedOnStyle: Google", &Style).value());
  EXPECT_FALSE(Style.BreakBeforeTernaryOperators);

  Style.BreakBeforeTernaryOperators = true;
  EXPECT_EQ(0, parseConfiguration("---\n"
                                  "BasedOnStyle: Google\n"
                                  "---\n"
                                  "Language: JavaScript\n"
                                  "IndentWidth: 76\n"
                                  "...\n",
                                  &Style)
                   .value());
  EXPECT_FALSE(Style.BreakBeforeTernaryOperators);
  EXPECT_EQ(76u, Style.IndentWidth);
  EXPECT_EQ(FormatStyle::LK_JavaScript, Style.Language);
}

TEST(ConfigParseTest, ConfigurationRoundTripTest) {
  FormatStyle Style = getLLVMStyle();
  std::string YAML = configurationAsText(Style);
  FormatStyle ParsedStyle = {};
  ParsedStyle.Language = FormatStyle::LK_Cpp;
  EXPECT_EQ(0, parseConfiguration(YAML, &ParsedStyle).value());
  EXPECT_EQ(Style, ParsedStyle);
}

TEST(ConfigParseTest, GetStyleWithEmptyFileName) {
  llvm::vfs::InMemoryFileSystem FS;
  auto Style1 = getStyle("file", "", "Google", "", &FS);
  ASSERT_TRUE((bool)Style1);
  ASSERT_EQ(*Style1, getGoogleStyle());
}

TEST(ConfigParseTest, GetStyleOfFile) {
  llvm::vfs::InMemoryFileSystem FS;
  // Test 1: format file in the same directory.
  ASSERT_TRUE(
      FS.addFile("/a/.clang-format", 0,
                 llvm::MemoryBuffer::getMemBuffer("BasedOnStyle: LLVM")));
  ASSERT_TRUE(
      FS.addFile("/a/test.cpp", 0, llvm::MemoryBuffer::getMemBuffer("int i;")));
  auto Style1 = getStyle("file", "/a/.clang-format", "Google", "", &FS);
  ASSERT_TRUE((bool)Style1);
  ASSERT_EQ(*Style1, getLLVMStyle());

  // Test 2.1: fallback to default.
  ASSERT_TRUE(
      FS.addFile("/b/test.cpp", 0, llvm::MemoryBuffer::getMemBuffer("int i;")));
  auto Style2 = getStyle("file", "/b/test.cpp", "Mozilla", "", &FS);
  ASSERT_TRUE((bool)Style2);
  ASSERT_EQ(*Style2, getMozillaStyle());

  // Test 2.2: no format on 'none' fallback style.
  Style2 = getStyle("file", "/b/test.cpp", "none", "", &FS);
  ASSERT_TRUE((bool)Style2);
  ASSERT_EQ(*Style2, getNoStyle());

  // Test 2.3: format if config is found with no based style while fallback is
  // 'none'.
  ASSERT_TRUE(FS.addFile("/b/.clang-format", 0,
                         llvm::MemoryBuffer::getMemBuffer("IndentWidth: 2")));
  Style2 = getStyle("file", "/b/test.cpp", "none", "", &FS);
  ASSERT_TRUE((bool)Style2);
  ASSERT_EQ(*Style2, getLLVMStyle());

  // Test 2.4: format if yaml with no based style, while fallback is 'none'.
  Style2 = getStyle("{}", "a.h", "none", "", &FS);
  ASSERT_TRUE((bool)Style2);
  ASSERT_EQ(*Style2, getLLVMStyle());

  // Test 3: format file in parent directory.
  ASSERT_TRUE(
      FS.addFile("/c/.clang-format", 0,
                 llvm::MemoryBuffer::getMemBuffer("BasedOnStyle: Google")));
  ASSERT_TRUE(FS.addFile("/c/sub/sub/sub/test.cpp", 0,
                         llvm::MemoryBuffer::getMemBuffer("int i;")));
  auto Style3 = getStyle("file", "/c/sub/sub/sub/test.cpp", "LLVM", "", &FS);
  ASSERT_TRUE((bool)Style3);
  ASSERT_EQ(*Style3, getGoogleStyle());

  // Test 4: error on invalid fallback style
  auto Style4 = getStyle("file", "a.h", "KungFu", "", &FS);
  ASSERT_FALSE((bool)Style4);
  llvm::consumeError(Style4.takeError());

  // Test 5: error on invalid yaml on command line
  auto Style5 = getStyle("{invalid_key=invalid_value}", "a.h", "LLVM", "", &FS,
                         /*AllowUnknownOptions=*/false, dropDiagnosticHandler);
  ASSERT_FALSE((bool)Style5);
  llvm::consumeError(Style5.takeError());

  // Test 6: error on invalid style
  auto Style6 = getStyle("KungFu", "a.h", "LLVM", "", &FS);
  ASSERT_FALSE((bool)Style6);
  llvm::consumeError(Style6.takeError());

  // Test 7: found config file, error on parsing it
  ASSERT_TRUE(
      FS.addFile("/d/.clang-format", 0,
                 llvm::MemoryBuffer::getMemBuffer("BasedOnStyle: LLVM\n"
                                                  "InvalidKey: InvalidValue")));
  ASSERT_TRUE(
      FS.addFile("/d/test.cpp", 0, llvm::MemoryBuffer::getMemBuffer("int i;")));
  auto Style7a = getStyle("file", "/d/.clang-format", "LLVM", "", &FS,
                          /*AllowUnknownOptions=*/false, dropDiagnosticHandler);
  ASSERT_FALSE((bool)Style7a);
  llvm::consumeError(Style7a.takeError());

  auto Style7b = getStyle("file", "/d/.clang-format", "LLVM", "", &FS,
                          /*AllowUnknownOptions=*/true, dropDiagnosticHandler);
  ASSERT_TRUE((bool)Style7b);

  // Test 8: inferred per-language defaults apply.
  auto StyleTd = getStyle("file", "x.td", "llvm", "", &FS);
  ASSERT_TRUE((bool)StyleTd);
  ASSERT_EQ(*StyleTd, getLLVMStyle(FormatStyle::LK_TableGen));

  // Test 9.1.1: overwriting a file style, when no parent file exists with no
  // fallback style.
  ASSERT_TRUE(FS.addFile(
      "/e/sub/.clang-format", 0,
      llvm::MemoryBuffer::getMemBuffer("BasedOnStyle: InheritParentConfig\n"
                                       "ColumnLimit: 20")));
  ASSERT_TRUE(FS.addFile("/e/sub/code.cpp", 0,
                         llvm::MemoryBuffer::getMemBuffer("int i;")));
  auto Style9 = getStyle("file", "/e/sub/code.cpp", "none", "", &FS);
  ASSERT_TRUE(static_cast<bool>(Style9));
  ASSERT_EQ(*Style9, [] {
    auto Style = getNoStyle();
    Style.ColumnLimit = 20;
    return Style;
  }());

  // Test 9.1.2: propagate more than one level with no parent file.
  ASSERT_TRUE(FS.addFile("/e/sub/sub/code.cpp", 0,
                         llvm::MemoryBuffer::getMemBuffer("int i;")));
  ASSERT_TRUE(FS.addFile("/e/sub/sub/.clang-format", 0,
                         llvm::MemoryBuffer::getMemBuffer(
                             "BasedOnStyle: InheritParentConfig\n"
                             "WhitespaceSensitiveMacros: ['FOO', 'BAR']")));
  std::vector<std::string> NonDefaultWhiteSpaceMacros =
      Style9->WhitespaceSensitiveMacros;
  NonDefaultWhiteSpaceMacros[0] = "FOO";
  NonDefaultWhiteSpaceMacros[1] = "BAR";

  ASSERT_NE(Style9->WhitespaceSensitiveMacros, NonDefaultWhiteSpaceMacros);
  Style9 = getStyle("file", "/e/sub/sub/code.cpp", "none", "", &FS);
  ASSERT_TRUE(static_cast<bool>(Style9));
  ASSERT_EQ(*Style9, [&NonDefaultWhiteSpaceMacros] {
    auto Style = getNoStyle();
    Style.ColumnLimit = 20;
    Style.WhitespaceSensitiveMacros = NonDefaultWhiteSpaceMacros;
    return Style;
  }());

  // Test 9.2: with LLVM fallback style
  Style9 = getStyle("file", "/e/sub/code.cpp", "LLVM", "", &FS);
  ASSERT_TRUE(static_cast<bool>(Style9));
  ASSERT_EQ(*Style9, [] {
    auto Style = getLLVMStyle();
    Style.ColumnLimit = 20;
    return Style;
  }());

  // Test 9.3: with a parent file
  ASSERT_TRUE(
      FS.addFile("/e/.clang-format", 0,
                 llvm::MemoryBuffer::getMemBuffer("BasedOnStyle: Google\n"
                                                  "UseTab: Always")));
  Style9 = getStyle("file", "/e/sub/code.cpp", "none", "", &FS);
  ASSERT_TRUE(static_cast<bool>(Style9));
  ASSERT_EQ(*Style9, [] {
    auto Style = getGoogleStyle();
    Style.ColumnLimit = 20;
    Style.UseTab = FormatStyle::UT_Always;
    return Style;
  }());

  // Test 9.4: propagate more than one level with a parent file.
  const auto SubSubStyle = [&NonDefaultWhiteSpaceMacros] {
    auto Style = getGoogleStyle();
    Style.ColumnLimit = 20;
    Style.UseTab = FormatStyle::UT_Always;
    Style.WhitespaceSensitiveMacros = NonDefaultWhiteSpaceMacros;
    return Style;
  }();

  ASSERT_NE(Style9->WhitespaceSensitiveMacros, NonDefaultWhiteSpaceMacros);
  Style9 = getStyle("file", "/e/sub/sub/code.cpp", "none", "", &FS);
  ASSERT_TRUE(static_cast<bool>(Style9));
  ASSERT_EQ(*Style9, SubSubStyle);

  // Test 9.5: use InheritParentConfig as style name
  Style9 =
      getStyle("inheritparentconfig", "/e/sub/sub/code.cpp", "none", "", &FS);
  ASSERT_TRUE(static_cast<bool>(Style9));
  ASSERT_EQ(*Style9, SubSubStyle);

  // Test 9.6: use command line style with inheritance
  Style9 = getStyle("{BasedOnStyle: InheritParentConfig}",
                    "/e/sub/sub/code.cpp", "none", "", &FS);
  ASSERT_TRUE(static_cast<bool>(Style9));
  ASSERT_EQ(*Style9, SubSubStyle);

  // Test 9.7: use command line style with inheritance and own config
  Style9 = getStyle("{BasedOnStyle: InheritParentConfig, "
                    "WhitespaceSensitiveMacros: ['FOO', 'BAR']}",
                    "/e/sub/code.cpp", "none", "", &FS);
  ASSERT_TRUE(static_cast<bool>(Style9));
  ASSERT_EQ(*Style9, SubSubStyle);

  // Test 9.8: use inheritance from a file without BasedOnStyle
  ASSERT_TRUE(FS.addFile("/e/withoutbase/.clang-format", 0,
                         llvm::MemoryBuffer::getMemBuffer("ColumnLimit: 123")));
  ASSERT_TRUE(
      FS.addFile("/e/withoutbase/sub/.clang-format", 0,
                 llvm::MemoryBuffer::getMemBuffer(
                     "BasedOnStyle: InheritParentConfig\nIndentWidth: 7")));
  // Make sure we do not use the fallback style
  Style9 = getStyle("file", "/e/withoutbase/code.cpp", "google", "", &FS);
  ASSERT_TRUE(static_cast<bool>(Style9));
  ASSERT_EQ(*Style9, [] {
    auto Style = getLLVMStyle();
    Style.ColumnLimit = 123;
    return Style;
  }());

  Style9 = getStyle("file", "/e/withoutbase/sub/code.cpp", "google", "", &FS);
  ASSERT_TRUE(static_cast<bool>(Style9));
  ASSERT_EQ(*Style9, [] {
    auto Style = getLLVMStyle();
    Style.ColumnLimit = 123;
    Style.IndentWidth = 7;
    return Style;
  }());

  // Test 9.9: use inheritance from a specific config file.
  Style9 = getStyle("file:/e/sub/sub/.clang-format", "/e/sub/sub/code.cpp",
                    "none", "", &FS);
  ASSERT_TRUE(static_cast<bool>(Style9));
  ASSERT_EQ(*Style9, SubSubStyle);
}

TEST(ConfigParseTest, GetStyleOfSpecificFile) {
  llvm::vfs::InMemoryFileSystem FS;
  // Specify absolute path to a format file in a parent directory.
  ASSERT_TRUE(
      FS.addFile("/e/.clang-format", 0,
                 llvm::MemoryBuffer::getMemBuffer("BasedOnStyle: LLVM")));
  ASSERT_TRUE(
      FS.addFile("/e/explicit.clang-format", 0,
                 llvm::MemoryBuffer::getMemBuffer("BasedOnStyle: Google")));
  ASSERT_TRUE(FS.addFile("/e/sub/sub/sub/test.cpp", 0,
                         llvm::MemoryBuffer::getMemBuffer("int i;")));
  auto Style = getStyle("file:/e/explicit.clang-format",
                        "/e/sub/sub/sub/test.cpp", "LLVM", "", &FS);
  ASSERT_TRUE(static_cast<bool>(Style));
  ASSERT_EQ(*Style, getGoogleStyle());

  // Specify relative path to a format file.
  ASSERT_TRUE(
      FS.addFile("../../e/explicit.clang-format", 0,
                 llvm::MemoryBuffer::getMemBuffer("BasedOnStyle: Google")));
  Style = getStyle("file:../../e/explicit.clang-format",
                   "/e/sub/sub/sub/test.cpp", "LLVM", "", &FS);
  ASSERT_TRUE(static_cast<bool>(Style));
  ASSERT_EQ(*Style, getGoogleStyle());

  // Specify path to a format file that does not exist.
  Style = getStyle("file:/e/missing.clang-format", "/e/sub/sub/sub/test.cpp",
                   "LLVM", "", &FS);
  ASSERT_FALSE(static_cast<bool>(Style));
  llvm::consumeError(Style.takeError());

  // Specify path to a file on the filesystem.
  SmallString<128> FormatFilePath;
  std::error_code ECF = llvm::sys::fs::createTemporaryFile(
      "FormatFileTest", "tpl", FormatFilePath);
  EXPECT_FALSE((bool)ECF);
  llvm::raw_fd_ostream FormatFileTest(FormatFilePath, ECF);
  EXPECT_FALSE((bool)ECF);
  FormatFileTest << "BasedOnStyle: Google\n";
  FormatFileTest.close();

  SmallString<128> TestFilePath;
  std::error_code ECT =
      llvm::sys::fs::createTemporaryFile("CodeFileTest", "cc", TestFilePath);
  EXPECT_FALSE((bool)ECT);
  llvm::raw_fd_ostream CodeFileTest(TestFilePath, ECT);
  CodeFileTest << "int i;\n";
  CodeFileTest.close();

  std::string format_file_arg = std::string("file:") + FormatFilePath.c_str();
  Style = getStyle(format_file_arg, TestFilePath, "LLVM", "", nullptr);

  llvm::sys::fs::remove(FormatFilePath.c_str());
  llvm::sys::fs::remove(TestFilePath.c_str());
  ASSERT_TRUE(static_cast<bool>(Style));
  ASSERT_EQ(*Style, getGoogleStyle());
}

TEST(ConfigParseTest, GetStyleOutput) {
  llvm::vfs::InMemoryFileSystem FS;

  // Don't suppress output.
  testing::internal::CaptureStderr();
  auto Style = getStyle("{invalid_key=invalid_value}", "a.h", "LLVM", "", &FS,
                        /*AllowUnknownOptions=*/true);
  auto Output = testing::internal::GetCapturedStderr();
  ASSERT_TRUE((bool)Style);
  ASSERT_FALSE(Output.empty());

  // Suppress stderr.
  testing::internal::CaptureStderr();
  Style = getStyle("{invalid_key=invalid_value}", "a.h", "LLVM", "", &FS,
                   /*AllowUnknownOptions=*/true, dropDiagnosticHandler);
  Output = testing::internal::GetCapturedStderr();
  ASSERT_TRUE((bool)Style);
  ASSERT_TRUE(Output.empty());
}

} // namespace
} // namespace format
} // namespace clang<|MERGE_RESOLUTION|>--- conflicted
+++ resolved
@@ -322,8 +322,6 @@
              /*AcrossComments=*/true, /*AlignCompound=*/false,                 \
              /*AlignFunctionDeclarations=*/true,                               \
              /*AlignFunctionPointers=*/false, /*PadOperators=*/true}));        \
-<<<<<<< HEAD
-=======
     CHECK_PARSE(                                                               \
         #FIELD ": AcrossEmptyLinesAndComments", FIELD,                         \
         FormatStyle::AlignConsecutiveStyle(                                    \
@@ -331,7 +329,6 @@
              /*AcrossComments=*/true, /*AlignCompound=*/false,                 \
              /*AlignFunctionDeclarations=*/true,                               \
              /*AlignFunctionPointers=*/false, /*PadOperators=*/true}));        \
->>>>>>> dd326b12
     /* For backwards compability, false / true should still parse */           \
     CHECK_PARSE(#FIELD ": false", FIELD,                                       \
                 FormatStyle::AlignConsecutiveStyle({}));                       \
@@ -348,10 +345,7 @@
     CHECK_PARSE_NESTED_BOOL(FIELD, AcrossComments);                            \
     CHECK_PARSE_NESTED_BOOL(FIELD, AlignCompound);                             \
     CHECK_PARSE_NESTED_BOOL(FIELD, AlignFunctionDeclarations);                 \
-<<<<<<< HEAD
-=======
     CHECK_PARSE_NESTED_BOOL(FIELD, AlignFunctionPointers);                     \
->>>>>>> dd326b12
     CHECK_PARSE_NESTED_BOOL(FIELD, PadOperators);                              \
   } while (false)
 
