//===-- SveEmitter.cpp - Generate arm_sve.h for use with clang ------------===//
//
// Part of the LLVM Project, under the Apache License v2.0 with LLVM Exceptions.
// See https://llvm.org/LICENSE.txt for license information.
// SPDX-License-Identifier: Apache-2.0 WITH LLVM-exception
//
//===----------------------------------------------------------------------===//
//
// This tablegen backend is responsible for emitting arm_sve.h, which includes
// a declaration and definition of each function specified by the ARM C/C++
// Language Extensions (ACLE).
//
// For details, visit:
//  https://developer.arm.com/architectures/system-architectures/software-standards/acle
//
// Each SVE instruction is implemented in terms of 1 or more functions which
// are suffixed with the element type of the input vectors.  Functions may be
// implemented in terms of generic vector operations such as +, *, -, etc. or
// by calling a __builtin_-prefixed function which will be handled by clang's
// CodeGen library.
//
// See also the documentation in include/clang/Basic/arm_sve.td.
//
//===----------------------------------------------------------------------===//

#include "llvm/ADT/ArrayRef.h"
#include "llvm/ADT/STLExtras.h"
#include "llvm/ADT/StringExtras.h"
#include "llvm/ADT/StringMap.h"
#include "llvm/TableGen/AArch64ImmCheck.h"
#include "llvm/TableGen/Error.h"
#include "llvm/TableGen/Record.h"
#include <array>
#include <cctype>
#include <set>
#include <string>
#include <tuple>

using namespace llvm;

enum ClassKind {
  ClassNone,
  ClassS,     // signed/unsigned, e.g., "_s8", "_u8" suffix
  ClassG,     // Overloaded name without type suffix
};

enum class ACLEKind { SVE, SME };

using TypeSpec = std::string;

namespace {
class SVEType {
<<<<<<< HEAD
  bool Float, Signed, Immediate, Void, Constant, Pointer, BFloat, MFloat;
  bool DefaultType, IsScalable, Predicate, PredicatePattern, PrefetchOp,
      Svcount;
=======

  enum TypeKind {
    Invalid,
    Void,
    Float,
    SInt,
    UInt,
    BFloat16,
    MFloat8,
    Svcount,
    PrefetchOp,
    PredicatePattern,
    Predicate,
    Fpm
  };
  TypeKind Kind;
  bool Immediate, Constant, Pointer, DefaultType, IsScalable;
>>>>>>> ce7c17d5
  unsigned Bitwidth, ElementBitwidth, NumVectors;

public:
  SVEType() : SVEType("", 'v') {}

  SVEType(StringRef TS, char CharMod, unsigned NumVectors = 1)
<<<<<<< HEAD
      : Float(false), Signed(true), Immediate(false), Void(false),
        Constant(false), Pointer(false), BFloat(false), MFloat(false),
        DefaultType(false), IsScalable(true), Predicate(false),
        PredicatePattern(false), PrefetchOp(false), Svcount(false),
        Bitwidth(128), ElementBitwidth(~0U), NumVectors(NumVectors) {
=======
      : Kind(Invalid), Immediate(false), Constant(false), Pointer(false),
        DefaultType(false), IsScalable(true), Bitwidth(128),
        ElementBitwidth(~0U), NumVectors(NumVectors) {
>>>>>>> ce7c17d5
    if (!TS.empty())
      applyTypespec(TS);
    applyModifier(CharMod);
  }

  SVEType(const SVEType &Base, unsigned NumV) : SVEType(Base) {
    NumVectors = NumV;
  }

  bool isPointer() const { return Pointer; }
  bool isConstant() const { return Constant; }
  bool isImmediate() const { return Immediate; }
  bool isScalar() const { return NumVectors == 0; }
  bool isVector() const { return NumVectors > 0; }
  bool isScalableVector() const { return isVector() && IsScalable; }
  bool isFixedLengthVector() const { return isVector() && !IsScalable; }
<<<<<<< HEAD
  bool isChar() const { return ElementBitwidth == 8 && !MFloat; }
  bool isVoid() const { return Void && !Pointer; }
  bool isDefault() const { return DefaultType; }
  bool isFloat() const { return Float && !BFloat && !MFloat; }
  bool isBFloat() const { return BFloat && !Float && !MFloat; }
  bool isMFloat() const {
    return MFloat && !BFloat && !Float;
  }
  bool isFloatingPoint() const { return Float || BFloat; }
  bool isInteger() const {
    return !isFloatingPoint() && !Predicate && !Svcount;
=======
  bool isChar() const { return ElementBitwidth == 8 && isInteger(); }
  bool isVoid() const { return Kind == Void; }
  bool isDefault() const { return DefaultType; }
  bool isFloat() const { return Kind == Float; }
  bool isBFloat() const { return Kind == BFloat16; }
  bool isMFloat() const { return Kind == MFloat8; }
  bool isFloatingPoint() const {
    return Kind == Float || Kind == BFloat16 || Kind == MFloat8;
>>>>>>> ce7c17d5
  }
  bool isInteger() const { return Kind == SInt || Kind == UInt; }
  bool isSignedInteger() const { return Kind == SInt; }
  bool isUnsignedInteger() const { return Kind == UInt; }
  bool isScalarPredicate() const {
    return Kind == Predicate && NumVectors == 0;
  }
  bool isPredicate() const { return Kind == Predicate; }
  bool isPredicatePattern() const { return Kind == PredicatePattern; }
  bool isPrefetchOp() const { return Kind == PrefetchOp; }
  bool isSvcount() const { return Kind == Svcount; }
  bool isFpm() const { return Kind == Fpm; }
  bool isInvalid() const { return Kind == Invalid; }
  unsigned getElementSizeInBits() const { return ElementBitwidth; }
  unsigned getNumVectors() const { return NumVectors; }

  unsigned getNumElements() const {
    assert(ElementBitwidth != ~0U);
    return isPredicate() ? 16 : (Bitwidth / ElementBitwidth);
  }
  unsigned getSizeInBits() const {
    return Bitwidth;
  }

  /// Return the string representation of a type, which is an encoded
  /// string for passing to the BUILTIN() macro in Builtins.def.
  std::string builtin_str() const;

  /// Return the C/C++ string representation of a type for use in the
  /// arm_sve.h header file.
  std::string str() const;

private:
  /// Creates the type based on the typespec string in TS.
  void applyTypespec(StringRef TS);

  /// Applies a prototype modifier to the type.
  void applyModifier(char Mod);

  /// Get the builtin base for this SVEType, e.g. 'Wi' for svint64_t.
  std::string builtinBaseType() const;
};

class SVEEmitter;

/// The main grunt class. This represents an instantiation of an intrinsic with
/// a particular typespec and prototype.
class Intrinsic {
  /// The unmangled name.
  std::string Name;

  /// The name of the corresponding LLVM IR intrinsic.
  std::string LLVMName;

  /// Intrinsic prototype.
  std::string Proto;

  /// The base type spec for this intrinsic.
  TypeSpec BaseTypeSpec;

  /// The base class kind. Most intrinsics use ClassS, which has full type
  /// info for integers (_s32/_u32), or ClassG which is used for overloaded
  /// intrinsics.
  ClassKind Class;

  /// The architectural #ifdef guard.
  std::string SVEGuard, SMEGuard;

  // The merge suffix such as _m, _x or _z.
  std::string MergeSuffix;

  /// The types of return value [0] and parameters [1..].
  std::vector<SVEType> Types;

  /// The "base type", which is VarType('d', BaseTypeSpec).
  SVEType BaseType;

  uint64_t Flags;

  SmallVector<ImmCheck, 2> ImmChecks;

public:
  Intrinsic(StringRef Name, StringRef Proto, uint64_t MergeTy,
            StringRef MergeSuffix, uint64_t MemoryElementTy, StringRef LLVMName,
            uint64_t Flags, ArrayRef<ImmCheck> ImmChecks, TypeSpec BT,
            ClassKind Class, SVEEmitter &Emitter, StringRef SVEGuard,
            StringRef SMEGuard);

  ~Intrinsic()=default;

  std::string getName() const { return Name; }
  std::string getLLVMName() const { return LLVMName; }
  std::string getProto() const { return Proto; }
  TypeSpec getBaseTypeSpec() const { return BaseTypeSpec; }
  SVEType getBaseType() const { return BaseType; }

  StringRef getSVEGuard() const { return SVEGuard; }
  StringRef getSMEGuard() const { return SMEGuard; }
  void printGuard(raw_ostream &OS) const {
    if (!SVEGuard.empty() && SMEGuard.empty())
      OS << SVEGuard;
    else if (SVEGuard.empty() && !SMEGuard.empty())
      OS << SMEGuard;
    else {
      if (SVEGuard.find(",") != std::string::npos ||
          SVEGuard.find("|") != std::string::npos)
        OS << "(" << SVEGuard << ")";
      else
        OS << SVEGuard;
      OS << "|";
      if (SMEGuard.find(",") != std::string::npos ||
          SMEGuard.find("|") != std::string::npos)
        OS << "(" << SMEGuard << ")";
      else
        OS << SMEGuard;
    }
  }
  ClassKind getClassKind() const { return Class; }

  SVEType getReturnType() const { return Types[0]; }
  ArrayRef<SVEType> getTypes() const { return Types; }
  SVEType getParamType(unsigned I) const { return Types[I + 1]; }
  unsigned getNumParams() const {
    return Proto.size() - (2 * count(Proto, '.')) - 1;
  }

  uint64_t getFlags() const { return Flags; }
  bool isFlagSet(uint64_t Flag) const { return Flags & Flag;}

  ArrayRef<ImmCheck> getImmChecks() const { return ImmChecks; }

  /// Return the type string for a BUILTIN() macro in Builtins.def.
  std::string getBuiltinTypeStr();

  /// Return the name, mangled with type information. The name is mangled for
  /// ClassS, so will add type suffixes such as _u32/_s32.
  std::string getMangledName() const { return mangleName(ClassS); }

  /// As above, but mangles the LLVM name instead.
  std::string getMangledLLVMName() const { return mangleLLVMName(); }

  /// Returns true if the intrinsic is overloaded, in that it should also generate
  /// a short form without the type-specifiers, e.g. 'svld1(..)' instead of
  /// 'svld1_u32(..)'.
  static bool isOverloadedIntrinsic(StringRef Name) {
    auto BrOpen = Name.find('[');
    auto BrClose = Name.find(']');
    return BrOpen != std::string::npos && BrClose != std::string::npos;
  }

  /// Return true if the intrinsic takes a splat operand.
  bool hasSplat() const {
    // These prototype modifiers are described in arm_sve.td.
    return Proto.find_first_of("ajfrKLR@!") != std::string::npos;
  }

  /// Return the parameter index of the splat operand.
  unsigned getSplatIdx() const {
    unsigned I = 1, Param = 0;
    for (; I < Proto.size(); ++I, ++Param) {
      if (Proto[I] == 'a' || Proto[I] == 'j' || Proto[I] == 'f' ||
          Proto[I] == 'r' || Proto[I] == 'K' || Proto[I] == 'L' ||
          Proto[I] == 'R' || Proto[I] == '@' || Proto[I] == '!')
        break;

      // Multivector modifier can be skipped
      if (Proto[I] == '.')
        I += 2;
    }
    assert(I != Proto.size() && "Prototype has no splat operand");
    return Param;
  }

  /// Emits the intrinsic declaration to the ostream.
  void emitIntrinsic(raw_ostream &OS, SVEEmitter &Emitter, ACLEKind Kind) const;

private:
  std::string getMergeSuffix() const { return MergeSuffix; }
  std::string mangleName(ClassKind LocalCK) const;
  std::string mangleLLVMName() const;
  std::string replaceTemplatedArgs(std::string Name, TypeSpec TS,
                                   std::string Proto) const;
};

class SVEEmitter {
private:
  // The reinterpret builtins are generated separately because they
  // need the cross product of all types (121 functions in total),
  // which is inconvenient to specify in the arm_sve.td file or
  // generate in CGBuiltin.cpp.
  struct ReinterpretTypeInfo {
    SVEType BaseType;
    const char *Suffix;
  };

  static const std::array<ReinterpretTypeInfo, 12> Reinterprets;

  const RecordKeeper &Records;
  StringMap<uint64_t> EltTypes;
  StringMap<uint64_t> MemEltTypes;
  StringMap<uint64_t> FlagTypes;
  StringMap<uint64_t> MergeTypes;
  StringMap<uint64_t> ImmCheckTypes;

public:
  SVEEmitter(const RecordKeeper &R) : Records(R) {
    for (auto *RV : Records.getAllDerivedDefinitions("EltType"))
      EltTypes[RV->getNameInitAsString()] = RV->getValueAsInt("Value");
    for (auto *RV : Records.getAllDerivedDefinitions("MemEltType"))
      MemEltTypes[RV->getNameInitAsString()] = RV->getValueAsInt("Value");
    for (auto *RV : Records.getAllDerivedDefinitions("FlagType"))
      FlagTypes[RV->getNameInitAsString()] = RV->getValueAsInt("Value");
    for (auto *RV : Records.getAllDerivedDefinitions("MergeType"))
      MergeTypes[RV->getNameInitAsString()] = RV->getValueAsInt("Value");
    for (auto *RV : Records.getAllDerivedDefinitions("ImmCheckType"))
      ImmCheckTypes[RV->getNameInitAsString()] = RV->getValueAsInt("Value");
  }

  /// Returns the enum value for the immcheck type
  unsigned getEnumValueForImmCheck(StringRef C) const {
    auto It = ImmCheckTypes.find(C);
    if (It != ImmCheckTypes.end())
      return It->getValue();
    llvm_unreachable("Unsupported imm check");
  }

  /// Returns the enum value for the flag type
  uint64_t getEnumValueForFlag(StringRef C) const {
    auto Res = FlagTypes.find(C);
    if (Res != FlagTypes.end())
      return Res->getValue();
    llvm_unreachable("Unsupported flag");
  }

  // Returns the SVETypeFlags for a given value and mask.
  uint64_t encodeFlag(uint64_t V, StringRef MaskName) const {
    auto It = FlagTypes.find(MaskName);
    if (It != FlagTypes.end()) {
      uint64_t Mask = It->getValue();
      unsigned Shift = countr_zero(Mask);
      assert(Shift < 64 && "Mask value produced an invalid shift value");
      return (V << Shift) & Mask;
    }
    llvm_unreachable("Unsupported flag");
  }

  // Returns the SVETypeFlags for the given element type.
  uint64_t encodeEltType(StringRef EltName) {
    auto It = EltTypes.find(EltName);
    if (It != EltTypes.end())
      return encodeFlag(It->getValue(), "EltTypeMask");
    llvm_unreachable("Unsupported EltType");
  }

  // Returns the SVETypeFlags for the given memory element type.
  uint64_t encodeMemoryElementType(uint64_t MT) {
    return encodeFlag(MT, "MemEltTypeMask");
  }

  // Returns the SVETypeFlags for the given merge type.
  uint64_t encodeMergeType(uint64_t MT) {
    return encodeFlag(MT, "MergeTypeMask");
  }

  // Returns the SVETypeFlags for the given splat operand.
  unsigned encodeSplatOperand(unsigned SplatIdx) {
    assert(SplatIdx < 7 && "SplatIdx out of encodable range");
    return encodeFlag(SplatIdx + 1, "SplatOperandMask");
  }

  // Returns the SVETypeFlags value for the given SVEType.
  uint64_t encodeTypeFlags(const SVEType &T);

  /// Emit arm_sve.h.
  void createHeader(raw_ostream &o);

  // Emits core intrinsics in both arm_sme.h and arm_sve.h
  void createCoreHeaderIntrinsics(raw_ostream &o, SVEEmitter &Emitter,
                                  ACLEKind Kind);

  /// Emit all the __builtin prototypes and code needed by Sema.
  void createBuiltins(raw_ostream &o);

  /// Emit all the information needed to map builtin -> LLVM IR intrinsic.
  void createCodeGenMap(raw_ostream &o);

  /// Emit all the range checks for the immediates.
  void createRangeChecks(raw_ostream &o);

  // Emit all the ImmCheckTypes to arm_immcheck_types.inc
  void createImmCheckTypes(raw_ostream &OS);

  /// Create the SVETypeFlags used in CGBuiltins
  void createTypeFlags(raw_ostream &o);

  /// Emit arm_sme.h.
  void createSMEHeader(raw_ostream &o);

  /// Emit all the SME __builtin prototypes and code needed by Sema.
  void createSMEBuiltins(raw_ostream &o);

  /// Emit all the information needed to map builtin -> LLVM IR intrinsic.
  void createSMECodeGenMap(raw_ostream &o);

  /// Create a table for a builtin's requirement for PSTATE.SM.
  void createStreamingAttrs(raw_ostream &o, ACLEKind Kind);

  /// Emit all the range checks for the immediates.
  void createSMERangeChecks(raw_ostream &o);

  /// Create a table for a builtin's requirement for PSTATE.ZA.
  void createBuiltinZAState(raw_ostream &OS);

  /// Create intrinsic and add it to \p Out
  void createIntrinsic(const Record *R,
                       SmallVectorImpl<std::unique_ptr<Intrinsic>> &Out);
};

const std::array<SVEEmitter::ReinterpretTypeInfo, 12> SVEEmitter::Reinterprets =
    {{{SVEType("c", 'd'), "s8"},
      {SVEType("Uc", 'd'), "u8"},
      {SVEType("s", 'd'), "s16"},
      {SVEType("Us", 'd'), "u16"},
      {SVEType("i", 'd'), "s32"},
      {SVEType("Ui", 'd'), "u32"},
      {SVEType("l", 'd'), "s64"},
      {SVEType("Ul", 'd'), "u64"},
      {SVEType("h", 'd'), "f16"},
      {SVEType("b", 'd'), "bf16"},
      {SVEType("f", 'd'), "f32"},
      {SVEType("d", 'd'), "f64"}}};

} // end anonymous namespace

//===----------------------------------------------------------------------===//
// Type implementation
//===----------------------------------------------------------------------===//

std::string SVEType::builtinBaseType() const {
  switch (Kind) {
  case TypeKind::Void:
    return "v";
  case TypeKind::Svcount:
    return "Qa";
  case TypeKind::PrefetchOp:
  case TypeKind::PredicatePattern:
    return "i";
  case TypeKind::Fpm:
    return "Wi";
  case TypeKind::Predicate:
    return "b";
  case TypeKind::BFloat16:
    assert(ElementBitwidth == 16 && "Invalid BFloat16!");
    return "y";
  case TypeKind::MFloat8:
    assert(ElementBitwidth == 8 && "Invalid MFloat8!");
    return "c";
  case TypeKind::Float:
    switch (ElementBitwidth) {
    case 16:
      return "h";
    case 32:
      return "f";
    case 64:
      return "d";
    default:
      llvm_unreachable("Unhandled float width!");
    }
  case TypeKind::SInt:
  case TypeKind::UInt:
    switch (ElementBitwidth) {
    case 1:
      return "b";
    case 8:
      return "c";
    case 16:
      return "s";
    case 32:
      return "i";
    case 64:
      return "Wi";
    case 128:
      return "LLLi";
    default:
      llvm_unreachable("Unhandled bitwidth!");
    }
<<<<<<< HEAD
  else if (isBFloat()) {
    assert(ElementBitwidth == 16 && "Not a valid BFloat.");
    S += "y";
  } else if (isMFloat()) {
    assert(ElementBitwidth == 8 && "Not a valid MFloat.");
    S += "m";
=======
  case TypeKind::Invalid:
    llvm_unreachable("Attempting to resolve builtin string from Invalid type!");
>>>>>>> ce7c17d5
  }
  llvm_unreachable("Unhandled TypeKind!");
}

std::string SVEType::builtin_str() const {
  std::string Prefix;

  if (isScalableVector())
    Prefix = "q" + llvm::utostr(getNumElements() * NumVectors);
  else if (isFixedLengthVector())
    Prefix = "V" + llvm::utostr(getNumElements() * NumVectors);
  else if (isImmediate()) {
    assert(!isFloatingPoint() && "fp immediates are not supported");
    Prefix = "I";
  }

  // Make chars and integer pointers explicitly signed.
  if ((ElementBitwidth == 8 || isPointer()) && isSignedInteger())
    Prefix += "S";
  else if (isUnsignedInteger())
    Prefix += "U";

  std::string BuiltinStr = Prefix + builtinBaseType();
  if (isConstant())
    BuiltinStr += "C";
  if (isPointer())
    BuiltinStr += "*";

  return BuiltinStr;
}

std::string SVEType::str() const {
  std::string TypeStr;

  switch (Kind) {
  case TypeKind::PrefetchOp:
    return "enum svprfop";
<<<<<<< HEAD

  std::string S;
  if (Void)
    S += "void";
  else {
    if (isScalableVector() || isSvcount())
      S += "sv";
    if (!Signed && !isFloatingPoint())
      S += "u";

    if (Float)
      S += "float";
    else if (isSvcount())
      S += "count";
    else if (isScalarPredicate() || isPredicateVector())
      S += "bool";
    else if (isBFloat())
      S += "bfloat";
    else if (isMFloat())
      S += "mfloat";
    else
      S += "int";

    if (!isScalarPredicate() && !isPredicateVector() && !isSvcount())
      S += utostr(ElementBitwidth);
    if (isFixedLengthVector())
      S += "x" + utostr(getNumElements());
    if (NumVectors > 1)
      S += "x" + utostr(NumVectors);
    if (!isScalarPredicate())
      S += "_t";
=======
  case TypeKind::PredicatePattern:
    return "enum svpattern";
  case TypeKind::Fpm:
    TypeStr += "fpm";
    break;
  case TypeKind::Void:
    TypeStr += "void";
    break;
  case TypeKind::Float:
    TypeStr += "float" + llvm::utostr(ElementBitwidth);
    break;
  case TypeKind::Svcount:
    TypeStr += "svcount";
    break;
  case TypeKind::Predicate:
    TypeStr += "bool";
    break;
  case TypeKind::BFloat16:
    TypeStr += "bfloat16";
    break;
  case TypeKind::MFloat8:
    TypeStr += "mfloat8";
    break;
  case TypeKind::SInt:
    TypeStr += "int" + llvm::utostr(ElementBitwidth);
    break;
  case TypeKind::UInt:
    TypeStr += "uint" + llvm::utostr(ElementBitwidth);
    break;
  case TypeKind::Invalid:
    llvm_unreachable("Attempting to resolve type name from Invalid type!");
>>>>>>> ce7c17d5
  }

  if (isFixedLengthVector())
    TypeStr += "x" + llvm::utostr(getNumElements());
  else if (isScalableVector())
    TypeStr = "sv" + TypeStr;

  if (NumVectors > 1)
    TypeStr += "x" + llvm::utostr(NumVectors);
  if (!isScalarPredicate() && !isVoid())
    TypeStr += "_t";
  if (isConstant())
    TypeStr += " const";
  if (isPointer())
    TypeStr += " *";

  return TypeStr;
}

void SVEType::applyTypespec(StringRef TS) {
  for (char I : TS) {
    switch (I) {
    case 'Q':
      assert(isInvalid() && "Unexpected use of typespec modifier");
      Kind = Svcount;
      break;
    case 'P':
      assert(isInvalid() && "Unexpected use of typespec modifier");
      Kind = Predicate;
      break;
    case 'U':
      assert(isInvalid() && "Unexpected use of typespec modifier");
      Kind = UInt;
      break;
    case 'c':
      Kind = isInvalid() ? SInt : Kind;
      ElementBitwidth = 8;
      break;
    case 's':
      Kind = isInvalid() ? SInt : Kind;
      ElementBitwidth = 16;
      break;
    case 'i':
      Kind = isInvalid() ? SInt : Kind;
      ElementBitwidth = 32;
      break;
    case 'l':
      Kind = isInvalid() ? SInt : Kind;
      ElementBitwidth = 64;
      break;
    case 'q':
      Kind = isInvalid() ? SInt : Kind;
      ElementBitwidth = 128;
      break;
    case 'h':
      assert(isInvalid() && "Unexpected use of typespec modifier");
      Kind = Float;
      ElementBitwidth = 16;
      break;
    case 'f':
      assert(isInvalid() && "Unexpected use of typespec modifier");
      Kind = Float;
      ElementBitwidth = 32;
      break;
    case 'd':
      assert(isInvalid() && "Unexpected use of typespec modifier");
      Kind = Float;
      ElementBitwidth = 64;
      break;
    case 'b':
<<<<<<< HEAD
      BFloat = true;
      Float = false;
      MFloat = false;
      ElementBitwidth = 16;
      break;
    case 'm':
      Signed = false;
      MFloat = true;
      Float = false;
      BFloat = false;
=======
      assert(isInvalid() && "Unexpected use of typespec modifier");
      Kind = BFloat16;
      ElementBitwidth = 16;
      break;
    case 'm':
      assert(isInvalid() && "Unexpected use of typespec modifier");
      Kind = MFloat8;
>>>>>>> ce7c17d5
      ElementBitwidth = 8;
      break;
    default:
      llvm_unreachable("Unhandled type code!");
    }
  }
  assert(ElementBitwidth != ~0U && "Bad element bitwidth!");
}

void SVEType::applyModifier(char Mod) {
  switch (Mod) {
  case 'v':
    Kind = Void;
    NumVectors = 0;
    break;
  case 'd':
    DefaultType = true;
    break;
  case 'c':
    Constant = true;
    [[fallthrough]];
  case 'p':
    Pointer = true;
    Bitwidth = ElementBitwidth;
    NumVectors = 0;
    break;
  case 'e':
    Kind = UInt;
    ElementBitwidth /= 2;
    break;
  case 'h':
    ElementBitwidth /= 2;
    break;
  case 'q':
    ElementBitwidth /= 4;
    break;
  case 'b':
    Kind = UInt;
    ElementBitwidth /= 4;
    break;
  case 'o':
    ElementBitwidth *= 4;
    break;
  case 'P':
    Kind = Predicate;
    Bitwidth = 16;
    ElementBitwidth = 1;
    break;
  case '{':
    IsScalable = false;
    Bitwidth = 128;
    NumVectors = 1;
    break;
  case 's':
  case 'a':
    Bitwidth = ElementBitwidth;
    NumVectors = 0;
    break;
  case 'R':
    ElementBitwidth /= 2;
    NumVectors = 0;
    break;
  case 'r':
    ElementBitwidth /= 4;
    NumVectors = 0;
    break;
  case '@':
    Kind = UInt;
    ElementBitwidth /= 4;
    NumVectors = 0;
    break;
  case 'K':
    Kind = SInt;
    Bitwidth = ElementBitwidth;
    NumVectors = 0;
    break;
  case 'L':
    Kind = UInt;
    Bitwidth = ElementBitwidth;
    NumVectors = 0;
    break;
  case 'u':
    Kind = UInt;
    break;
  case 'x':
    Kind = SInt;
    break;
  case 'i':
    Kind = UInt;
    ElementBitwidth = Bitwidth = 64;
    NumVectors = 0;
    Immediate = true;
    break;
  case 'I':
    Kind = PredicatePattern;
    ElementBitwidth = Bitwidth = 32;
    NumVectors = 0;
    Immediate = true;
    break;
  case 'J':
    Kind = PrefetchOp;
    ElementBitwidth = Bitwidth = 32;
    NumVectors = 0;
    Immediate = true;
    break;
  case 'k':
    Kind = SInt;
    ElementBitwidth = Bitwidth = 32;
    NumVectors = 0;
    break;
  case 'l':
    Kind = SInt;
    ElementBitwidth = Bitwidth = 64;
    NumVectors = 0;
    break;
  case 'm':
    Kind = UInt;
    ElementBitwidth = Bitwidth = 32;
    NumVectors = 0;
    break;
  case '>':
    Kind = Fpm;
    ElementBitwidth = Bitwidth = 64;
    NumVectors = 0;
    break;
  case 'n':
    Kind = UInt;
    ElementBitwidth = Bitwidth = 64;
    NumVectors = 0;
    break;
  case 'w':
    ElementBitwidth = 64;
    break;
  case 'j':
    ElementBitwidth = Bitwidth = 64;
    NumVectors = 0;
    break;
  case 'f':
    Kind = UInt;
    ElementBitwidth = Bitwidth = 64;
    NumVectors = 0;
    break;
  case 'g':
    Kind = UInt;
    ElementBitwidth = 64;
    break;
  case '#':
    Kind = SInt;
    ElementBitwidth = 64;
    break;
  case '[':
    Kind = UInt;
    ElementBitwidth = 8;
    break;
  case 't':
    Kind = SInt;
    ElementBitwidth = 32;
    break;
  case 'z':
    Kind = UInt;
    ElementBitwidth = 32;
    break;
  case 'O':
    Kind = Float;
    ElementBitwidth = 16;
    break;
  case 'M':
    Kind = Float;
    ElementBitwidth = 32;
    break;
  case 'N':
    Kind = Float;
    ElementBitwidth = 64;
    break;
  case 'Q':
    Kind = Void;
    Constant = true;
    Pointer = true;
    NumVectors = 0;
    break;
  case 'S':
    Kind = SInt;
    Constant = true;
    Pointer = true;
    ElementBitwidth = Bitwidth = 8;
    NumVectors = 0;
    break;
  case 'W':
    Kind = UInt;
    Constant = true;
    Pointer = true;
    ElementBitwidth = Bitwidth = 8;
    NumVectors = 0;
    break;
  case 'T':
    Kind = SInt;
    Constant = true;
    Pointer = true;
    ElementBitwidth = Bitwidth = 16;
    NumVectors = 0;
    break;
  case 'X':
    Kind = UInt;
    Constant = true;
    Pointer = true;
    ElementBitwidth = Bitwidth = 16;
    NumVectors = 0;
    break;
  case 'Y':
    Kind = UInt;
    Constant = true;
    Pointer = true;
    ElementBitwidth = Bitwidth = 32;
    NumVectors = 0;
    break;
  case 'U':
    Kind = SInt;
    Constant = true;
    Pointer = true;
    ElementBitwidth = Bitwidth = 32;
    NumVectors = 0;
    break;
  case '%':
    Kind = Void;
    Pointer = true;
    NumVectors = 0;
    break;
  case 'A':
    Kind = SInt;
    Pointer = true;
    ElementBitwidth = Bitwidth = 8;
    NumVectors = 0;
    break;
  case 'B':
    Kind = SInt;
    Pointer = true;
    ElementBitwidth = Bitwidth = 16;
    NumVectors = 0;
    break;
  case 'C':
    Kind = SInt;
    Pointer = true;
    ElementBitwidth = Bitwidth = 32;
    NumVectors = 0;
    break;
  case 'D':
    Kind = SInt;
    Pointer = true;
    ElementBitwidth = Bitwidth = 64;
    NumVectors = 0;
    break;
  case 'E':
    Kind = UInt;
    Pointer = true;
    ElementBitwidth = Bitwidth = 8;
    NumVectors = 0;
    break;
  case 'F':
    Kind = UInt;
    Pointer = true;
    ElementBitwidth = Bitwidth = 16;
    NumVectors = 0;
    break;
  case 'G':
    Kind = UInt;
    Pointer = true;
    ElementBitwidth = Bitwidth = 32;
    NumVectors = 0;
    break;
  case '$':
    Kind = BFloat16;
    ElementBitwidth = 16;
    break;
  case '}':
    Kind = Svcount;
    NumVectors = 0;
    break;
  case '~':
    Kind = MFloat8;
    ElementBitwidth = 8;
    break;
  case '!':
    Kind = MFloat8;
    Bitwidth = ElementBitwidth = 8;
    NumVectors = 0;
    break;
  case '.':
    llvm_unreachable(". is never a type in itself");
    break;
  default:
    llvm_unreachable("Unhandled character!");
  }
}

/// Returns the modifier and number of vectors for the given operand \p Op.
std::pair<char, unsigned> getProtoModifier(StringRef Proto, unsigned Op) {
  for (unsigned P = 0; !Proto.empty(); ++P) {
    unsigned NumVectors = 1;
    unsigned CharsToSkip = 1;
    char Mod = Proto[0];
    if (Mod == '2' || Mod == '3' || Mod == '4') {
      NumVectors = Mod - '0';
      Mod = 'd';
      if (Proto.size() > 1 && Proto[1] == '.') {
        Mod = Proto[2];
        CharsToSkip = 3;
      }
    }

    if (P == Op)
      return {Mod, NumVectors};

    Proto = Proto.drop_front(CharsToSkip);
  }
  llvm_unreachable("Unexpected Op");
}

//===----------------------------------------------------------------------===//
// Intrinsic implementation
//===----------------------------------------------------------------------===//

Intrinsic::Intrinsic(StringRef Name, StringRef Proto, uint64_t MergeTy,
                     StringRef MergeSuffix, uint64_t MemoryElementTy,
                     StringRef LLVMName, uint64_t Flags,
                     ArrayRef<ImmCheck> Checks, TypeSpec BT, ClassKind Class,
                     SVEEmitter &Emitter, StringRef SVEGuard,
                     StringRef SMEGuard)
    : Name(Name.str()), LLVMName(LLVMName), Proto(Proto.str()),
      BaseTypeSpec(BT), Class(Class), MergeSuffix(MergeSuffix.str()),
      BaseType(BT, 'd'), Flags(Flags), ImmChecks(Checks) {

  auto FormatGuard = [](StringRef Guard, StringRef Base) -> std::string {
    if (Guard.contains('|'))
      return Base.str() + ",(" + Guard.str() + ")";
    if (Guard.empty() || Guard == Base || Guard.starts_with(Base.str() + ","))
      return Guard.str();
    return Base.str() + "," + Guard.str();
  };

  this->SVEGuard = FormatGuard(SVEGuard, "sve");
  this->SMEGuard = FormatGuard(SMEGuard, "sme");

  // Types[0] is the return value.
  for (unsigned I = 0; I < (getNumParams() + 1); ++I) {
    char Mod;
    unsigned NumVectors;
    std::tie(Mod, NumVectors) = getProtoModifier(Proto, I);
    SVEType T(BaseTypeSpec, Mod, NumVectors);
    Types.push_back(T);

    // Add range checks for immediates
    if (I > 0) {
      if (T.isPredicatePattern())
        ImmChecks.emplace_back(
            I - 1, Emitter.getEnumValueForImmCheck("ImmCheck0_31"));
      else if (T.isPrefetchOp())
        ImmChecks.emplace_back(
            I - 1, Emitter.getEnumValueForImmCheck("ImmCheck0_13"));
    }
  }

  // Set flags based on properties
  this->Flags |= Emitter.encodeTypeFlags(BaseType);
  this->Flags |= Emitter.encodeMemoryElementType(MemoryElementTy);
  this->Flags |= Emitter.encodeMergeType(MergeTy);
  if (hasSplat())
    this->Flags |= Emitter.encodeSplatOperand(getSplatIdx());
}

std::string Intrinsic::getBuiltinTypeStr() {
  std::string S = getReturnType().builtin_str();
  for (unsigned I = 0; I < getNumParams(); ++I)
    S += getParamType(I).builtin_str();

  return S;
}

std::string Intrinsic::replaceTemplatedArgs(std::string Name, TypeSpec TS,
                                            std::string Proto) const {
  std::string Ret = Name;
  while (Ret.find('{') != std::string::npos) {
    size_t Pos = Ret.find('{');
    size_t End = Ret.find('}');
    unsigned NumChars = End - Pos + 1;
    assert(NumChars == 3 && "Unexpected template argument");

    SVEType T;
    char C = Ret[Pos+1];
    switch(C) {
    default:
      llvm_unreachable("Unknown predication specifier");
    case 'd':
      T = SVEType(TS, 'd');
      break;
    case '0':
    case '1':
    case '2':
    case '3':
      T = SVEType(TS, Proto[C - '0']);
      break;
    }

    // Replace templated arg with the right suffix (e.g. u32)
    std::string TypeCode;

    if (T.isSignedInteger())
      TypeCode = 's';
    else if (T.isUnsignedInteger())
      TypeCode = 'u';
    else if (T.isSvcount())
      TypeCode = 'c';
    else if (T.isPredicate())
      TypeCode = 'b';
    else if (T.isBFloat())
      TypeCode = "bf";
    else if (T.isMFloat())
      TypeCode = "mfp";
    else
      TypeCode = 'f';
    Ret.replace(Pos, NumChars, TypeCode + utostr(T.getElementSizeInBits()));
  }

  return Ret;
}

std::string Intrinsic::mangleLLVMName() const {
  std::string S = getLLVMName();

  // Replace all {d} like expressions with e.g. 'u32'
  return replaceTemplatedArgs(S, getBaseTypeSpec(), getProto());
}

std::string Intrinsic::mangleName(ClassKind LocalCK) const {
  std::string S = getName();

  if (LocalCK == ClassG) {
    // Remove the square brackets and everything in between.
    while (S.find('[') != std::string::npos) {
      auto Start = S.find('[');
      auto End = S.find(']');
      S.erase(Start, (End-Start)+1);
    }
  } else {
    // Remove the square brackets.
    while (S.find('[') != std::string::npos) {
      auto BrPos = S.find('[');
      if (BrPos != std::string::npos)
        S.erase(BrPos, 1);
      BrPos = S.find(']');
      if (BrPos != std::string::npos)
        S.erase(BrPos, 1);
    }
  }

  // Replace all {d} like expressions with e.g. 'u32'
  return replaceTemplatedArgs(S, getBaseTypeSpec(), getProto()) +
         getMergeSuffix();
}

void Intrinsic::emitIntrinsic(raw_ostream &OS, SVEEmitter &Emitter,
                              ACLEKind Kind) const {
  bool IsOverloaded = getClassKind() == ClassG && getProto().size() > 1;

  std::string FullName = mangleName(ClassS);
  std::string ProtoName = mangleName(getClassKind());
  OS << (IsOverloaded ? "__aio " : "__ai ")
     << "__attribute__((__clang_arm_builtin_alias(";

  switch (Kind) {
  case ACLEKind::SME:
    OS << "__builtin_sme_" << FullName << ")";
    break;
  case ACLEKind::SVE:
    OS << "__builtin_sve_" << FullName << ")";
    break;
  }

  OS << "))\n";

  OS << getTypes()[0].str() << " " << ProtoName << "(";
  for (unsigned I = 0; I < getTypes().size() - 1; ++I) {
    if (I != 0)
      OS << ", ";
    OS << getTypes()[I + 1].str();
  }
  OS << ");\n";
}

//===----------------------------------------------------------------------===//
// SVEEmitter implementation
//===----------------------------------------------------------------------===//
uint64_t SVEEmitter::encodeTypeFlags(const SVEType &T) {
  if (T.isFloat()) {
    switch (T.getElementSizeInBits()) {
    case 16:
      return encodeEltType("EltTyFloat16");
    case 32:
      return encodeEltType("EltTyFloat32");
    case 64:
      return encodeEltType("EltTyFloat64");
    default:
      llvm_unreachable("Unhandled float element bitwidth!");
    }
  }

  if (T.isBFloat()) {
    assert(T.getElementSizeInBits() == 16 && "Not a valid BFloat.");
    return encodeEltType("EltTyBFloat16");
  }

  if (T.isMFloat()) {
    assert(T.getElementSizeInBits() == 8 && "Not a valid MFloat.");
    return encodeEltType("EltTyMFloat8");
  }

<<<<<<< HEAD
  if (T.isPredicateVector() || T.isSvcount()) {
=======
  if (T.isPredicate() || T.isSvcount()) {
>>>>>>> ce7c17d5
    switch (T.getElementSizeInBits()) {
    case 8:
      return encodeEltType("EltTyBool8");
    case 16:
      return encodeEltType("EltTyBool16");
    case 32:
      return encodeEltType("EltTyBool32");
    case 64:
      return encodeEltType("EltTyBool64");
    default:
      llvm_unreachable("Unhandled predicate element bitwidth!");
    }
  }

  switch (T.getElementSizeInBits()) {
  case 8:
    return encodeEltType("EltTyInt8");
  case 16:
    return encodeEltType("EltTyInt16");
  case 32:
    return encodeEltType("EltTyInt32");
  case 64:
    return encodeEltType("EltTyInt64");
  case 128:
    return encodeEltType("EltTyInt128");
  default:
    llvm_unreachable("Unhandled integer element bitwidth!");
  }
}

void SVEEmitter::createIntrinsic(
    const Record *R, SmallVectorImpl<std::unique_ptr<Intrinsic>> &Out) {
  StringRef Name = R->getValueAsString("Name");
  StringRef Proto = R->getValueAsString("Prototype");
  StringRef Types = R->getValueAsString("Types");
  StringRef SVEGuard = R->getValueAsString("SVETargetGuard");
  StringRef SMEGuard = R->getValueAsString("SMETargetGuard");
  StringRef LLVMName = R->getValueAsString("LLVMIntrinsic");
  uint64_t Merge = R->getValueAsInt("Merge");
  StringRef MergeSuffix = R->getValueAsString("MergeSuffix");
  uint64_t MemEltType = R->getValueAsInt("MemEltType");

  int64_t Flags = 0;
  for (const Record *FlagRec : R->getValueAsListOfDefs("Flags"))
    Flags |= FlagRec->getValueAsInt("Value");

  // Create a dummy TypeSpec for non-overloaded builtins.
  if (Types.empty()) {
    assert((Flags & getEnumValueForFlag("IsOverloadNone")) &&
           "Expect TypeSpec for overloaded builtin!");
    Types = "i";
  }

  // Extract type specs from string
  SmallVector<TypeSpec, 8> TypeSpecs;
  TypeSpec Acc;
  for (char I : Types) {
    Acc.push_back(I);
    if (islower(I)) {
      TypeSpecs.push_back(TypeSpec(Acc));
      Acc.clear();
    }
  }

  // Remove duplicate type specs.
  sort(TypeSpecs);
  TypeSpecs.erase(std::unique(TypeSpecs.begin(), TypeSpecs.end()),
                  TypeSpecs.end());

  // Create an Intrinsic for each type spec.
  for (auto TS : TypeSpecs) {
    // Collate a list of range/option checks for the immediates.
    SmallVector<ImmCheck, 2> ImmChecks;
    for (const Record *ImmR : R->getValueAsListOfDefs("ImmChecks")) {
      int64_t ArgIdx = ImmR->getValueAsInt("ImmArgIdx");
      int64_t EltSizeArgIdx = ImmR->getValueAsInt("TypeContextArgIdx");
      int64_t Kind = ImmR->getValueAsDef("Kind")->getValueAsInt("Value");
      assert(ArgIdx >= 0 && Kind >= 0 &&
             "ImmArgIdx and Kind must be nonnegative");

      unsigned ElementSizeInBits = 0;
      auto [Mod, NumVectors] = getProtoModifier(Proto, EltSizeArgIdx + 1);
      if (EltSizeArgIdx >= 0)
        ElementSizeInBits = SVEType(TS, Mod, NumVectors).getElementSizeInBits();
      ImmChecks.push_back(ImmCheck(ArgIdx, Kind, ElementSizeInBits));
    }

    Out.push_back(std::make_unique<Intrinsic>(
        Name, Proto, Merge, MergeSuffix, MemEltType, LLVMName, Flags, ImmChecks,
        TS, ClassS, *this, SVEGuard, SMEGuard));

    // Also generate the short-form (e.g. svadd_m) for the given type-spec.
    if (Intrinsic::isOverloadedIntrinsic(Name))
      Out.push_back(std::make_unique<Intrinsic>(
          Name, Proto, Merge, MergeSuffix, MemEltType, LLVMName, Flags,
          ImmChecks, TS, ClassG, *this, SVEGuard, SMEGuard));
  }
}

void SVEEmitter::createCoreHeaderIntrinsics(raw_ostream &OS,
                                            SVEEmitter &Emitter,
                                            ACLEKind Kind) {
  SmallVector<std::unique_ptr<Intrinsic>, 128> Defs;
  std::vector<const Record *> RV = Records.getAllDerivedDefinitions("Inst");
  for (auto *R : RV)
    createIntrinsic(R, Defs);

  // Sort intrinsics in header file by following order/priority:
  // - Architectural guard (i.e. does it require SVE2 or SVE2_AES)
  // - Class (is intrinsic overloaded or not)
  // - Intrinsic name
  std::stable_sort(Defs.begin(), Defs.end(),
                   [](const std::unique_ptr<Intrinsic> &A,
                      const std::unique_ptr<Intrinsic> &B) {
                     auto ToTuple = [](const std::unique_ptr<Intrinsic> &I) {
                       return std::make_tuple(
                           I->getSVEGuard().str() + I->getSMEGuard().str(),
                           (unsigned)I->getClassKind(), I->getName());
                     };
                     return ToTuple(A) < ToTuple(B);
                   });

  // Actually emit the intrinsic declarations.
  for (auto &I : Defs)
    I->emitIntrinsic(OS, Emitter, Kind);
}

void SVEEmitter::createHeader(raw_ostream &OS) {
  OS << "/*===---- arm_sve.h - ARM SVE intrinsics "
        "-----------------------------------===\n"
        " *\n"
        " *\n"
        " * Part of the LLVM Project, under the Apache License v2.0 with LLVM "
        "Exceptions.\n"
        " * See https://llvm.org/LICENSE.txt for license information.\n"
        " * SPDX-License-Identifier: Apache-2.0 WITH LLVM-exception\n"
        " *\n"
        " *===-----------------------------------------------------------------"
        "------===\n"
        " */\n\n";

  OS << "#ifndef __ARM_SVE_H\n";
  OS << "#define __ARM_SVE_H\n\n";

  OS << "#if !defined(__LITTLE_ENDIAN__)\n";
  OS << "#error \"Big endian is currently not supported for arm_sve.h\"\n";
  OS << "#endif\n";

  OS << "#include <stdint.h>\n\n";
  OS << "#ifdef  __cplusplus\n";
  OS << "extern \"C\" {\n";
  OS << "#else\n";
  OS << "#include <stdbool.h>\n";
  OS << "#endif\n\n";

  OS << "typedef __fp16 float16_t;\n";
  OS << "typedef float float32_t;\n";
  OS << "typedef double float64_t;\n";

  OS << "typedef __SVInt8_t svint8_t;\n";
  OS << "typedef __SVInt16_t svint16_t;\n";
  OS << "typedef __SVInt32_t svint32_t;\n";
  OS << "typedef __SVInt64_t svint64_t;\n";
  OS << "typedef __SVUint8_t svuint8_t;\n";
  OS << "typedef __SVUint16_t svuint16_t;\n";
  OS << "typedef __SVUint32_t svuint32_t;\n";
  OS << "typedef __SVUint64_t svuint64_t;\n";
  OS << "typedef __SVFloat16_t svfloat16_t;\n\n";

  OS << "typedef __SVBfloat16_t svbfloat16_t;\n";

  OS << "#include <arm_bf16.h>\n";
  OS << "#include <arm_vector_types.h>\n";

  OS << "typedef __SVMfloat8_t svmfloat8_t;\n\n";

  OS << "typedef __SVFloat32_t svfloat32_t;\n";
  OS << "typedef __SVFloat64_t svfloat64_t;\n";
  OS << "typedef __clang_svint8x2_t svint8x2_t;\n";
  OS << "typedef __clang_svint16x2_t svint16x2_t;\n";
  OS << "typedef __clang_svint32x2_t svint32x2_t;\n";
  OS << "typedef __clang_svint64x2_t svint64x2_t;\n";
  OS << "typedef __clang_svuint8x2_t svuint8x2_t;\n";
  OS << "typedef __clang_svuint16x2_t svuint16x2_t;\n";
  OS << "typedef __clang_svuint32x2_t svuint32x2_t;\n";
  OS << "typedef __clang_svuint64x2_t svuint64x2_t;\n";
  OS << "typedef __clang_svfloat16x2_t svfloat16x2_t;\n";
  OS << "typedef __clang_svfloat32x2_t svfloat32x2_t;\n";
  OS << "typedef __clang_svfloat64x2_t svfloat64x2_t;\n";
  OS << "typedef __clang_svint8x3_t svint8x3_t;\n";
  OS << "typedef __clang_svint16x3_t svint16x3_t;\n";
  OS << "typedef __clang_svint32x3_t svint32x3_t;\n";
  OS << "typedef __clang_svint64x3_t svint64x3_t;\n";
  OS << "typedef __clang_svuint8x3_t svuint8x3_t;\n";
  OS << "typedef __clang_svuint16x3_t svuint16x3_t;\n";
  OS << "typedef __clang_svuint32x3_t svuint32x3_t;\n";
  OS << "typedef __clang_svuint64x3_t svuint64x3_t;\n";
  OS << "typedef __clang_svfloat16x3_t svfloat16x3_t;\n";
  OS << "typedef __clang_svfloat32x3_t svfloat32x3_t;\n";
  OS << "typedef __clang_svfloat64x3_t svfloat64x3_t;\n";
  OS << "typedef __clang_svint8x4_t svint8x4_t;\n";
  OS << "typedef __clang_svint16x4_t svint16x4_t;\n";
  OS << "typedef __clang_svint32x4_t svint32x4_t;\n";
  OS << "typedef __clang_svint64x4_t svint64x4_t;\n";
  OS << "typedef __clang_svuint8x4_t svuint8x4_t;\n";
  OS << "typedef __clang_svuint16x4_t svuint16x4_t;\n";
  OS << "typedef __clang_svuint32x4_t svuint32x4_t;\n";
  OS << "typedef __clang_svuint64x4_t svuint64x4_t;\n";
  OS << "typedef __clang_svfloat16x4_t svfloat16x4_t;\n";
  OS << "typedef __clang_svfloat32x4_t svfloat32x4_t;\n";
  OS << "typedef __clang_svfloat64x4_t svfloat64x4_t;\n";
  OS << "typedef __SVBool_t  svbool_t;\n";
  OS << "typedef __clang_svboolx2_t  svboolx2_t;\n";
  OS << "typedef __clang_svboolx4_t  svboolx4_t;\n\n";

  OS << "typedef __clang_svbfloat16x2_t svbfloat16x2_t;\n";
  OS << "typedef __clang_svbfloat16x3_t svbfloat16x3_t;\n";
  OS << "typedef __clang_svbfloat16x4_t svbfloat16x4_t;\n";

  OS << "typedef __clang_svmfloat8x2_t svmfloat8x2_t;\n";
  OS << "typedef __clang_svmfloat8x3_t svmfloat8x3_t;\n";
  OS << "typedef __clang_svmfloat8x4_t svmfloat8x4_t;\n";

  OS << "typedef __SVCount_t svcount_t;\n\n";

  OS << "enum svpattern\n";
  OS << "{\n";
  OS << "  SV_POW2 = 0,\n";
  OS << "  SV_VL1 = 1,\n";
  OS << "  SV_VL2 = 2,\n";
  OS << "  SV_VL3 = 3,\n";
  OS << "  SV_VL4 = 4,\n";
  OS << "  SV_VL5 = 5,\n";
  OS << "  SV_VL6 = 6,\n";
  OS << "  SV_VL7 = 7,\n";
  OS << "  SV_VL8 = 8,\n";
  OS << "  SV_VL16 = 9,\n";
  OS << "  SV_VL32 = 10,\n";
  OS << "  SV_VL64 = 11,\n";
  OS << "  SV_VL128 = 12,\n";
  OS << "  SV_VL256 = 13,\n";
  OS << "  SV_MUL4 = 29,\n";
  OS << "  SV_MUL3 = 30,\n";
  OS << "  SV_ALL = 31\n";
  OS << "};\n\n";

  OS << "enum svprfop\n";
  OS << "{\n";
  OS << "  SV_PLDL1KEEP = 0,\n";
  OS << "  SV_PLDL1STRM = 1,\n";
  OS << "  SV_PLDL2KEEP = 2,\n";
  OS << "  SV_PLDL2STRM = 3,\n";
  OS << "  SV_PLDL3KEEP = 4,\n";
  OS << "  SV_PLDL3STRM = 5,\n";
  OS << "  SV_PSTL1KEEP = 8,\n";
  OS << "  SV_PSTL1STRM = 9,\n";
  OS << "  SV_PSTL2KEEP = 10,\n";
  OS << "  SV_PSTL2STRM = 11,\n";
  OS << "  SV_PSTL3KEEP = 12,\n";
  OS << "  SV_PSTL3STRM = 13\n";
  OS << "};\n\n";

  OS << "/* Function attributes */\n";
  OS << "#define __ai static __inline__ __attribute__((__always_inline__, "
        "__nodebug__))\n\n";
  OS << "#define __aio static __inline__ __attribute__((__always_inline__, "
        "__nodebug__, __overloadable__))\n\n";

  // Add reinterpret functions.
  for (auto [N, Suffix] :
       std::initializer_list<std::pair<unsigned, const char *>>{
           {1, ""}, {2, "_x2"}, {3, "_x3"}, {4, "_x4"}}) {
    for (auto ShortForm : {false, true})
      for (const ReinterpretTypeInfo &To : Reinterprets) {
        SVEType ToV(To.BaseType, N);
        for (const ReinterpretTypeInfo &From : Reinterprets) {
          SVEType FromV(From.BaseType, N);
          OS << "__aio "
                "__attribute__((__clang_arm_builtin_alias(__builtin_sve_"
                "reinterpret_"
             << To.Suffix << "_" << From.Suffix << Suffix << ")))\n"
             << ToV.str() << " svreinterpret_" << To.Suffix;
          if (!ShortForm)
            OS << "_" << From.Suffix << Suffix;
          OS << "(" << FromV.str() << " op);\n";
        }
      }
  }

  createCoreHeaderIntrinsics(OS, *this, ACLEKind::SVE);

  OS << "#define svcvtnt_bf16_x      svcvtnt_bf16_m\n";
  OS << "#define svcvtnt_bf16_f32_x  svcvtnt_bf16_f32_m\n";

  OS << "#define svcvtnt_f16_x      svcvtnt_f16_m\n";
  OS << "#define svcvtnt_f16_f32_x  svcvtnt_f16_f32_m\n";
  OS << "#define svcvtnt_f32_x      svcvtnt_f32_m\n";
  OS << "#define svcvtnt_f32_f64_x  svcvtnt_f32_f64_m\n\n";

  OS << "#define svcvtxnt_f32_x     svcvtxnt_f32_m\n";
  OS << "#define svcvtxnt_f32_f64_x svcvtxnt_f32_f64_m\n\n";

  OS << "#ifdef __cplusplus\n";
  OS << "} // extern \"C\"\n";
  OS << "#endif\n\n";
  OS << "#undef __ai\n\n";
  OS << "#undef __aio\n\n";
  OS << "#endif /* __ARM_SVE_H */\n";
}

void SVEEmitter::createBuiltins(raw_ostream &OS) {
  std::vector<const Record *> RV = Records.getAllDerivedDefinitions("Inst");
  SmallVector<std::unique_ptr<Intrinsic>, 128> Defs;
  for (auto *R : RV)
    createIntrinsic(R, Defs);

  // The mappings must be sorted based on BuiltinID.
  sort(Defs, [](const std::unique_ptr<Intrinsic> &A,
                const std::unique_ptr<Intrinsic> &B) {
    return A->getMangledName() < B->getMangledName();
  });

  OS << "#ifdef GET_SVE_BUILTINS\n";
  for (auto &Def : Defs) {
    // Only create BUILTINs for non-overloaded intrinsics, as overloaded
    // declarations only live in the header file.
    if (Def->getClassKind() != ClassG) {
      OS << "TARGET_BUILTIN(__builtin_sve_" << Def->getMangledName() << ", \""
         << Def->getBuiltinTypeStr() << "\", \"n\", \"";
      Def->printGuard(OS);
      OS << "\")\n";
    }
  }

  // Add reinterpret functions.
  for (auto [N, Suffix] :
       std::initializer_list<std::pair<unsigned, const char *>>{
           {1, ""}, {2, "_x2"}, {3, "_x3"}, {4, "_x4"}}) {
    for (const ReinterpretTypeInfo &To : Reinterprets) {
      SVEType ToV(To.BaseType, N);
      for (const ReinterpretTypeInfo &From : Reinterprets) {
        SVEType FromV(From.BaseType, N);
        OS << "TARGET_BUILTIN(__builtin_sve_reinterpret_" << To.Suffix << "_"
           << From.Suffix << Suffix << +", \"" << ToV.builtin_str()
           << FromV.builtin_str() << "\", \"n\", \"sme|sve\")\n";
      }
    }
  }

  OS << "#endif\n\n";
}

void SVEEmitter::createCodeGenMap(raw_ostream &OS) {
  std::vector<const Record *> RV = Records.getAllDerivedDefinitions("Inst");
  SmallVector<std::unique_ptr<Intrinsic>, 128> Defs;
  for (auto *R : RV)
    createIntrinsic(R, Defs);

  // The mappings must be sorted based on BuiltinID.
  sort(Defs, [](const std::unique_ptr<Intrinsic> &A,
                const std::unique_ptr<Intrinsic> &B) {
    return A->getMangledName() < B->getMangledName();
  });

  OS << "#ifdef GET_SVE_LLVM_INTRINSIC_MAP\n";
  for (auto &Def : Defs) {
    // Builtins only exist for non-overloaded intrinsics, overloaded
    // declarations only live in the header file.
    if (Def->getClassKind() == ClassG)
      continue;

    uint64_t Flags = Def->getFlags();
    auto FlagString = std::to_string(Flags);

    std::string LLVMName = Def->getMangledLLVMName();
    std::string Builtin = Def->getMangledName();
    if (!LLVMName.empty())
      OS << "SVEMAP1(" << Builtin << ", " << LLVMName << ", " << FlagString
         << "),\n";
    else
      OS << "SVEMAP2(" << Builtin << ", " << FlagString << "),\n";
  }
  OS << "#endif\n\n";
}

void SVEEmitter::createRangeChecks(raw_ostream &OS) {
  std::vector<const Record *> RV = Records.getAllDerivedDefinitions("Inst");
  SmallVector<std::unique_ptr<Intrinsic>, 128> Defs;
  for (auto *R : RV)
    createIntrinsic(R, Defs);

  // The mappings must be sorted based on BuiltinID.
  sort(Defs, [](const std::unique_ptr<Intrinsic> &A,
                const std::unique_ptr<Intrinsic> &B) {
    return A->getMangledName() < B->getMangledName();
  });

  OS << "#ifdef GET_SVE_IMMEDIATE_CHECK\n";

  // Ensure these are only emitted once.
  std::set<std::string> Emitted;

  for (auto &Def : Defs) {
    if (Emitted.find(Def->getMangledName()) != Emitted.end() ||
        Def->getImmChecks().empty())
      continue;

    OS << "case SVE::BI__builtin_sve_" << Def->getMangledName() << ":\n";
    for (auto &Check : Def->getImmChecks())
      OS << "ImmChecks.emplace_back(" << Check.getImmArgIdx() << ", "
         << Check.getKind() << ", " << Check.getElementSizeInBits() << ");\n";
    OS << "  break;\n";

    Emitted.insert(Def->getMangledName());
  }

  OS << "#endif\n\n";
}

/// Create the SVETypeFlags used in CGBuiltins
void SVEEmitter::createTypeFlags(raw_ostream &OS) {
  OS << "#ifdef LLVM_GET_SVE_TYPEFLAGS\n";
  for (auto &KV : FlagTypes)
    OS << "const uint64_t " << KV.getKey() << " = " << KV.getValue() << ";\n";
  OS << "#endif\n\n";

  OS << "#ifdef LLVM_GET_SVE_ELTTYPES\n";
  for (auto &KV : EltTypes)
    OS << "  " << KV.getKey() << " = " << KV.getValue() << ",\n";
  OS << "#endif\n\n";

  OS << "#ifdef LLVM_GET_SVE_MEMELTTYPES\n";
  for (auto &KV : MemEltTypes)
    OS << "  " << KV.getKey() << " = " << KV.getValue() << ",\n";
  OS << "#endif\n\n";

  OS << "#ifdef LLVM_GET_SVE_MERGETYPES\n";
  for (auto &KV : MergeTypes)
    OS << "  " << KV.getKey() << " = " << KV.getValue() << ",\n";
  OS << "#endif\n\n";
}

void SVEEmitter::createImmCheckTypes(raw_ostream &OS) {
  OS << "#ifdef LLVM_GET_ARM_INTRIN_IMMCHECKTYPES\n";
  for (auto &KV : ImmCheckTypes)
    OS << "  " << KV.getKey() << " = " << KV.getValue() << ",\n";
  OS << "#endif\n\n";
}

void SVEEmitter::createSMEHeader(raw_ostream &OS) {
  OS << "/*===---- arm_sme.h - ARM SME intrinsics "
        "------===\n"
        " *\n"
        " *\n"
        " * Part of the LLVM Project, under the Apache License v2.0 with LLVM "
        "Exceptions.\n"
        " * See https://llvm.org/LICENSE.txt for license information.\n"
        " * SPDX-License-Identifier: Apache-2.0 WITH LLVM-exception\n"
        " *\n"
        " *===-----------------------------------------------------------------"
        "------===\n"
        " */\n\n";

  OS << "#ifndef __ARM_SME_H\n";
  OS << "#define __ARM_SME_H\n\n";

  OS << "#if !defined(__LITTLE_ENDIAN__)\n";
  OS << "#error \"Big endian is currently not supported for arm_sme.h\"\n";
  OS << "#endif\n";

  OS << "#include <arm_sve.h>\n\n";
  OS << "#include <stddef.h>\n\n";

  OS << "/* Function attributes */\n";
  OS << "#define __ai static __inline__ __attribute__((__always_inline__, "
        "__nodebug__))\n\n";
  OS << "#define __aio static __inline__ __attribute__((__always_inline__, "
        "__nodebug__, __overloadable__))\n\n";

  OS << "#ifdef  __cplusplus\n";
  OS << "extern \"C\" {\n";
  OS << "#endif\n\n";

  OS << "void __arm_za_disable(void) __arm_streaming_compatible;\n\n";

  OS << "__ai bool __arm_has_sme(void) __arm_streaming_compatible {\n";
  OS << "  uint64_t x0, x1;\n";
  OS << "  __builtin_arm_get_sme_state(&x0, &x1);\n";
  OS << "  return x0 & (1ULL << 63);\n";
  OS << "}\n\n";

  OS << "__ai bool __arm_in_streaming_mode(void) __arm_streaming_compatible "
        "{\n";
  OS << "  uint64_t x0, x1;\n";
  OS << "  __builtin_arm_get_sme_state(&x0, &x1);\n";
  OS << "  return x0 & 1;\n";
  OS << "}\n\n";

  OS << "void *__arm_sc_memcpy(void *dest, const void *src, size_t n) __arm_streaming_compatible;\n";
  OS << "void *__arm_sc_memmove(void *dest, const void *src, size_t n) __arm_streaming_compatible;\n";
  OS << "void *__arm_sc_memset(void *s, int c, size_t n) __arm_streaming_compatible;\n";
  OS << "void *__arm_sc_memchr(void *s, int c, size_t n) __arm_streaming_compatible;\n\n";

  OS << "__ai __attribute__((target(\"sme\"))) void svundef_za(void) "
        "__arm_streaming_compatible __arm_out(\"za\") "
        "{ }\n\n";

  createCoreHeaderIntrinsics(OS, *this, ACLEKind::SME);

  OS << "#ifdef __cplusplus\n";
  OS << "} // extern \"C\"\n";
  OS << "#endif\n\n";
  OS << "#undef __ai\n\n";
  OS << "#endif /* __ARM_SME_H */\n";
}

void SVEEmitter::createSMEBuiltins(raw_ostream &OS) {
  std::vector<const Record *> RV = Records.getAllDerivedDefinitions("Inst");
  SmallVector<std::unique_ptr<Intrinsic>, 128> Defs;
  for (auto *R : RV) {
    createIntrinsic(R, Defs);
  }

  // The mappings must be sorted based on BuiltinID.
  sort(Defs, [](const std::unique_ptr<Intrinsic> &A,
                const std::unique_ptr<Intrinsic> &B) {
    return A->getMangledName() < B->getMangledName();
  });

  OS << "#ifdef GET_SME_BUILTINS\n";
  for (auto &Def : Defs) {
    // Only create BUILTINs for non-overloaded intrinsics, as overloaded
    // declarations only live in the header file.
    if (Def->getClassKind() != ClassG) {
      OS << "TARGET_BUILTIN(__builtin_sme_" << Def->getMangledName() << ", \""
         << Def->getBuiltinTypeStr() << "\", \"n\", \"";
      Def->printGuard(OS);
      OS << "\")\n";
    }
  }

  OS << "#endif\n\n";
}

void SVEEmitter::createSMECodeGenMap(raw_ostream &OS) {
  std::vector<const Record *> RV = Records.getAllDerivedDefinitions("Inst");
  SmallVector<std::unique_ptr<Intrinsic>, 128> Defs;
  for (auto *R : RV) {
    createIntrinsic(R, Defs);
  }

  // The mappings must be sorted based on BuiltinID.
  sort(Defs, [](const std::unique_ptr<Intrinsic> &A,
                const std::unique_ptr<Intrinsic> &B) {
    return A->getMangledName() < B->getMangledName();
  });

  OS << "#ifdef GET_SME_LLVM_INTRINSIC_MAP\n";
  for (auto &Def : Defs) {
    // Builtins only exist for non-overloaded intrinsics, overloaded
    // declarations only live in the header file.
    if (Def->getClassKind() == ClassG)
      continue;

    uint64_t Flags = Def->getFlags();
    auto FlagString = std::to_string(Flags);

    std::string LLVMName = Def->getLLVMName();
    std::string Builtin = Def->getMangledName();
    if (!LLVMName.empty())
      OS << "SMEMAP1(" << Builtin << ", " << LLVMName << ", " << FlagString
         << "),\n";
    else
      OS << "SMEMAP2(" << Builtin << ", " << FlagString << "),\n";
  }
  OS << "#endif\n\n";
}

void SVEEmitter::createSMERangeChecks(raw_ostream &OS) {
  std::vector<const Record *> RV = Records.getAllDerivedDefinitions("Inst");
  SmallVector<std::unique_ptr<Intrinsic>, 128> Defs;
  for (auto *R : RV) {
    createIntrinsic(R, Defs);
  }

  // The mappings must be sorted based on BuiltinID.
  sort(Defs, [](const std::unique_ptr<Intrinsic> &A,
                const std::unique_ptr<Intrinsic> &B) {
    return A->getMangledName() < B->getMangledName();
  });

  OS << "#ifdef GET_SME_IMMEDIATE_CHECK\n";

  // Ensure these are only emitted once.
  std::set<std::string> Emitted;

  for (auto &Def : Defs) {
    if (Emitted.find(Def->getMangledName()) != Emitted.end() ||
        Def->getImmChecks().empty())
      continue;

    OS << "case SME::BI__builtin_sme_" << Def->getMangledName() << ":\n";
    for (auto &Check : Def->getImmChecks())
      OS << "ImmChecks.push_back(std::make_tuple(" << Check.getImmArgIdx()
         << ", " << Check.getKind() << ", " << Check.getElementSizeInBits()
         << "));\n";
    OS << "  break;\n";

    Emitted.insert(Def->getMangledName());
  }

  OS << "#endif\n\n";
}

void SVEEmitter::createBuiltinZAState(raw_ostream &OS) {
  std::vector<const Record *> RV = Records.getAllDerivedDefinitions("Inst");
  SmallVector<std::unique_ptr<Intrinsic>, 128> Defs;
  for (auto *R : RV)
    createIntrinsic(R, Defs);

  std::map<std::string, std::set<std::string>> IntrinsicsPerState;
  for (auto &Def : Defs) {
    std::string Key;
    auto AddToKey = [&Key](const std::string &S) -> void {
      Key = Key.empty() ? S : (Key + " | " + S);
    };

    if (Def->isFlagSet(getEnumValueForFlag("IsInZA")))
      AddToKey("ArmInZA");
    else if (Def->isFlagSet(getEnumValueForFlag("IsOutZA")))
      AddToKey("ArmOutZA");
    else if (Def->isFlagSet(getEnumValueForFlag("IsInOutZA")))
      AddToKey("ArmInOutZA");

    if (Def->isFlagSet(getEnumValueForFlag("IsInZT0")))
      AddToKey("ArmInZT0");
    else if (Def->isFlagSet(getEnumValueForFlag("IsOutZT0")))
      AddToKey("ArmOutZT0");
    else if (Def->isFlagSet(getEnumValueForFlag("IsInOutZT0")))
      AddToKey("ArmInOutZT0");

    if (!Key.empty())
      IntrinsicsPerState[Key].insert(Def->getMangledName());
  }

  OS << "#ifdef GET_SME_BUILTIN_GET_STATE\n";
  for (auto &KV : IntrinsicsPerState) {
    for (StringRef Name : KV.second)
      OS << "case SME::BI__builtin_sme_" << Name << ":\n";
    OS << "  return " << KV.first << ";\n";
  }
  OS << "#endif\n\n";
}

void SVEEmitter::createStreamingAttrs(raw_ostream &OS, ACLEKind Kind) {
  std::vector<const Record *> RV = Records.getAllDerivedDefinitions("Inst");
  SmallVector<std::unique_ptr<Intrinsic>, 128> Defs;
  for (auto *R : RV)
    createIntrinsic(R, Defs);

  StringRef ExtensionKind;
  switch (Kind) {
  case ACLEKind::SME:
    ExtensionKind = "SME";
    break;
  case ACLEKind::SVE:
    ExtensionKind = "SVE";
    break;
  }

  OS << "#ifdef GET_" << ExtensionKind << "_STREAMING_ATTRS\n";

  StringMap<std::set<std::string>> StreamingMap;

  uint64_t IsStreamingFlag = getEnumValueForFlag("IsStreaming");
  uint64_t VerifyRuntimeMode = getEnumValueForFlag("VerifyRuntimeMode");
  uint64_t IsStreamingCompatibleFlag =
      getEnumValueForFlag("IsStreamingCompatible");

  for (auto &Def : Defs) {
    if (!Def->isFlagSet(VerifyRuntimeMode) && !Def->getSVEGuard().empty() &&
        !Def->getSMEGuard().empty())
      report_fatal_error("Missing VerifyRuntimeMode flag");

    if (Def->isFlagSet(IsStreamingFlag))
      StreamingMap["ArmStreaming"].insert(Def->getMangledName());
    else if (Def->isFlagSet(VerifyRuntimeMode))
      StreamingMap["VerifyRuntimeMode"].insert(Def->getMangledName());
    else if (Def->isFlagSet(IsStreamingCompatibleFlag))
      StreamingMap["ArmStreamingCompatible"].insert(Def->getMangledName());
    else
      StreamingMap["ArmNonStreaming"].insert(Def->getMangledName());
  }

  for (auto BuiltinType : StreamingMap.keys()) {
    for (auto Name : StreamingMap[BuiltinType]) {
      OS << "case " << ExtensionKind << "::BI__builtin_"
         << ExtensionKind.lower() << "_";
      OS << Name << ":\n";
    }
    OS << "  BuiltinType = " << BuiltinType << ";\n";
    OS << "  break;\n";
  }

  OS << "#endif\n\n";
}

namespace clang {
void EmitSveHeader(const RecordKeeper &Records, raw_ostream &OS) {
  SVEEmitter(Records).createHeader(OS);
}

void EmitSveBuiltins(const RecordKeeper &Records, raw_ostream &OS) {
  SVEEmitter(Records).createBuiltins(OS);
}

void EmitSveBuiltinCG(const RecordKeeper &Records, raw_ostream &OS) {
  SVEEmitter(Records).createCodeGenMap(OS);
}

void EmitSveRangeChecks(const RecordKeeper &Records, raw_ostream &OS) {
  SVEEmitter(Records).createRangeChecks(OS);
}

void EmitSveTypeFlags(const RecordKeeper &Records, raw_ostream &OS) {
  SVEEmitter(Records).createTypeFlags(OS);
}

void EmitImmCheckTypes(const RecordKeeper &Records, raw_ostream &OS) {
  SVEEmitter(Records).createImmCheckTypes(OS);
}

void EmitSveStreamingAttrs(const RecordKeeper &Records, raw_ostream &OS) {
  SVEEmitter(Records).createStreamingAttrs(OS, ACLEKind::SVE);
}

void EmitSmeHeader(const RecordKeeper &Records, raw_ostream &OS) {
  SVEEmitter(Records).createSMEHeader(OS);
}

void EmitSmeBuiltins(const RecordKeeper &Records, raw_ostream &OS) {
  SVEEmitter(Records).createSMEBuiltins(OS);
}

void EmitSmeBuiltinCG(const RecordKeeper &Records, raw_ostream &OS) {
  SVEEmitter(Records).createSMECodeGenMap(OS);
}

void EmitSmeRangeChecks(const RecordKeeper &Records, raw_ostream &OS) {
  SVEEmitter(Records).createSMERangeChecks(OS);
}

void EmitSmeStreamingAttrs(const RecordKeeper &Records, raw_ostream &OS) {
  SVEEmitter(Records).createStreamingAttrs(OS, ACLEKind::SME);
}

void EmitSmeBuiltinZAState(const RecordKeeper &Records, raw_ostream &OS) {
  SVEEmitter(Records).createBuiltinZAState(OS);
}
} // End namespace clang<|MERGE_RESOLUTION|>--- conflicted
+++ resolved
@@ -50,11 +50,6 @@
 
 namespace {
 class SVEType {
-<<<<<<< HEAD
-  bool Float, Signed, Immediate, Void, Constant, Pointer, BFloat, MFloat;
-  bool DefaultType, IsScalable, Predicate, PredicatePattern, PrefetchOp,
-      Svcount;
-=======
 
   enum TypeKind {
     Invalid,
@@ -72,24 +67,15 @@
   };
   TypeKind Kind;
   bool Immediate, Constant, Pointer, DefaultType, IsScalable;
->>>>>>> ce7c17d5
   unsigned Bitwidth, ElementBitwidth, NumVectors;
 
 public:
   SVEType() : SVEType("", 'v') {}
 
   SVEType(StringRef TS, char CharMod, unsigned NumVectors = 1)
-<<<<<<< HEAD
-      : Float(false), Signed(true), Immediate(false), Void(false),
-        Constant(false), Pointer(false), BFloat(false), MFloat(false),
-        DefaultType(false), IsScalable(true), Predicate(false),
-        PredicatePattern(false), PrefetchOp(false), Svcount(false),
-        Bitwidth(128), ElementBitwidth(~0U), NumVectors(NumVectors) {
-=======
       : Kind(Invalid), Immediate(false), Constant(false), Pointer(false),
         DefaultType(false), IsScalable(true), Bitwidth(128),
         ElementBitwidth(~0U), NumVectors(NumVectors) {
->>>>>>> ce7c17d5
     if (!TS.empty())
       applyTypespec(TS);
     applyModifier(CharMod);
@@ -106,19 +92,6 @@
   bool isVector() const { return NumVectors > 0; }
   bool isScalableVector() const { return isVector() && IsScalable; }
   bool isFixedLengthVector() const { return isVector() && !IsScalable; }
-<<<<<<< HEAD
-  bool isChar() const { return ElementBitwidth == 8 && !MFloat; }
-  bool isVoid() const { return Void && !Pointer; }
-  bool isDefault() const { return DefaultType; }
-  bool isFloat() const { return Float && !BFloat && !MFloat; }
-  bool isBFloat() const { return BFloat && !Float && !MFloat; }
-  bool isMFloat() const {
-    return MFloat && !BFloat && !Float;
-  }
-  bool isFloatingPoint() const { return Float || BFloat; }
-  bool isInteger() const {
-    return !isFloatingPoint() && !Predicate && !Svcount;
-=======
   bool isChar() const { return ElementBitwidth == 8 && isInteger(); }
   bool isVoid() const { return Kind == Void; }
   bool isDefault() const { return DefaultType; }
@@ -127,7 +100,6 @@
   bool isMFloat() const { return Kind == MFloat8; }
   bool isFloatingPoint() const {
     return Kind == Float || Kind == BFloat16 || Kind == MFloat8;
->>>>>>> ce7c17d5
   }
   bool isInteger() const { return Kind == SInt || Kind == UInt; }
   bool isSignedInteger() const { return Kind == SInt; }
@@ -514,17 +486,8 @@
     default:
       llvm_unreachable("Unhandled bitwidth!");
     }
-<<<<<<< HEAD
-  else if (isBFloat()) {
-    assert(ElementBitwidth == 16 && "Not a valid BFloat.");
-    S += "y";
-  } else if (isMFloat()) {
-    assert(ElementBitwidth == 8 && "Not a valid MFloat.");
-    S += "m";
-=======
   case TypeKind::Invalid:
     llvm_unreachable("Attempting to resolve builtin string from Invalid type!");
->>>>>>> ce7c17d5
   }
   llvm_unreachable("Unhandled TypeKind!");
 }
@@ -562,39 +525,6 @@
   switch (Kind) {
   case TypeKind::PrefetchOp:
     return "enum svprfop";
-<<<<<<< HEAD
-
-  std::string S;
-  if (Void)
-    S += "void";
-  else {
-    if (isScalableVector() || isSvcount())
-      S += "sv";
-    if (!Signed && !isFloatingPoint())
-      S += "u";
-
-    if (Float)
-      S += "float";
-    else if (isSvcount())
-      S += "count";
-    else if (isScalarPredicate() || isPredicateVector())
-      S += "bool";
-    else if (isBFloat())
-      S += "bfloat";
-    else if (isMFloat())
-      S += "mfloat";
-    else
-      S += "int";
-
-    if (!isScalarPredicate() && !isPredicateVector() && !isSvcount())
-      S += utostr(ElementBitwidth);
-    if (isFixedLengthVector())
-      S += "x" + utostr(getNumElements());
-    if (NumVectors > 1)
-      S += "x" + utostr(NumVectors);
-    if (!isScalarPredicate())
-      S += "_t";
-=======
   case TypeKind::PredicatePattern:
     return "enum svpattern";
   case TypeKind::Fpm:
@@ -626,7 +556,6 @@
     break;
   case TypeKind::Invalid:
     llvm_unreachable("Attempting to resolve type name from Invalid type!");
->>>>>>> ce7c17d5
   }
 
   if (isFixedLengthVector())
@@ -697,18 +626,6 @@
       ElementBitwidth = 64;
       break;
     case 'b':
-<<<<<<< HEAD
-      BFloat = true;
-      Float = false;
-      MFloat = false;
-      ElementBitwidth = 16;
-      break;
-    case 'm':
-      Signed = false;
-      MFloat = true;
-      Float = false;
-      BFloat = false;
-=======
       assert(isInvalid() && "Unexpected use of typespec modifier");
       Kind = BFloat16;
       ElementBitwidth = 16;
@@ -716,7 +633,6 @@
     case 'm':
       assert(isInvalid() && "Unexpected use of typespec modifier");
       Kind = MFloat8;
->>>>>>> ce7c17d5
       ElementBitwidth = 8;
       break;
     default:
@@ -1232,11 +1148,7 @@
     return encodeEltType("EltTyMFloat8");
   }
 
-<<<<<<< HEAD
-  if (T.isPredicateVector() || T.isSvcount()) {
-=======
   if (T.isPredicate() || T.isSvcount()) {
->>>>>>> ce7c17d5
     switch (T.getElementSizeInBits()) {
     case 8:
       return encodeEltType("EltTyBool8");
