// -*- C++ -*-
//===----------------------------------------------------------------------===//
//
// Part of the LLVM Project, under the Apache License v2.0 with LLVM Exceptions.
// See https://llvm.org/LICENSE.txt for license information.
// SPDX-License-Identifier: Apache-2.0 WITH LLVM-exception
//
//===----------------------------------------------------------------------===//

#ifndef _LIBCPP_VECTOR
#define _LIBCPP_VECTOR

// clang-format off

/*
    vector synopsis

namespace std
{

template <class T, class Allocator = allocator<T> >
class vector
{
public:
    typedef T                                        value_type;
    typedef Allocator                                allocator_type;
    typedef typename allocator_type::reference       reference;
    typedef typename allocator_type::const_reference const_reference;
    typedef implementation-defined                   iterator;
    typedef implementation-defined                   const_iterator;
    typedef typename allocator_type::size_type       size_type;
    typedef typename allocator_type::difference_type difference_type;
    typedef typename allocator_type::pointer         pointer;
    typedef typename allocator_type::const_pointer   const_pointer;
    typedef std::reverse_iterator<iterator>          reverse_iterator;
    typedef std::reverse_iterator<const_iterator>    const_reverse_iterator;

    vector()
        noexcept(is_nothrow_default_constructible<allocator_type>::value);
    explicit vector(const allocator_type&);
    explicit vector(size_type n);
    explicit vector(size_type n, const allocator_type&); // C++14
    vector(size_type n, const value_type& value, const allocator_type& = allocator_type());
    template <class InputIterator>
        vector(InputIterator first, InputIterator last, const allocator_type& = allocator_type());
    template<container-compatible-range<T> R>
      constexpr vector(from_range_t, R&& rg, const Allocator& = Allocator()); // C++23
    vector(const vector& x);
    vector(vector&& x)
        noexcept(is_nothrow_move_constructible<allocator_type>::value);
    vector(initializer_list<value_type> il);
    vector(initializer_list<value_type> il, const allocator_type& a);
    ~vector();
    vector& operator=(const vector& x);
    vector& operator=(vector&& x)
        noexcept(
             allocator_type::propagate_on_container_move_assignment::value ||
             allocator_type::is_always_equal::value); // C++17
    vector& operator=(initializer_list<value_type> il);
    template <class InputIterator>
        void assign(InputIterator first, InputIterator last);
    template<container-compatible-range<T> R>
      constexpr void assign_range(R&& rg); // C++23
    void assign(size_type n, const value_type& u);
    void assign(initializer_list<value_type> il);

    allocator_type get_allocator() const noexcept;

    iterator               begin() noexcept;
    const_iterator         begin()   const noexcept;
    iterator               end() noexcept;
    const_iterator         end()     const noexcept;

    reverse_iterator       rbegin() noexcept;
    const_reverse_iterator rbegin()  const noexcept;
    reverse_iterator       rend() noexcept;
    const_reverse_iterator rend()    const noexcept;

    const_iterator         cbegin()  const noexcept;
    const_iterator         cend()    const noexcept;
    const_reverse_iterator crbegin() const noexcept;
    const_reverse_iterator crend()   const noexcept;

    size_type size() const noexcept;
    size_type max_size() const noexcept;
    size_type capacity() const noexcept;
    bool empty() const noexcept;
    void reserve(size_type n);
    void shrink_to_fit() noexcept;

    reference       operator[](size_type n);
    const_reference operator[](size_type n) const;
    reference       at(size_type n);
    const_reference at(size_type n) const;

    reference       front();
    const_reference front() const;
    reference       back();
    const_reference back() const;

    value_type*       data() noexcept;
    const value_type* data() const noexcept;

    void push_back(const value_type& x);
    void push_back(value_type&& x);
    template <class... Args>
        reference emplace_back(Args&&... args); // reference in C++17
    template<container-compatible-range<T> R>
      constexpr void append_range(R&& rg); // C++23
    void pop_back();

    template <class... Args> iterator emplace(const_iterator position, Args&&... args);
    iterator insert(const_iterator position, const value_type& x);
    iterator insert(const_iterator position, value_type&& x);
    iterator insert(const_iterator position, size_type n, const value_type& x);
    template <class InputIterator>
        iterator insert(const_iterator position, InputIterator first, InputIterator last);
    template<container-compatible-range<T> R>
      constexpr iterator insert_range(const_iterator position, R&& rg); // C++23
    iterator insert(const_iterator position, initializer_list<value_type> il);

    iterator erase(const_iterator position);
    iterator erase(const_iterator first, const_iterator last);

    void clear() noexcept;

    void resize(size_type sz);
    void resize(size_type sz, const value_type& c);

    void swap(vector&)
        noexcept(allocator_traits<allocator_type>::propagate_on_container_swap::value ||
                 allocator_traits<allocator_type>::is_always_equal::value);  // C++17

    bool __invariants() const;
};

template <class Allocator = allocator<T> >
class vector<bool, Allocator>
{
public:
    typedef bool                                     value_type;
    typedef Allocator                                allocator_type;
    typedef implementation-defined                   iterator;
    typedef implementation-defined                   const_iterator;
    typedef typename allocator_type::size_type       size_type;
    typedef typename allocator_type::difference_type difference_type;
    typedef iterator                                 pointer;
    typedef const_iterator                           const_pointer;
    typedef std::reverse_iterator<iterator>          reverse_iterator;
    typedef std::reverse_iterator<const_iterator>    const_reverse_iterator;

    class reference
    {
    public:
        reference(const reference&) noexcept;
        operator bool() const noexcept;
        reference& operator=(bool x) noexcept;
        reference& operator=(const reference& x) noexcept;
        iterator operator&() const noexcept;
        void flip() noexcept;
    };

    class const_reference
    {
    public:
        const_reference(const reference&) noexcept;
        operator bool() const noexcept;
        const_iterator operator&() const noexcept;
    };

    vector()
        noexcept(is_nothrow_default_constructible<allocator_type>::value);
    explicit vector(const allocator_type&) noexcept;
    explicit vector(size_type n, const allocator_type& a = allocator_type()); // C++14
    vector(size_type n, const value_type& value, const allocator_type& = allocator_type());
    template <class InputIterator>
        vector(InputIterator first, InputIterator last, const allocator_type& = allocator_type());
    template<container-compatible-range<bool> R>
      constexpr vector(from_range_t, R&& rg, const Allocator& = Allocator());
    vector(const vector& x);
    vector(vector&& x) noexcept;
    vector(initializer_list<value_type> il);
    vector(initializer_list<value_type> il, const allocator_type& a);
    ~vector();
    vector& operator=(const vector& x);
    vector& operator=(vector&& x)
        noexcept(
             allocator_type::propagate_on_container_move_assignment::value ||
             allocator_type::is_always_equal::value); // C++17
    vector& operator=(initializer_list<value_type> il);
    template <class InputIterator>
        void assign(InputIterator first, InputIterator last);
    template<container-compatible-range<T> R>
      constexpr void assign_range(R&& rg); // C++23
    void assign(size_type n, const value_type& u);
    void assign(initializer_list<value_type> il);

    allocator_type get_allocator() const noexcept;

    iterator               begin() noexcept;
    const_iterator         begin()   const noexcept;
    iterator               end() noexcept;
    const_iterator         end()     const noexcept;

    reverse_iterator       rbegin() noexcept;
    const_reverse_iterator rbegin()  const noexcept;
    reverse_iterator       rend() noexcept;
    const_reverse_iterator rend()    const noexcept;

    const_iterator         cbegin()  const noexcept;
    const_iterator         cend()    const noexcept;
    const_reverse_iterator crbegin() const noexcept;
    const_reverse_iterator crend()   const noexcept;

    size_type size() const noexcept;
    size_type max_size() const noexcept;
    size_type capacity() const noexcept;
    bool empty() const noexcept;
    void reserve(size_type n);
    void shrink_to_fit() noexcept;

    reference       operator[](size_type n);
    const_reference operator[](size_type n) const;
    reference       at(size_type n);
    const_reference at(size_type n) const;

    reference       front();
    const_reference front() const;
    reference       back();
    const_reference back() const;

    void push_back(const value_type& x);
    template <class... Args> reference emplace_back(Args&&... args);  // C++14; reference in C++17
    template<container-compatible-range<T> R>
      constexpr void append_range(R&& rg); // C++23
    void pop_back();

    template <class... Args> iterator emplace(const_iterator position, Args&&... args);  // C++14
    iterator insert(const_iterator position, const value_type& x);
    iterator insert(const_iterator position, size_type n, const value_type& x);
    template <class InputIterator>
        iterator insert(const_iterator position, InputIterator first, InputIterator last);
    template<container-compatible-range<T> R>
      constexpr iterator insert_range(const_iterator position, R&& rg); // C++23
    iterator insert(const_iterator position, initializer_list<value_type> il);

    iterator erase(const_iterator position);
    iterator erase(const_iterator first, const_iterator last);

    void clear() noexcept;

    void resize(size_type sz);
    void resize(size_type sz, value_type x);

    void swap(vector&)
        noexcept(allocator_traits<allocator_type>::propagate_on_container_swap::value ||
                 allocator_traits<allocator_type>::is_always_equal::value);  // C++17
    void flip() noexcept;

    bool __invariants() const;
};

template <class InputIterator, class Allocator = allocator<typename iterator_traits<InputIterator>::value_type>>
   vector(InputIterator, InputIterator, Allocator = Allocator())
   -> vector<typename iterator_traits<InputIterator>::value_type, Allocator>; // C++17

template<ranges::input_range R, class Allocator = allocator<ranges::range_value_t<R>>>
  vector(from_range_t, R&&, Allocator = Allocator())
    -> vector<ranges::range_value_t<R>, Allocator>; // C++23

template <class Allocator> struct hash<std::vector<bool, Allocator>>;

template <class T, class Allocator> bool operator==(const vector<T,Allocator>& x, const vector<T,Allocator>& y);   // constexpr since C++20
template <class T, class Allocator> bool operator!=(const vector<T,Allocator>& x, const vector<T,Allocator>& y);   // removed in C++20
template <class T, class Allocator> bool operator< (const vector<T,Allocator>& x, const vector<T,Allocator>& y);   // removed in C++20
template <class T, class Allocator> bool operator> (const vector<T,Allocator>& x, const vector<T,Allocator>& y);   // removed in C++20
template <class T, class Allocator> bool operator>=(const vector<T,Allocator>& x, const vector<T,Allocator>& y);   // removed in C++20
template <class T, class Allocator> bool operator<=(const vector<T,Allocator>& x, const vector<T,Allocator>& y);   // removed in C++20
template <class T, class Allocator> constexpr
  constexpr synth-three-way-result<T> operator<=>(const vector<T, Allocator>& x,
                                                  const vector<T, Allocator>& y);                                  // since C++20

template <class T, class Allocator>
void swap(vector<T,Allocator>& x, vector<T,Allocator>& y)
    noexcept(noexcept(x.swap(y)));

template <class T, class Allocator, class U>
typename vector<T, Allocator>::size_type
erase(vector<T, Allocator>& c, const U& value);       // since C++20
template <class T, class Allocator, class Predicate>
typename vector<T, Allocator>::size_type
erase_if(vector<T, Allocator>& c, Predicate pred);    // since C++20


template<class T>
 inline constexpr bool is-vector-bool-reference = see below;        // exposition only, since C++23

template<class T, class charT> requires is-vector-bool-reference<T> // Since C++23
 struct formatter<T, charT>;

}  // std

*/

// clang-format on

<<<<<<< HEAD
#include <__algorithm/copy.h>
#include <__algorithm/equal.h>
#include <__algorithm/fill_n.h>
#include <__algorithm/iterator_operations.h>
#include <__algorithm/lexicographical_compare.h>
#include <__algorithm/lexicographical_compare_three_way.h>
#include <__algorithm/max.h>
#include <__algorithm/min.h>
#include <__algorithm/move.h>
#include <__algorithm/move_backward.h>
#include <__algorithm/remove.h>
#include <__algorithm/remove_if.h>
#include <__algorithm/rotate.h>
#include <__algorithm/unwrap_iter.h>
#include <__assert>
#include <__bit_reference>
#include <__concepts/same_as.h>
#include <__config>
#include <__debug_utils/sanitizers.h>
#include <__format/enable_insertable.h>
#include <__format/formatter.h>
#include <__format/formatter_bool.h>
#include <__functional/hash.h>
#include <__functional/unary_function.h>
#include <__fwd/vector.h>
#include <__iterator/advance.h>
#include <__iterator/bounded_iter.h>
#include <__iterator/distance.h>
#include <__iterator/iterator_traits.h>
#include <__iterator/move_iterator.h>
#include <__iterator/next.h>
#include <__iterator/reverse_iterator.h>
#include <__iterator/wrap_iter.h>
#include <__memory/addressof.h>
#include <__memory/allocate_at_least.h>
#include <__memory/allocator.h>
#include <__memory/allocator_traits.h>
#include <__memory/compressed_pair.h>
#include <__memory/construct_at.h>
#include <__memory/noexcept_move_assign_container.h>
#include <__memory/pointer_traits.h>
#include <__memory/swap_allocator.h>
#include <__memory/temp_value.h>
#include <__memory/uninitialized_algorithms.h>
#include <__memory_resource/polymorphic_allocator.h>
#include <__ranges/access.h>
#include <__ranges/concepts.h>
#include <__ranges/container_compatible_range.h>
#include <__ranges/from_range.h>
#include <__ranges/size.h>
#include <__split_buffer>
#include <__type_traits/conditional.h>
#include <__type_traits/container_traits.h>
#include <__type_traits/disjunction.h>
#include <__type_traits/enable_if.h>
#include <__type_traits/is_allocator.h>
#include <__type_traits/is_constructible.h>
#include <__type_traits/is_nothrow_assignable.h>
#include <__type_traits/is_nothrow_constructible.h>
#include <__type_traits/is_same.h>
#include <__type_traits/is_trivially_relocatable.h>
#include <__type_traits/type_identity.h>
#include <__utility/exception_guard.h>
#include <__utility/forward.h>
#include <__utility/is_pointer_in_range.h>
#include <__utility/move.h>
#include <__utility/pair.h>
#include <__utility/swap.h>
#include <climits>
#include <cstring>
#include <limits>
#include <stdexcept>
#include <version>
=======
#if 0
#else // 0
#  include <__config>
>>>>>>> ce7c17d5

#  include <__vector/comparison.h>
#  include <__vector/swap.h>
#  include <__vector/vector.h>
#  include <__vector/vector_bool.h>

#  if _LIBCPP_STD_VER >= 17
#    include <__vector/pmr.h>
#  endif

<<<<<<< HEAD
public:
  _LIBCPP_CONSTEXPR_SINCE_CXX20 _LIBCPP_HIDE_FROM_ABI ~vector() { __destroy_vector (*this)(); }

  _LIBCPP_CONSTEXPR_SINCE_CXX20 _LIBCPP_HIDE_FROM_ABI vector(const vector& __x);
  _LIBCPP_CONSTEXPR_SINCE_CXX20 _LIBCPP_HIDE_FROM_ABI
  vector(const vector& __x, const __type_identity_t<allocator_type>& __a);
  _LIBCPP_CONSTEXPR_SINCE_CXX20 _LIBCPP_HIDE_FROM_ABI vector& operator=(const vector& __x);

#ifndef _LIBCPP_CXX03_LANG
  _LIBCPP_CONSTEXPR_SINCE_CXX20 _LIBCPP_HIDE_FROM_ABI vector(initializer_list<value_type> __il);

  _LIBCPP_CONSTEXPR_SINCE_CXX20 _LIBCPP_HIDE_FROM_ABI
  vector(initializer_list<value_type> __il, const allocator_type& __a);

  _LIBCPP_CONSTEXPR_SINCE_CXX20 _LIBCPP_HIDE_FROM_ABI vector& operator=(initializer_list<value_type> __il) {
    assign(__il.begin(), __il.end());
    return *this;
  }
#endif // !_LIBCPP_CXX03_LANG

  _LIBCPP_CONSTEXPR_SINCE_CXX20 _LIBCPP_HIDE_FROM_ABI vector(vector&& __x)
#if _LIBCPP_STD_VER >= 17
      noexcept;
#else
      _NOEXCEPT_(is_nothrow_move_constructible<allocator_type>::value);
#endif

  _LIBCPP_CONSTEXPR_SINCE_CXX20 _LIBCPP_HIDE_FROM_ABI
  vector(vector&& __x, const __type_identity_t<allocator_type>& __a);
  _LIBCPP_CONSTEXPR_SINCE_CXX20 _LIBCPP_HIDE_FROM_ABI vector& operator=(vector&& __x)
      _NOEXCEPT_(__noexcept_move_assign_container<_Allocator, __alloc_traits>::value);

  template <class _InputIterator,
            __enable_if_t<__has_exactly_input_iterator_category<_InputIterator>::value &&
                              is_constructible<value_type, typename iterator_traits<_InputIterator>::reference>::value,
                          int> = 0>
  _LIBCPP_CONSTEXPR_SINCE_CXX20 _LIBCPP_HIDE_FROM_ABI void assign(_InputIterator __first, _InputIterator __last);
  template <
      class _ForwardIterator,
      __enable_if_t<__has_forward_iterator_category<_ForwardIterator>::value &&
                        is_constructible<value_type, typename iterator_traits<_ForwardIterator>::reference>::value,
                    int> = 0>
  _LIBCPP_CONSTEXPR_SINCE_CXX20 _LIBCPP_HIDE_FROM_ABI void assign(_ForwardIterator __first, _ForwardIterator __last);

#if _LIBCPP_STD_VER >= 23
  template <_ContainerCompatibleRange<_Tp> _Range>
  _LIBCPP_HIDE_FROM_ABI constexpr void assign_range(_Range&& __range) {
    if constexpr (ranges::forward_range<_Range> || ranges::sized_range<_Range>) {
      auto __n = static_cast<size_type>(ranges::distance(__range));
      __assign_with_size(ranges::begin(__range), ranges::end(__range), __n);

    } else {
      __assign_with_sentinel(ranges::begin(__range), ranges::end(__range));
    }
  }
#endif

  _LIBCPP_CONSTEXPR_SINCE_CXX20 _LIBCPP_HIDE_FROM_ABI void assign(size_type __n, const_reference __u);

#ifndef _LIBCPP_CXX03_LANG
  _LIBCPP_CONSTEXPR_SINCE_CXX20 _LIBCPP_HIDE_FROM_ABI void assign(initializer_list<value_type> __il) {
    assign(__il.begin(), __il.end());
  }
#endif

  _LIBCPP_CONSTEXPR_SINCE_CXX20 _LIBCPP_HIDE_FROM_ABI allocator_type get_allocator() const _NOEXCEPT {
    return this->__alloc();
  }

  _LIBCPP_CONSTEXPR_SINCE_CXX20 _LIBCPP_HIDE_FROM_ABI iterator begin() _NOEXCEPT;
  _LIBCPP_CONSTEXPR_SINCE_CXX20 _LIBCPP_HIDE_FROM_ABI const_iterator begin() const _NOEXCEPT;
  _LIBCPP_CONSTEXPR_SINCE_CXX20 _LIBCPP_HIDE_FROM_ABI iterator end() _NOEXCEPT;
  _LIBCPP_CONSTEXPR_SINCE_CXX20 _LIBCPP_HIDE_FROM_ABI const_iterator end() const _NOEXCEPT;

  _LIBCPP_CONSTEXPR_SINCE_CXX20 _LIBCPP_HIDE_FROM_ABI reverse_iterator rbegin() _NOEXCEPT {
    return reverse_iterator(end());
  }
  _LIBCPP_CONSTEXPR_SINCE_CXX20 _LIBCPP_HIDE_FROM_ABI const_reverse_iterator rbegin() const _NOEXCEPT {
    return const_reverse_iterator(end());
  }
  _LIBCPP_CONSTEXPR_SINCE_CXX20 _LIBCPP_HIDE_FROM_ABI reverse_iterator rend() _NOEXCEPT {
    return reverse_iterator(begin());
  }
  _LIBCPP_CONSTEXPR_SINCE_CXX20 _LIBCPP_HIDE_FROM_ABI const_reverse_iterator rend() const _NOEXCEPT {
    return const_reverse_iterator(begin());
  }

  _LIBCPP_CONSTEXPR_SINCE_CXX20 _LIBCPP_HIDE_FROM_ABI const_iterator cbegin() const _NOEXCEPT { return begin(); }
  _LIBCPP_CONSTEXPR_SINCE_CXX20 _LIBCPP_HIDE_FROM_ABI const_iterator cend() const _NOEXCEPT { return end(); }
  _LIBCPP_CONSTEXPR_SINCE_CXX20 _LIBCPP_HIDE_FROM_ABI const_reverse_iterator crbegin() const _NOEXCEPT {
    return rbegin();
  }
  _LIBCPP_CONSTEXPR_SINCE_CXX20 _LIBCPP_HIDE_FROM_ABI const_reverse_iterator crend() const _NOEXCEPT { return rend(); }

  _LIBCPP_CONSTEXPR_SINCE_CXX20 _LIBCPP_HIDE_FROM_ABI size_type size() const _NOEXCEPT {
    return static_cast<size_type>(this->__end_ - this->__begin_);
  }
  _LIBCPP_CONSTEXPR_SINCE_CXX20 _LIBCPP_HIDE_FROM_ABI size_type capacity() const _NOEXCEPT {
    return static_cast<size_type>(__end_cap() - this->__begin_);
  }
  [[__nodiscard__]] _LIBCPP_CONSTEXPR_SINCE_CXX20 _LIBCPP_HIDE_FROM_ABI bool empty() const _NOEXCEPT {
    return this->__begin_ == this->__end_;
  }
  _LIBCPP_CONSTEXPR_SINCE_CXX20 _LIBCPP_HIDE_FROM_ABI size_type max_size() const _NOEXCEPT;
  _LIBCPP_CONSTEXPR_SINCE_CXX20 _LIBCPP_HIDE_FROM_ABI void reserve(size_type __n);
  _LIBCPP_CONSTEXPR_SINCE_CXX20 _LIBCPP_HIDE_FROM_ABI void shrink_to_fit() _NOEXCEPT;

  _LIBCPP_CONSTEXPR_SINCE_CXX20 _LIBCPP_HIDE_FROM_ABI reference operator[](size_type __n) _NOEXCEPT;
  _LIBCPP_CONSTEXPR_SINCE_CXX20 _LIBCPP_HIDE_FROM_ABI const_reference operator[](size_type __n) const _NOEXCEPT;
  _LIBCPP_CONSTEXPR_SINCE_CXX20 _LIBCPP_HIDE_FROM_ABI reference at(size_type __n);
  _LIBCPP_CONSTEXPR_SINCE_CXX20 _LIBCPP_HIDE_FROM_ABI const_reference at(size_type __n) const;

  _LIBCPP_CONSTEXPR_SINCE_CXX20 _LIBCPP_HIDE_FROM_ABI reference front() _NOEXCEPT {
    _LIBCPP_ASSERT_VALID_ELEMENT_ACCESS(!empty(), "front() called on an empty vector");
    return *this->__begin_;
  }
  _LIBCPP_CONSTEXPR_SINCE_CXX20 _LIBCPP_HIDE_FROM_ABI const_reference front() const _NOEXCEPT {
    _LIBCPP_ASSERT_VALID_ELEMENT_ACCESS(!empty(), "front() called on an empty vector");
    return *this->__begin_;
  }
  _LIBCPP_CONSTEXPR_SINCE_CXX20 _LIBCPP_HIDE_FROM_ABI reference back() _NOEXCEPT {
    _LIBCPP_ASSERT_VALID_ELEMENT_ACCESS(!empty(), "back() called on an empty vector");
    return *(this->__end_ - 1);
  }
  _LIBCPP_CONSTEXPR_SINCE_CXX20 _LIBCPP_HIDE_FROM_ABI const_reference back() const _NOEXCEPT {
    _LIBCPP_ASSERT_VALID_ELEMENT_ACCESS(!empty(), "back() called on an empty vector");
    return *(this->__end_ - 1);
  }

  _LIBCPP_CONSTEXPR_SINCE_CXX20 _LIBCPP_HIDE_FROM_ABI value_type* data() _NOEXCEPT {
    return std::__to_address(this->__begin_);
  }

  _LIBCPP_CONSTEXPR_SINCE_CXX20 _LIBCPP_HIDE_FROM_ABI const value_type* data() const _NOEXCEPT {
    return std::__to_address(this->__begin_);
  }

  _LIBCPP_CONSTEXPR_SINCE_CXX20 _LIBCPP_HIDE_FROM_ABI void push_back(const_reference __x);

  _LIBCPP_CONSTEXPR_SINCE_CXX20 _LIBCPP_HIDE_FROM_ABI void push_back(value_type&& __x);

  template <class... _Args>
  _LIBCPP_CONSTEXPR_SINCE_CXX20 _LIBCPP_HIDE_FROM_ABI
#if _LIBCPP_STD_VER >= 17
  reference
  emplace_back(_Args&&... __args);
#else
  void
  emplace_back(_Args&&... __args);
#endif

#if _LIBCPP_STD_VER >= 23
  template <_ContainerCompatibleRange<_Tp> _Range>
  _LIBCPP_HIDE_FROM_ABI constexpr void append_range(_Range&& __range) {
    insert_range(end(), std::forward<_Range>(__range));
  }
#endif

  _LIBCPP_CONSTEXPR_SINCE_CXX20 _LIBCPP_HIDE_FROM_ABI void pop_back();

  _LIBCPP_CONSTEXPR_SINCE_CXX20 _LIBCPP_HIDE_FROM_ABI iterator insert(const_iterator __position, const_reference __x);

  _LIBCPP_CONSTEXPR_SINCE_CXX20 _LIBCPP_HIDE_FROM_ABI iterator insert(const_iterator __position, value_type&& __x);
  template <class... _Args>
  _LIBCPP_CONSTEXPR_SINCE_CXX20 _LIBCPP_HIDE_FROM_ABI iterator emplace(const_iterator __position, _Args&&... __args);

  _LIBCPP_CONSTEXPR_SINCE_CXX20 _LIBCPP_HIDE_FROM_ABI iterator
  insert(const_iterator __position, size_type __n, const_reference __x);

  template <class _InputIterator,
            __enable_if_t<__has_exactly_input_iterator_category<_InputIterator>::value &&
                              is_constructible< value_type, typename iterator_traits<_InputIterator>::reference>::value,
                          int> = 0>
  _LIBCPP_CONSTEXPR_SINCE_CXX20 _LIBCPP_HIDE_FROM_ABI iterator
  insert(const_iterator __position, _InputIterator __first, _InputIterator __last);

#if _LIBCPP_STD_VER >= 23
  template <_ContainerCompatibleRange<_Tp> _Range>
  _LIBCPP_HIDE_FROM_ABI constexpr iterator insert_range(const_iterator __position, _Range&& __range) {
    if constexpr (ranges::forward_range<_Range> || ranges::sized_range<_Range>) {
      auto __n = static_cast<size_type>(ranges::distance(__range));
      return __insert_with_size(__position, ranges::begin(__range), ranges::end(__range), __n);

    } else {
      return __insert_with_sentinel(__position, ranges::begin(__range), ranges::end(__range));
    }
  }
#endif

  template <
      class _ForwardIterator,
      __enable_if_t<__has_forward_iterator_category<_ForwardIterator>::value &&
                        is_constructible< value_type, typename iterator_traits<_ForwardIterator>::reference>::value,
                    int> = 0>
  _LIBCPP_CONSTEXPR_SINCE_CXX20 _LIBCPP_HIDE_FROM_ABI iterator
  insert(const_iterator __position, _ForwardIterator __first, _ForwardIterator __last);

#ifndef _LIBCPP_CXX03_LANG
  _LIBCPP_CONSTEXPR_SINCE_CXX20 _LIBCPP_HIDE_FROM_ABI iterator
  insert(const_iterator __position, initializer_list<value_type> __il) {
    return insert(__position, __il.begin(), __il.end());
  }
#endif

  _LIBCPP_CONSTEXPR_SINCE_CXX20 _LIBCPP_HIDE_FROM_ABI iterator erase(const_iterator __position);
  _LIBCPP_CONSTEXPR_SINCE_CXX20 _LIBCPP_HIDE_FROM_ABI iterator erase(const_iterator __first, const_iterator __last);

  _LIBCPP_CONSTEXPR_SINCE_CXX20 _LIBCPP_HIDE_FROM_ABI void clear() _NOEXCEPT {
    size_type __old_size = size();
    __clear();
    __annotate_shrink(__old_size);
  }

  _LIBCPP_CONSTEXPR_SINCE_CXX20 _LIBCPP_HIDE_FROM_ABI void resize(size_type __sz);
  _LIBCPP_CONSTEXPR_SINCE_CXX20 _LIBCPP_HIDE_FROM_ABI void resize(size_type __sz, const_reference __x);

  _LIBCPP_CONSTEXPR_SINCE_CXX20 _LIBCPP_HIDE_FROM_ABI void swap(vector&)
#if _LIBCPP_STD_VER >= 14
      _NOEXCEPT;
#else
      _NOEXCEPT_(!__alloc_traits::propagate_on_container_swap::value || __is_nothrow_swappable_v<allocator_type>);
#endif

  _LIBCPP_CONSTEXPR_SINCE_CXX20 _LIBCPP_HIDE_FROM_ABI bool __invariants() const;

private:
  pointer __begin_ = nullptr;
  pointer __end_   = nullptr;
  _LIBCPP_COMPRESSED_PAIR(pointer, __cap_ = nullptr, allocator_type, __alloc_);

  //  Allocate space for __n objects
  //  throws length_error if __n > max_size()
  //  throws (probably bad_alloc) if memory run out
  //  Precondition:  __begin_ == __end_ == __end_cap() == 0
  //  Precondition:  __n > 0
  //  Postcondition:  capacity() >= __n
  //  Postcondition:  size() == 0
  _LIBCPP_CONSTEXPR_SINCE_CXX20 _LIBCPP_HIDE_FROM_ABI void __vallocate(size_type __n) {
    if (__n > max_size())
      __throw_length_error();
    auto __allocation = std::__allocate_at_least(__alloc(), __n);
    __begin_          = __allocation.ptr;
    __end_            = __allocation.ptr;
    __end_cap()       = __begin_ + __allocation.count;
    __annotate_new(0);
  }

  _LIBCPP_CONSTEXPR_SINCE_CXX20 _LIBCPP_HIDE_FROM_ABI void __vdeallocate() _NOEXCEPT;
  _LIBCPP_CONSTEXPR_SINCE_CXX20 _LIBCPP_HIDE_FROM_ABI size_type __recommend(size_type __new_size) const;
  _LIBCPP_CONSTEXPR_SINCE_CXX20 _LIBCPP_HIDE_FROM_ABI void __construct_at_end(size_type __n);
  _LIBCPP_CONSTEXPR_SINCE_CXX20 _LIBCPP_HIDE_FROM_ABI void __construct_at_end(size_type __n, const_reference __x);

  template <class _InputIterator, class _Sentinel>
  _LIBCPP_CONSTEXPR_SINCE_CXX20 _LIBCPP_HIDE_FROM_ABI void
  __init_with_size(_InputIterator __first, _Sentinel __last, size_type __n) {
    auto __guard = std::__make_exception_guard(__destroy_vector(*this));

    if (__n > 0) {
      __vallocate(__n);
      __construct_at_end(__first, __last, __n);
    }

    __guard.__complete();
  }

  template <class _InputIterator, class _Sentinel>
  _LIBCPP_CONSTEXPR_SINCE_CXX20 _LIBCPP_HIDE_FROM_ABI void
  __init_with_sentinel(_InputIterator __first, _Sentinel __last) {
    auto __guard = std::__make_exception_guard(__destroy_vector(*this));

    for (; __first != __last; ++__first)
      emplace_back(*__first);

    __guard.__complete();
  }

  template <class _Iterator, class _Sentinel>
  _LIBCPP_CONSTEXPR_SINCE_CXX20 _LIBCPP_HIDE_FROM_ABI void __assign_with_sentinel(_Iterator __first, _Sentinel __last);

  template <class _ForwardIterator, class _Sentinel>
  _LIBCPP_CONSTEXPR_SINCE_CXX20 _LIBCPP_HIDE_FROM_ABI void
  __assign_with_size(_ForwardIterator __first, _Sentinel __last, difference_type __n);

  template <class _InputIterator, class _Sentinel>
  _LIBCPP_CONSTEXPR_SINCE_CXX20 _LIBCPP_HIDE_FROM_ABI iterator
  __insert_with_sentinel(const_iterator __position, _InputIterator __first, _Sentinel __last);

  template <class _Iterator, class _Sentinel>
  _LIBCPP_CONSTEXPR_SINCE_CXX20 _LIBCPP_HIDE_FROM_ABI iterator
  __insert_with_size(const_iterator __position, _Iterator __first, _Sentinel __last, difference_type __n);

  template <class _InputIterator, class _Sentinel>
  _LIBCPP_CONSTEXPR_SINCE_CXX20 _LIBCPP_HIDE_FROM_ABI void
  __construct_at_end(_InputIterator __first, _Sentinel __last, size_type __n);

  _LIBCPP_CONSTEXPR_SINCE_CXX20 _LIBCPP_HIDE_FROM_ABI void __append(size_type __n);
  _LIBCPP_CONSTEXPR_SINCE_CXX20 _LIBCPP_HIDE_FROM_ABI void __append(size_type __n, const_reference __x);

  _LIBCPP_CONSTEXPR_SINCE_CXX20 _LIBCPP_HIDE_FROM_ABI iterator __make_iter(pointer __p) _NOEXCEPT {
#ifdef _LIBCPP_ABI_BOUNDED_ITERATORS_IN_VECTOR
    // Bound the iterator according to the capacity, rather than the size.
    //
    // Vector guarantees that iterators stay valid as long as no reallocation occurs even if new elements are inserted
    // into the container; for these cases, we need to make sure that the newly-inserted elements can be accessed
    // through the bounded iterator without failing checks. The downside is that the bounded iterator won't catch
    // access that is logically out-of-bounds, i.e., goes beyond the size, but is still within the capacity. With the
    // current implementation, there is no connection between a bounded iterator and its associated container, so we
    // don't have a way to update existing valid iterators when the container is resized and thus have to go with
    // a laxer approach.
    return std::__make_bounded_iter(
        std::__wrap_iter<pointer>(__p),
        std::__wrap_iter<pointer>(this->__begin_),
        std::__wrap_iter<pointer>(this->__end_cap()));
#else
    return iterator(__p);
#endif // _LIBCPP_ABI_BOUNDED_ITERATORS_IN_VECTOR
  }

  _LIBCPP_CONSTEXPR_SINCE_CXX20 _LIBCPP_HIDE_FROM_ABI const_iterator __make_iter(const_pointer __p) const _NOEXCEPT {
#ifdef _LIBCPP_ABI_BOUNDED_ITERATORS_IN_VECTOR
    // Bound the iterator according to the capacity, rather than the size.
    return std::__make_bounded_iter(
        std::__wrap_iter<const_pointer>(__p),
        std::__wrap_iter<const_pointer>(this->__begin_),
        std::__wrap_iter<const_pointer>(this->__end_cap()));
#else
    return const_iterator(__p);
#endif // _LIBCPP_ABI_BOUNDED_ITERATORS_IN_VECTOR
  }

  _LIBCPP_CONSTEXPR_SINCE_CXX20 _LIBCPP_HIDE_FROM_ABI void
  __swap_out_circular_buffer(__split_buffer<value_type, allocator_type&>& __v);
  _LIBCPP_CONSTEXPR_SINCE_CXX20 _LIBCPP_HIDE_FROM_ABI pointer
  __swap_out_circular_buffer(__split_buffer<value_type, allocator_type&>& __v, pointer __p);
  _LIBCPP_CONSTEXPR_SINCE_CXX20 _LIBCPP_HIDE_FROM_ABI void
  __move_range(pointer __from_s, pointer __from_e, pointer __to);
  _LIBCPP_CONSTEXPR_SINCE_CXX20 _LIBCPP_HIDE_FROM_ABI void __move_assign(vector& __c, true_type)
      _NOEXCEPT_(is_nothrow_move_assignable<allocator_type>::value);
  _LIBCPP_CONSTEXPR_SINCE_CXX20 _LIBCPP_HIDE_FROM_ABI void __move_assign(vector& __c, false_type)
      _NOEXCEPT_(__alloc_traits::is_always_equal::value);
  _LIBCPP_CONSTEXPR_SINCE_CXX20 _LIBCPP_HIDE_FROM_ABI void __destruct_at_end(pointer __new_last) _NOEXCEPT {
    size_type __old_size = size();
    __base_destruct_at_end(__new_last);
    __annotate_shrink(__old_size);
  }

  template <class _Up>
  _LIBCPP_CONSTEXPR_SINCE_CXX20 _LIBCPP_HIDE_FROM_ABI inline pointer __push_back_slow_path(_Up&& __x);

  template <class... _Args>
  _LIBCPP_CONSTEXPR_SINCE_CXX20 _LIBCPP_HIDE_FROM_ABI inline pointer __emplace_back_slow_path(_Args&&... __args);

  // The following functions are no-ops outside of AddressSanitizer mode.
  // We call annotations for every allocator, unless explicitly disabled.
  //
  // To disable annotations for a particular allocator, change value of
  // __asan_annotate_container_with_allocator to false.
  // For more details, see the "Using libc++" documentation page or
  // the documentation for __sanitizer_annotate_contiguous_container.

  _LIBCPP_CONSTEXPR_SINCE_CXX20 _LIBCPP_HIDE_FROM_ABI void
  __annotate_contiguous_container(const void* __old_mid, const void* __new_mid) const {
    std::__annotate_contiguous_container<_Allocator>(data(), data() + capacity(), __old_mid, __new_mid);
  }

  _LIBCPP_CONSTEXPR_SINCE_CXX20 _LIBCPP_HIDE_FROM_ABI void __annotate_new(size_type __current_size) const _NOEXCEPT {
    (void)__current_size;
#if _LIBCPP_HAS_ASAN
    __annotate_contiguous_container(data() + capacity(), data() + __current_size);
#endif
  }

  _LIBCPP_CONSTEXPR_SINCE_CXX20 _LIBCPP_HIDE_FROM_ABI void __annotate_delete() const _NOEXCEPT {
#if _LIBCPP_HAS_ASAN
    __annotate_contiguous_container(data() + size(), data() + capacity());
#endif
  }

  _LIBCPP_CONSTEXPR_SINCE_CXX20 _LIBCPP_HIDE_FROM_ABI void __annotate_increase(size_type __n) const _NOEXCEPT {
    (void)__n;
#if _LIBCPP_HAS_ASAN
    __annotate_contiguous_container(data() + size(), data() + size() + __n);
#endif
  }

  _LIBCPP_CONSTEXPR_SINCE_CXX20 _LIBCPP_HIDE_FROM_ABI void __annotate_shrink(size_type __old_size) const _NOEXCEPT {
    (void)__old_size;
#if _LIBCPP_HAS_ASAN
    __annotate_contiguous_container(data() + __old_size, data() + size());
#endif
  }

  struct _ConstructTransaction {
    _LIBCPP_CONSTEXPR_SINCE_CXX20 _LIBCPP_HIDE_FROM_ABI explicit _ConstructTransaction(vector& __v, size_type __n)
        : __v_(__v), __pos_(__v.__end_), __new_end_(__v.__end_ + __n) {
#if _LIBCPP_HAS_ASAN
      __v_.__annotate_increase(__n);
#endif
    }

    _LIBCPP_CONSTEXPR_SINCE_CXX20 _LIBCPP_HIDE_FROM_ABI ~_ConstructTransaction() {
      __v_.__end_ = __pos_;
#if _LIBCPP_HAS_ASAN
      if (__pos_ != __new_end_) {
        __v_.__annotate_shrink(__new_end_ - __v_.__begin_);
      }
#endif
    }

    vector& __v_;
    pointer __pos_;
    const_pointer const __new_end_;

    _ConstructTransaction(_ConstructTransaction const&)            = delete;
    _ConstructTransaction& operator=(_ConstructTransaction const&) = delete;
  };

  template <class... _Args>
  _LIBCPP_CONSTEXPR_SINCE_CXX20 _LIBCPP_HIDE_FROM_ABI void __construct_one_at_end(_Args&&... __args) {
    _ConstructTransaction __tx(*this, 1);
    __alloc_traits::construct(this->__alloc(), std::__to_address(__tx.__pos_), std::forward<_Args>(__args)...);
    ++__tx.__pos_;
  }

  // TODO: Remove these now redundant accessors
  _LIBCPP_CONSTEXPR_SINCE_CXX20 _LIBCPP_HIDE_FROM_ABI allocator_type& __alloc() _NOEXCEPT { return this->__alloc_; }
  _LIBCPP_CONSTEXPR_SINCE_CXX20 _LIBCPP_HIDE_FROM_ABI const allocator_type& __alloc() const _NOEXCEPT {
    return this->__alloc_;
  }
  _LIBCPP_CONSTEXPR_SINCE_CXX20 _LIBCPP_HIDE_FROM_ABI pointer& __end_cap() _NOEXCEPT { return this->__cap_; }
  _LIBCPP_CONSTEXPR_SINCE_CXX20 _LIBCPP_HIDE_FROM_ABI const pointer& __end_cap() const _NOEXCEPT {
    return this->__cap_;
  }

  _LIBCPP_CONSTEXPR_SINCE_CXX20 _LIBCPP_HIDE_FROM_ABI void __clear() _NOEXCEPT {
    __base_destruct_at_end(this->__begin_);
  }

  _LIBCPP_CONSTEXPR_SINCE_CXX20 _LIBCPP_HIDE_FROM_ABI void __base_destruct_at_end(pointer __new_last) _NOEXCEPT {
    pointer __soon_to_be_end = this->__end_;
    while (__new_last != __soon_to_be_end)
      __alloc_traits::destroy(__alloc(), std::__to_address(--__soon_to_be_end));
    this->__end_ = __new_last;
  }

  _LIBCPP_CONSTEXPR_SINCE_CXX20 _LIBCPP_HIDE_FROM_ABI void __copy_assign_alloc(const vector& __c) {
    __copy_assign_alloc(__c, integral_constant<bool, __alloc_traits::propagate_on_container_copy_assignment::value>());
  }

  _LIBCPP_CONSTEXPR_SINCE_CXX20 _LIBCPP_HIDE_FROM_ABI void __move_assign_alloc(vector& __c)
      _NOEXCEPT_(!__alloc_traits::propagate_on_container_move_assignment::value ||
                 is_nothrow_move_assignable<allocator_type>::value) {
    __move_assign_alloc(__c, integral_constant<bool, __alloc_traits::propagate_on_container_move_assignment::value>());
  }

  [[__noreturn__]] _LIBCPP_HIDE_FROM_ABI void __throw_length_error() const { std::__throw_length_error("vector"); }

  [[__noreturn__]] _LIBCPP_HIDE_FROM_ABI void __throw_out_of_range() const { std::__throw_out_of_range("vector"); }

  _LIBCPP_CONSTEXPR_SINCE_CXX20 _LIBCPP_HIDE_FROM_ABI void __copy_assign_alloc(const vector& __c, true_type) {
    if (__alloc() != __c.__alloc()) {
      __clear();
      __annotate_delete();
      __alloc_traits::deallocate(__alloc(), this->__begin_, capacity());
      this->__begin_ = this->__end_ = __end_cap() = nullptr;
    }
    __alloc() = __c.__alloc();
  }

  _LIBCPP_CONSTEXPR_SINCE_CXX20 _LIBCPP_HIDE_FROM_ABI void __copy_assign_alloc(const vector&, false_type) {}

  _LIBCPP_CONSTEXPR_SINCE_CXX20 _LIBCPP_HIDE_FROM_ABI void __move_assign_alloc(vector& __c, true_type)
      _NOEXCEPT_(is_nothrow_move_assignable<allocator_type>::value) {
    __alloc() = std::move(__c.__alloc());
  }

  _LIBCPP_CONSTEXPR_SINCE_CXX20 _LIBCPP_HIDE_FROM_ABI void __move_assign_alloc(vector&, false_type) _NOEXCEPT {}
};

#if _LIBCPP_STD_VER >= 17
template <class _InputIterator,
          class _Alloc = allocator<__iter_value_type<_InputIterator>>,
          class        = enable_if_t<__has_input_iterator_category<_InputIterator>::value>,
          class        = enable_if_t<__is_allocator<_Alloc>::value> >
vector(_InputIterator, _InputIterator) -> vector<__iter_value_type<_InputIterator>, _Alloc>;

template <class _InputIterator,
          class _Alloc,
          class = enable_if_t<__has_input_iterator_category<_InputIterator>::value>,
          class = enable_if_t<__is_allocator<_Alloc>::value> >
vector(_InputIterator, _InputIterator, _Alloc) -> vector<__iter_value_type<_InputIterator>, _Alloc>;
#endif

#if _LIBCPP_STD_VER >= 23
template <ranges::input_range _Range,
          class _Alloc = allocator<ranges::range_value_t<_Range>>,
          class        = enable_if_t<__is_allocator<_Alloc>::value> >
vector(from_range_t, _Range&&, _Alloc = _Alloc()) -> vector<ranges::range_value_t<_Range>, _Alloc>;
#endif

// __swap_out_circular_buffer relocates the objects in [__begin_, __end_) into the front of __v and swaps the buffers of
// *this and __v. It is assumed that __v provides space for exactly (__end_ - __begin_) objects in the front. This
// function has a strong exception guarantee.
template <class _Tp, class _Allocator>
_LIBCPP_CONSTEXPR_SINCE_CXX20 void
vector<_Tp, _Allocator>::__swap_out_circular_buffer(__split_buffer<value_type, allocator_type&>& __v) {
  __annotate_delete();
  auto __new_begin = __v.__begin_ - (__end_ - __begin_);
  std::__uninitialized_allocator_relocate(
      __alloc(), std::__to_address(__begin_), std::__to_address(__end_), std::__to_address(__new_begin));
  __v.__begin_ = __new_begin;
  __end_       = __begin_; // All the objects have been destroyed by relocating them.
  std::swap(this->__begin_, __v.__begin_);
  std::swap(this->__end_, __v.__end_);
  std::swap(this->__end_cap(), __v.__end_cap());
  __v.__first_ = __v.__begin_;
  __annotate_new(size());
}

// __swap_out_circular_buffer relocates the objects in [__begin_, __p) into the front of __v, the objects in
// [__p, __end_) into the back of __v and swaps the buffers of *this and __v. It is assumed that __v provides space for
// exactly (__p - __begin_) objects in the front and space for at least (__end_ - __p) objects in the back. This
// function has a strong exception guarantee if __begin_ == __p || __end_ == __p.
template <class _Tp, class _Allocator>
_LIBCPP_CONSTEXPR_SINCE_CXX20 typename vector<_Tp, _Allocator>::pointer
vector<_Tp, _Allocator>::__swap_out_circular_buffer(__split_buffer<value_type, allocator_type&>& __v, pointer __p) {
  __annotate_delete();
  pointer __ret = __v.__begin_;

  // Relocate [__p, __end_) first to avoid having a hole in [__begin_, __end_)
  // in case something in [__begin_, __p) throws.
  std::__uninitialized_allocator_relocate(
      __alloc(), std::__to_address(__p), std::__to_address(__end_), std::__to_address(__v.__end_));
  __v.__end_ += (__end_ - __p);
  __end_           = __p; // The objects in [__p, __end_) have been destroyed by relocating them.
  auto __new_begin = __v.__begin_ - (__p - __begin_);

  std::__uninitialized_allocator_relocate(
      __alloc(), std::__to_address(__begin_), std::__to_address(__p), std::__to_address(__new_begin));
  __v.__begin_ = __new_begin;
  __end_       = __begin_; // All the objects have been destroyed by relocating them.

  std::swap(this->__begin_, __v.__begin_);
  std::swap(this->__end_, __v.__end_);
  std::swap(this->__end_cap(), __v.__end_cap());
  __v.__first_ = __v.__begin_;
  __annotate_new(size());
  return __ret;
}

template <class _Tp, class _Allocator>
_LIBCPP_CONSTEXPR_SINCE_CXX20 void vector<_Tp, _Allocator>::__vdeallocate() _NOEXCEPT {
  if (this->__begin_ != nullptr) {
    clear();
    __annotate_delete();
    __alloc_traits::deallocate(this->__alloc(), this->__begin_, capacity());
    this->__begin_ = this->__end_ = this->__end_cap() = nullptr;
  }
}

template <class _Tp, class _Allocator>
_LIBCPP_CONSTEXPR_SINCE_CXX20 typename vector<_Tp, _Allocator>::size_type
vector<_Tp, _Allocator>::max_size() const _NOEXCEPT {
  return std::min<size_type>(__alloc_traits::max_size(this->__alloc()), numeric_limits<difference_type>::max());
}

//  Precondition:  __new_size > capacity()
template <class _Tp, class _Allocator>
_LIBCPP_CONSTEXPR_SINCE_CXX20 inline _LIBCPP_HIDE_FROM_ABI typename vector<_Tp, _Allocator>::size_type
vector<_Tp, _Allocator>::__recommend(size_type __new_size) const {
  const size_type __ms = max_size();
  if (__new_size > __ms)
    this->__throw_length_error();
  const size_type __cap = capacity();
  if (__cap >= __ms / 2)
    return __ms;
  return std::max<size_type>(2 * __cap, __new_size);
}

//  Default constructs __n objects starting at __end_
//  throws if construction throws
//  Precondition:  __n > 0
//  Precondition:  size() + __n <= capacity()
//  Postcondition:  size() == size() + __n
template <class _Tp, class _Allocator>
_LIBCPP_CONSTEXPR_SINCE_CXX20 void vector<_Tp, _Allocator>::__construct_at_end(size_type __n) {
  _ConstructTransaction __tx(*this, __n);
  const_pointer __new_end = __tx.__new_end_;
  for (pointer __pos = __tx.__pos_; __pos != __new_end; __tx.__pos_ = ++__pos) {
    __alloc_traits::construct(this->__alloc(), std::__to_address(__pos));
  }
}

//  Copy constructs __n objects starting at __end_ from __x
//  throws if construction throws
//  Precondition:  __n > 0
//  Precondition:  size() + __n <= capacity()
//  Postcondition:  size() == old size() + __n
//  Postcondition:  [i] == __x for all i in [size() - __n, __n)
template <class _Tp, class _Allocator>
_LIBCPP_CONSTEXPR_SINCE_CXX20 inline void
vector<_Tp, _Allocator>::__construct_at_end(size_type __n, const_reference __x) {
  _ConstructTransaction __tx(*this, __n);
  const_pointer __new_end = __tx.__new_end_;
  for (pointer __pos = __tx.__pos_; __pos != __new_end; __tx.__pos_ = ++__pos) {
    __alloc_traits::construct(this->__alloc(), std::__to_address(__pos), __x);
  }
}

template <class _Tp, class _Allocator>
template <class _InputIterator, class _Sentinel>
_LIBCPP_CONSTEXPR_SINCE_CXX20 void
vector<_Tp, _Allocator>::__construct_at_end(_InputIterator __first, _Sentinel __last, size_type __n) {
  _ConstructTransaction __tx(*this, __n);
  __tx.__pos_ = std::__uninitialized_allocator_copy(__alloc(), __first, __last, __tx.__pos_);
}

//  Default constructs __n objects starting at __end_
//  throws if construction throws
//  Postcondition:  size() == size() + __n
//  Exception safety: strong.
template <class _Tp, class _Allocator>
_LIBCPP_CONSTEXPR_SINCE_CXX20 void vector<_Tp, _Allocator>::__append(size_type __n) {
  if (static_cast<size_type>(this->__end_cap() - this->__end_) >= __n)
    this->__construct_at_end(__n);
  else {
    allocator_type& __a = this->__alloc();
    __split_buffer<value_type, allocator_type&> __v(__recommend(size() + __n), size(), __a);
    __v.__construct_at_end(__n);
    __swap_out_circular_buffer(__v);
  }
}

//  Default constructs __n objects starting at __end_
//  throws if construction throws
//  Postcondition:  size() == size() + __n
//  Exception safety: strong.
template <class _Tp, class _Allocator>
_LIBCPP_CONSTEXPR_SINCE_CXX20 void vector<_Tp, _Allocator>::__append(size_type __n, const_reference __x) {
  if (static_cast<size_type>(this->__end_cap() - this->__end_) >= __n)
    this->__construct_at_end(__n, __x);
  else {
    allocator_type& __a = this->__alloc();
    __split_buffer<value_type, allocator_type&> __v(__recommend(size() + __n), size(), __a);
    __v.__construct_at_end(__n, __x);
    __swap_out_circular_buffer(__v);
  }
}

template <class _Tp, class _Allocator>
template <class _InputIterator,
          __enable_if_t<__has_exactly_input_iterator_category<_InputIterator>::value &&
                            is_constructible<_Tp, typename iterator_traits<_InputIterator>::reference>::value,
                        int> >
_LIBCPP_CONSTEXPR_SINCE_CXX20 vector<_Tp, _Allocator>::vector(_InputIterator __first, _InputIterator __last) {
  __init_with_sentinel(__first, __last);
}

template <class _Tp, class _Allocator>
template <class _InputIterator,
          __enable_if_t<__has_exactly_input_iterator_category<_InputIterator>::value &&
                            is_constructible<_Tp, typename iterator_traits<_InputIterator>::reference>::value,
                        int> >
_LIBCPP_CONSTEXPR_SINCE_CXX20
vector<_Tp, _Allocator>::vector(_InputIterator __first, _InputIterator __last, const allocator_type& __a)
    : __alloc_(__a) {
  __init_with_sentinel(__first, __last);
}

template <class _Tp, class _Allocator>
template <class _ForwardIterator,
          __enable_if_t<__has_forward_iterator_category<_ForwardIterator>::value &&
                            is_constructible<_Tp, typename iterator_traits<_ForwardIterator>::reference>::value,
                        int> >
_LIBCPP_CONSTEXPR_SINCE_CXX20 vector<_Tp, _Allocator>::vector(_ForwardIterator __first, _ForwardIterator __last) {
  size_type __n = static_cast<size_type>(std::distance(__first, __last));
  __init_with_size(__first, __last, __n);
}

template <class _Tp, class _Allocator>
template <class _ForwardIterator,
          __enable_if_t<__has_forward_iterator_category<_ForwardIterator>::value &&
                            is_constructible<_Tp, typename iterator_traits<_ForwardIterator>::reference>::value,
                        int> >
_LIBCPP_CONSTEXPR_SINCE_CXX20
vector<_Tp, _Allocator>::vector(_ForwardIterator __first, _ForwardIterator __last, const allocator_type& __a)
    : __alloc_(__a) {
  size_type __n = static_cast<size_type>(std::distance(__first, __last));
  __init_with_size(__first, __last, __n);
}

template <class _Tp, class _Allocator>
_LIBCPP_CONSTEXPR_SINCE_CXX20 vector<_Tp, _Allocator>::vector(const vector& __x)
    : __alloc_(__alloc_traits::select_on_container_copy_construction(__x.__alloc())) {
  __init_with_size(__x.__begin_, __x.__end_, __x.size());
}

template <class _Tp, class _Allocator>
_LIBCPP_CONSTEXPR_SINCE_CXX20
vector<_Tp, _Allocator>::vector(const vector& __x, const __type_identity_t<allocator_type>& __a)
    : __alloc_(__a) {
  __init_with_size(__x.__begin_, __x.__end_, __x.size());
}

template <class _Tp, class _Allocator>
_LIBCPP_CONSTEXPR_SINCE_CXX20 inline _LIBCPP_HIDE_FROM_ABI vector<_Tp, _Allocator>::vector(vector&& __x)
#if _LIBCPP_STD_VER >= 17
    noexcept
#else
    _NOEXCEPT_(is_nothrow_move_constructible<allocator_type>::value)
#endif
    : __alloc_(std::move(__x.__alloc())) {
  this->__begin_    = __x.__begin_;
  this->__end_      = __x.__end_;
  this->__end_cap() = __x.__end_cap();
  __x.__begin_ = __x.__end_ = __x.__end_cap() = nullptr;
}

template <class _Tp, class _Allocator>
_LIBCPP_CONSTEXPR_SINCE_CXX20 inline _LIBCPP_HIDE_FROM_ABI
vector<_Tp, _Allocator>::vector(vector&& __x, const __type_identity_t<allocator_type>& __a)
    : __alloc_(__a) {
  if (__a == __x.__alloc()) {
    this->__begin_    = __x.__begin_;
    this->__end_      = __x.__end_;
    this->__end_cap() = __x.__end_cap();
    __x.__begin_ = __x.__end_ = __x.__end_cap() = nullptr;
  } else {
    typedef move_iterator<iterator> _Ip;
    auto __guard = std::__make_exception_guard(__destroy_vector(*this));
    assign(_Ip(__x.begin()), _Ip(__x.end()));
    __guard.__complete();
  }
}

#ifndef _LIBCPP_CXX03_LANG

template <class _Tp, class _Allocator>
_LIBCPP_CONSTEXPR_SINCE_CXX20 inline _LIBCPP_HIDE_FROM_ABI
vector<_Tp, _Allocator>::vector(initializer_list<value_type> __il) {
  auto __guard = std::__make_exception_guard(__destroy_vector(*this));
  if (__il.size() > 0) {
    __vallocate(__il.size());
    __construct_at_end(__il.begin(), __il.end(), __il.size());
  }
  __guard.__complete();
}

template <class _Tp, class _Allocator>
_LIBCPP_CONSTEXPR_SINCE_CXX20 inline _LIBCPP_HIDE_FROM_ABI
vector<_Tp, _Allocator>::vector(initializer_list<value_type> __il, const allocator_type& __a)
    : __alloc_(__a) {
  auto __guard = std::__make_exception_guard(__destroy_vector(*this));
  if (__il.size() > 0) {
    __vallocate(__il.size());
    __construct_at_end(__il.begin(), __il.end(), __il.size());
  }
  __guard.__complete();
}

#endif // _LIBCPP_CXX03_LANG

template <class _Tp, class _Allocator>
_LIBCPP_CONSTEXPR_SINCE_CXX20 inline _LIBCPP_HIDE_FROM_ABI vector<_Tp, _Allocator>&
vector<_Tp, _Allocator>::operator=(vector&& __x)
    _NOEXCEPT_(__noexcept_move_assign_container<_Allocator, __alloc_traits>::value) {
  __move_assign(__x, integral_constant<bool, __alloc_traits::propagate_on_container_move_assignment::value>());
  return *this;
}

template <class _Tp, class _Allocator>
_LIBCPP_CONSTEXPR_SINCE_CXX20 void vector<_Tp, _Allocator>::__move_assign(vector& __c, false_type)
    _NOEXCEPT_(__alloc_traits::is_always_equal::value) {
  if (__alloc() != __c.__alloc()) {
    typedef move_iterator<iterator> _Ip;
    assign(_Ip(__c.begin()), _Ip(__c.end()));
  } else
    __move_assign(__c, true_type());
}

template <class _Tp, class _Allocator>
_LIBCPP_CONSTEXPR_SINCE_CXX20 void vector<_Tp, _Allocator>::__move_assign(vector& __c, true_type)
    _NOEXCEPT_(is_nothrow_move_assignable<allocator_type>::value) {
  __vdeallocate();
  __move_assign_alloc(__c); // this can throw
  this->__begin_    = __c.__begin_;
  this->__end_      = __c.__end_;
  this->__end_cap() = __c.__end_cap();
  __c.__begin_ = __c.__end_ = __c.__end_cap() = nullptr;
}

template <class _Tp, class _Allocator>
_LIBCPP_CONSTEXPR_SINCE_CXX20 inline _LIBCPP_HIDE_FROM_ABI vector<_Tp, _Allocator>&
vector<_Tp, _Allocator>::operator=(const vector& __x) {
  if (this != std::addressof(__x)) {
    __copy_assign_alloc(__x);
    assign(__x.__begin_, __x.__end_);
  }
  return *this;
}

template <class _Tp, class _Allocator>
template <class _InputIterator,
          __enable_if_t<__has_exactly_input_iterator_category<_InputIterator>::value &&
                            is_constructible<_Tp, typename iterator_traits<_InputIterator>::reference>::value,
                        int> >
_LIBCPP_CONSTEXPR_SINCE_CXX20 void vector<_Tp, _Allocator>::assign(_InputIterator __first, _InputIterator __last) {
  __assign_with_sentinel(__first, __last);
}

template <class _Tp, class _Allocator>
template <class _Iterator, class _Sentinel>
_LIBCPP_CONSTEXPR_SINCE_CXX20 _LIBCPP_HIDE_FROM_ABI void
vector<_Tp, _Allocator>::__assign_with_sentinel(_Iterator __first, _Sentinel __last) {
  clear();
  for (; __first != __last; ++__first)
    emplace_back(*__first);
}

template <class _Tp, class _Allocator>
template <class _ForwardIterator,
          __enable_if_t<__has_forward_iterator_category<_ForwardIterator>::value &&
                            is_constructible<_Tp, typename iterator_traits<_ForwardIterator>::reference>::value,
                        int> >
_LIBCPP_CONSTEXPR_SINCE_CXX20 void vector<_Tp, _Allocator>::assign(_ForwardIterator __first, _ForwardIterator __last) {
  __assign_with_size(__first, __last, std::distance(__first, __last));
}

template <class _Tp, class _Allocator>
template <class _ForwardIterator, class _Sentinel>
_LIBCPP_CONSTEXPR_SINCE_CXX20 _LIBCPP_HIDE_FROM_ABI void
vector<_Tp, _Allocator>::__assign_with_size(_ForwardIterator __first, _Sentinel __last, difference_type __n) {
  size_type __new_size = static_cast<size_type>(__n);
  if (__new_size <= capacity()) {
    if (__new_size > size()) {
      _ForwardIterator __mid = std::next(__first, size());
      std::copy(__first, __mid, this->__begin_);
      __construct_at_end(__mid, __last, __new_size - size());
    } else {
      pointer __m = std::__copy<_ClassicAlgPolicy>(__first, __last, this->__begin_).second;
      this->__destruct_at_end(__m);
    }
  } else {
    __vdeallocate();
    __vallocate(__recommend(__new_size));
    __construct_at_end(__first, __last, __new_size);
  }
}

template <class _Tp, class _Allocator>
_LIBCPP_CONSTEXPR_SINCE_CXX20 void vector<_Tp, _Allocator>::assign(size_type __n, const_reference __u) {
  if (__n <= capacity()) {
    size_type __s = size();
    std::fill_n(this->__begin_, std::min(__n, __s), __u);
    if (__n > __s)
      __construct_at_end(__n - __s, __u);
    else
      this->__destruct_at_end(this->__begin_ + __n);
  } else {
    __vdeallocate();
    __vallocate(__recommend(static_cast<size_type>(__n)));
    __construct_at_end(__n, __u);
  }
}

template <class _Tp, class _Allocator>
_LIBCPP_CONSTEXPR_SINCE_CXX20 inline _LIBCPP_HIDE_FROM_ABI typename vector<_Tp, _Allocator>::iterator
vector<_Tp, _Allocator>::begin() _NOEXCEPT {
  return __make_iter(this->__begin_);
}

template <class _Tp, class _Allocator>
_LIBCPP_CONSTEXPR_SINCE_CXX20 inline _LIBCPP_HIDE_FROM_ABI typename vector<_Tp, _Allocator>::const_iterator
vector<_Tp, _Allocator>::begin() const _NOEXCEPT {
  return __make_iter(this->__begin_);
}

template <class _Tp, class _Allocator>
_LIBCPP_CONSTEXPR_SINCE_CXX20 inline _LIBCPP_HIDE_FROM_ABI typename vector<_Tp, _Allocator>::iterator
vector<_Tp, _Allocator>::end() _NOEXCEPT {
  return __make_iter(this->__end_);
}

template <class _Tp, class _Allocator>
_LIBCPP_CONSTEXPR_SINCE_CXX20 inline _LIBCPP_HIDE_FROM_ABI typename vector<_Tp, _Allocator>::const_iterator
vector<_Tp, _Allocator>::end() const _NOEXCEPT {
  return __make_iter(this->__end_);
}

template <class _Tp, class _Allocator>
_LIBCPP_CONSTEXPR_SINCE_CXX20 inline _LIBCPP_HIDE_FROM_ABI typename vector<_Tp, _Allocator>::reference
vector<_Tp, _Allocator>::operator[](size_type __n) _NOEXCEPT {
  _LIBCPP_ASSERT_VALID_ELEMENT_ACCESS(__n < size(), "vector[] index out of bounds");
  return this->__begin_[__n];
}

template <class _Tp, class _Allocator>
_LIBCPP_CONSTEXPR_SINCE_CXX20 inline _LIBCPP_HIDE_FROM_ABI typename vector<_Tp, _Allocator>::const_reference
vector<_Tp, _Allocator>::operator[](size_type __n) const _NOEXCEPT {
  _LIBCPP_ASSERT_VALID_ELEMENT_ACCESS(__n < size(), "vector[] index out of bounds");
  return this->__begin_[__n];
}

template <class _Tp, class _Allocator>
_LIBCPP_CONSTEXPR_SINCE_CXX20 typename vector<_Tp, _Allocator>::reference vector<_Tp, _Allocator>::at(size_type __n) {
  if (__n >= size())
    this->__throw_out_of_range();
  return this->__begin_[__n];
}

template <class _Tp, class _Allocator>
_LIBCPP_CONSTEXPR_SINCE_CXX20 typename vector<_Tp, _Allocator>::const_reference
vector<_Tp, _Allocator>::at(size_type __n) const {
  if (__n >= size())
    this->__throw_out_of_range();
  return this->__begin_[__n];
}

template <class _Tp, class _Allocator>
_LIBCPP_CONSTEXPR_SINCE_CXX20 void vector<_Tp, _Allocator>::reserve(size_type __n) {
  if (__n > capacity()) {
    if (__n > max_size())
      this->__throw_length_error();
    allocator_type& __a = this->__alloc();
    __split_buffer<value_type, allocator_type&> __v(__n, size(), __a);
    __swap_out_circular_buffer(__v);
  }
}

template <class _Tp, class _Allocator>
_LIBCPP_CONSTEXPR_SINCE_CXX20 void vector<_Tp, _Allocator>::shrink_to_fit() _NOEXCEPT {
  if (capacity() > size()) {
#if _LIBCPP_HAS_EXCEPTIONS
    try {
#endif // _LIBCPP_HAS_EXCEPTIONS
      allocator_type& __a = this->__alloc();
      __split_buffer<value_type, allocator_type&> __v(size(), size(), __a);
      // The Standard mandates shrink_to_fit() does not increase the capacity.
      // With equal capacity keep the existing buffer. This avoids extra work
      // due to swapping the elements.
      if (__v.capacity() < capacity())
        __swap_out_circular_buffer(__v);
#if _LIBCPP_HAS_EXCEPTIONS
    } catch (...) {
    }
#endif // _LIBCPP_HAS_EXCEPTIONS
  }
}

template <class _Tp, class _Allocator>
template <class _Up>
_LIBCPP_CONSTEXPR_SINCE_CXX20 typename vector<_Tp, _Allocator>::pointer
vector<_Tp, _Allocator>::__push_back_slow_path(_Up&& __x) {
  allocator_type& __a = this->__alloc();
  __split_buffer<value_type, allocator_type&> __v(__recommend(size() + 1), size(), __a);
  // __v.push_back(std::forward<_Up>(__x));
  __alloc_traits::construct(__a, std::__to_address(__v.__end_), std::forward<_Up>(__x));
  __v.__end_++;
  __swap_out_circular_buffer(__v);
  return this->__end_;
}

template <class _Tp, class _Allocator>
_LIBCPP_CONSTEXPR_SINCE_CXX20 inline _LIBCPP_HIDE_FROM_ABI void
vector<_Tp, _Allocator>::push_back(const_reference __x) {
  pointer __end = this->__end_;
  if (__end < this->__end_cap()) {
    __construct_one_at_end(__x);
    ++__end;
  } else {
    __end = __push_back_slow_path(__x);
  }
  this->__end_ = __end;
}

template <class _Tp, class _Allocator>
_LIBCPP_CONSTEXPR_SINCE_CXX20 inline _LIBCPP_HIDE_FROM_ABI void vector<_Tp, _Allocator>::push_back(value_type&& __x) {
  pointer __end = this->__end_;
  if (__end < this->__end_cap()) {
    __construct_one_at_end(std::move(__x));
    ++__end;
  } else {
    __end = __push_back_slow_path(std::move(__x));
  }
  this->__end_ = __end;
}

template <class _Tp, class _Allocator>
template <class... _Args>
_LIBCPP_CONSTEXPR_SINCE_CXX20 typename vector<_Tp, _Allocator>::pointer
vector<_Tp, _Allocator>::__emplace_back_slow_path(_Args&&... __args) {
  allocator_type& __a = this->__alloc();
  __split_buffer<value_type, allocator_type&> __v(__recommend(size() + 1), size(), __a);
  //    __v.emplace_back(std::forward<_Args>(__args)...);
  __alloc_traits::construct(__a, std::__to_address(__v.__end_), std::forward<_Args>(__args)...);
  __v.__end_++;
  __swap_out_circular_buffer(__v);
  return this->__end_;
}

template <class _Tp, class _Allocator>
template <class... _Args>
_LIBCPP_CONSTEXPR_SINCE_CXX20 inline
#if _LIBCPP_STD_VER >= 17
    typename vector<_Tp, _Allocator>::reference
#else
    void
#endif
    vector<_Tp, _Allocator>::emplace_back(_Args&&... __args) {
  pointer __end = this->__end_;
  if (__end < this->__end_cap()) {
    __construct_one_at_end(std::forward<_Args>(__args)...);
    ++__end;
  } else {
    __end = __emplace_back_slow_path(std::forward<_Args>(__args)...);
  }
  this->__end_ = __end;
#if _LIBCPP_STD_VER >= 17
  return *(__end - 1);
#endif
}

template <class _Tp, class _Allocator>
_LIBCPP_CONSTEXPR_SINCE_CXX20 inline void vector<_Tp, _Allocator>::pop_back() {
  _LIBCPP_ASSERT_VALID_ELEMENT_ACCESS(!empty(), "vector::pop_back called on an empty vector");
  this->__destruct_at_end(this->__end_ - 1);
}

template <class _Tp, class _Allocator>
_LIBCPP_CONSTEXPR_SINCE_CXX20 inline _LIBCPP_HIDE_FROM_ABI typename vector<_Tp, _Allocator>::iterator
vector<_Tp, _Allocator>::erase(const_iterator __position) {
  _LIBCPP_ASSERT_VALID_ELEMENT_ACCESS(
      __position != end(), "vector::erase(iterator) called with a non-dereferenceable iterator");
  difference_type __ps = __position - cbegin();
  pointer __p          = this->__begin_ + __ps;
  this->__destruct_at_end(std::move(__p + 1, this->__end_, __p));
  return __make_iter(__p);
}

template <class _Tp, class _Allocator>
_LIBCPP_CONSTEXPR_SINCE_CXX20 typename vector<_Tp, _Allocator>::iterator
vector<_Tp, _Allocator>::erase(const_iterator __first, const_iterator __last) {
  _LIBCPP_ASSERT_VALID_INPUT_RANGE(__first <= __last, "vector::erase(first, last) called with invalid range");
  pointer __p = this->__begin_ + (__first - begin());
  if (__first != __last) {
    this->__destruct_at_end(std::move(__p + (__last - __first), this->__end_, __p));
  }
  return __make_iter(__p);
}

template <class _Tp, class _Allocator>
_LIBCPP_CONSTEXPR_SINCE_CXX20 void
vector<_Tp, _Allocator>::__move_range(pointer __from_s, pointer __from_e, pointer __to) {
  pointer __old_last  = this->__end_;
  difference_type __n = __old_last - __to;
  {
    pointer __i = __from_s + __n;
    _ConstructTransaction __tx(*this, __from_e - __i);
    for (pointer __pos = __tx.__pos_; __i < __from_e; ++__i, (void)++__pos, __tx.__pos_ = __pos) {
      __alloc_traits::construct(this->__alloc(), std::__to_address(__pos), std::move(*__i));
    }
  }
  std::move_backward(__from_s, __from_s + __n, __old_last);
}

template <class _Tp, class _Allocator>
_LIBCPP_CONSTEXPR_SINCE_CXX20 typename vector<_Tp, _Allocator>::iterator
vector<_Tp, _Allocator>::insert(const_iterator __position, const_reference __x) {
  pointer __p = this->__begin_ + (__position - begin());
  if (this->__end_ < this->__end_cap()) {
    if (__p == this->__end_) {
      __construct_one_at_end(__x);
    } else {
      __move_range(__p, this->__end_, __p + 1);
      const_pointer __xr = pointer_traits<const_pointer>::pointer_to(__x);
      if (std::__is_pointer_in_range(std::__to_address(__p), std::__to_address(__end_), std::addressof(__x)))
        ++__xr;
      *__p = *__xr;
    }
  } else {
    allocator_type& __a = this->__alloc();
    __split_buffer<value_type, allocator_type&> __v(__recommend(size() + 1), __p - this->__begin_, __a);
    __v.push_back(__x);
    __p = __swap_out_circular_buffer(__v, __p);
  }
  return __make_iter(__p);
}

template <class _Tp, class _Allocator>
_LIBCPP_CONSTEXPR_SINCE_CXX20 typename vector<_Tp, _Allocator>::iterator
vector<_Tp, _Allocator>::insert(const_iterator __position, value_type&& __x) {
  pointer __p = this->__begin_ + (__position - begin());
  if (this->__end_ < this->__end_cap()) {
    if (__p == this->__end_) {
      __construct_one_at_end(std::move(__x));
    } else {
      __move_range(__p, this->__end_, __p + 1);
      *__p = std::move(__x);
    }
  } else {
    allocator_type& __a = this->__alloc();
    __split_buffer<value_type, allocator_type&> __v(__recommend(size() + 1), __p - this->__begin_, __a);
    __v.push_back(std::move(__x));
    __p = __swap_out_circular_buffer(__v, __p);
  }
  return __make_iter(__p);
}

template <class _Tp, class _Allocator>
template <class... _Args>
_LIBCPP_CONSTEXPR_SINCE_CXX20 typename vector<_Tp, _Allocator>::iterator
vector<_Tp, _Allocator>::emplace(const_iterator __position, _Args&&... __args) {
  pointer __p = this->__begin_ + (__position - begin());
  if (this->__end_ < this->__end_cap()) {
    if (__p == this->__end_) {
      __construct_one_at_end(std::forward<_Args>(__args)...);
    } else {
      __temp_value<value_type, _Allocator> __tmp(this->__alloc(), std::forward<_Args>(__args)...);
      __move_range(__p, this->__end_, __p + 1);
      *__p = std::move(__tmp.get());
    }
  } else {
    allocator_type& __a = this->__alloc();
    __split_buffer<value_type, allocator_type&> __v(__recommend(size() + 1), __p - this->__begin_, __a);
    __v.emplace_back(std::forward<_Args>(__args)...);
    __p = __swap_out_circular_buffer(__v, __p);
  }
  return __make_iter(__p);
}

template <class _Tp, class _Allocator>
_LIBCPP_CONSTEXPR_SINCE_CXX20 typename vector<_Tp, _Allocator>::iterator
vector<_Tp, _Allocator>::insert(const_iterator __position, size_type __n, const_reference __x) {
  pointer __p = this->__begin_ + (__position - begin());
  if (__n > 0) {
    // We can't compare unrelated pointers inside constant expressions
    if (!__libcpp_is_constant_evaluated() && __n <= static_cast<size_type>(this->__end_cap() - this->__end_)) {
      size_type __old_n  = __n;
      pointer __old_last = this->__end_;
      if (__n > static_cast<size_type>(this->__end_ - __p)) {
        size_type __cx = __n - (this->__end_ - __p);
        __construct_at_end(__cx, __x);
        __n -= __cx;
      }
      if (__n > 0) {
        __move_range(__p, __old_last, __p + __old_n);
        const_pointer __xr = pointer_traits<const_pointer>::pointer_to(__x);
        if (__p <= __xr && __xr < this->__end_)
          __xr += __old_n;
        std::fill_n(__p, __n, *__xr);
      }
    } else {
      allocator_type& __a = this->__alloc();
      __split_buffer<value_type, allocator_type&> __v(__recommend(size() + __n), __p - this->__begin_, __a);
      __v.__construct_at_end(__n, __x);
      __p = __swap_out_circular_buffer(__v, __p);
    }
  }
  return __make_iter(__p);
}
template <class _Tp, class _Allocator>
template <class _InputIterator,
          __enable_if_t<__has_exactly_input_iterator_category<_InputIterator>::value &&
                            is_constructible<_Tp, typename iterator_traits<_InputIterator>::reference>::value,
                        int> >
_LIBCPP_CONSTEXPR_SINCE_CXX20 typename vector<_Tp, _Allocator>::iterator
vector<_Tp, _Allocator>::insert(const_iterator __position, _InputIterator __first, _InputIterator __last) {
  return __insert_with_sentinel(__position, __first, __last);
}

template <class _Tp, class _Allocator>
template <class _InputIterator, class _Sentinel>
_LIBCPP_CONSTEXPR_SINCE_CXX20 _LIBCPP_HIDE_FROM_ABI typename vector<_Tp, _Allocator>::iterator
vector<_Tp, _Allocator>::__insert_with_sentinel(const_iterator __position, _InputIterator __first, _Sentinel __last) {
  difference_type __off = __position - begin();
  pointer __p           = this->__begin_ + __off;
  allocator_type& __a   = this->__alloc();
  pointer __old_last    = this->__end_;
  for (; this->__end_ != this->__end_cap() && __first != __last; ++__first) {
    __construct_one_at_end(*__first);
  }
  __split_buffer<value_type, allocator_type&> __v(__a);
  if (__first != __last) {
#if _LIBCPP_HAS_EXCEPTIONS
    try {
#endif // _LIBCPP_HAS_EXCEPTIONS
      __v.__construct_at_end_with_sentinel(std::move(__first), std::move(__last));
      difference_type __old_size = __old_last - this->__begin_;
      difference_type __old_p    = __p - this->__begin_;
      reserve(__recommend(size() + __v.size()));
      __p        = this->__begin_ + __old_p;
      __old_last = this->__begin_ + __old_size;
#if _LIBCPP_HAS_EXCEPTIONS
    } catch (...) {
      erase(__make_iter(__old_last), end());
      throw;
    }
#endif // _LIBCPP_HAS_EXCEPTIONS
  }
  __p = std::rotate(__p, __old_last, this->__end_);
  insert(__make_iter(__p), std::make_move_iterator(__v.begin()), std::make_move_iterator(__v.end()));
  return begin() + __off;
}

template <class _Tp, class _Allocator>
template <class _ForwardIterator,
          __enable_if_t<__has_forward_iterator_category<_ForwardIterator>::value &&
                            is_constructible<_Tp, typename iterator_traits<_ForwardIterator>::reference>::value,
                        int> >
_LIBCPP_CONSTEXPR_SINCE_CXX20 typename vector<_Tp, _Allocator>::iterator
vector<_Tp, _Allocator>::insert(const_iterator __position, _ForwardIterator __first, _ForwardIterator __last) {
  return __insert_with_size(__position, __first, __last, std::distance(__first, __last));
}

template <class _Tp, class _Allocator>
template <class _Iterator, class _Sentinel>
_LIBCPP_CONSTEXPR_SINCE_CXX20 _LIBCPP_HIDE_FROM_ABI typename vector<_Tp, _Allocator>::iterator
vector<_Tp, _Allocator>::__insert_with_size(
    const_iterator __position, _Iterator __first, _Sentinel __last, difference_type __n) {
  auto __insertion_size = __n;
  pointer __p           = this->__begin_ + (__position - begin());
  if (__n > 0) {
    if (__n <= this->__end_cap() - this->__end_) {
      size_type __old_n    = __n;
      pointer __old_last   = this->__end_;
      _Iterator __m        = std::next(__first, __n);
      difference_type __dx = this->__end_ - __p;
      if (__n > __dx) {
        __m                    = __first;
        difference_type __diff = this->__end_ - __p;
        std::advance(__m, __diff);
        __construct_at_end(__m, __last, __n - __diff);
        __n = __dx;
      }
      if (__n > 0) {
        __move_range(__p, __old_last, __p + __old_n);
        std::copy(__first, __m, __p);
      }
    } else {
      allocator_type& __a = this->__alloc();
      __split_buffer<value_type, allocator_type&> __v(__recommend(size() + __n), __p - this->__begin_, __a);
      __v.__construct_at_end_with_size(__first, __insertion_size);
      __p = __swap_out_circular_buffer(__v, __p);
    }
  }
  return __make_iter(__p);
}

template <class _Tp, class _Allocator>
_LIBCPP_CONSTEXPR_SINCE_CXX20 void vector<_Tp, _Allocator>::resize(size_type __sz) {
  size_type __cs = size();
  if (__cs < __sz)
    this->__append(__sz - __cs);
  else if (__cs > __sz)
    this->__destruct_at_end(this->__begin_ + __sz);
}

template <class _Tp, class _Allocator>
_LIBCPP_CONSTEXPR_SINCE_CXX20 void vector<_Tp, _Allocator>::resize(size_type __sz, const_reference __x) {
  size_type __cs = size();
  if (__cs < __sz)
    this->__append(__sz - __cs, __x);
  else if (__cs > __sz)
    this->__destruct_at_end(this->__begin_ + __sz);
}

template <class _Tp, class _Allocator>
_LIBCPP_CONSTEXPR_SINCE_CXX20 void vector<_Tp, _Allocator>::swap(vector& __x)
#if _LIBCPP_STD_VER >= 14
    _NOEXCEPT
#else
    _NOEXCEPT_(!__alloc_traits::propagate_on_container_swap::value || __is_nothrow_swappable_v<allocator_type>)
#endif
{
  _LIBCPP_ASSERT_COMPATIBLE_ALLOCATOR(
      __alloc_traits::propagate_on_container_swap::value || this->__alloc() == __x.__alloc(),
      "vector::swap: Either propagate_on_container_swap must be true"
      " or the allocators must compare equal");
  std::swap(this->__begin_, __x.__begin_);
  std::swap(this->__end_, __x.__end_);
  std::swap(this->__end_cap(), __x.__end_cap());
  std::__swap_allocator(this->__alloc(), __x.__alloc());
}

template <class _Tp, class _Allocator>
_LIBCPP_CONSTEXPR_SINCE_CXX20 bool vector<_Tp, _Allocator>::__invariants() const {
  if (this->__begin_ == nullptr) {
    if (this->__end_ != nullptr || this->__end_cap() != nullptr)
      return false;
  } else {
    if (this->__begin_ > this->__end_)
      return false;
    if (this->__begin_ == this->__end_cap())
      return false;
    if (this->__end_ > this->__end_cap())
      return false;
  }
  return true;
}

// vector<bool>

template <class _Allocator>
class vector<bool, _Allocator>;

template <class _Allocator>
struct hash<vector<bool, _Allocator> >;

template <class _Allocator>
struct __has_storage_type<vector<bool, _Allocator> > {
  static const bool value = true;
};
=======
#  if _LIBCPP_STD_VER >= 20
#    include <__vector/erase.h>
#  endif

#  if _LIBCPP_STD_VER >= 23
#    include <__vector/vector_bool_formatter.h>
#  endif
>>>>>>> ce7c17d5

#  include <version>

// standard-mandated includes

// [iterator.range]
#  include <__iterator/access.h>
#  include <__iterator/data.h>
#  include <__iterator/empty.h>
#  include <__iterator/reverse_access.h>
#  include <__iterator/size.h>

<<<<<<< HEAD
public:
  _LIBCPP_HIDE_FROM_ABI _LIBCPP_CONSTEXPR_SINCE_CXX20 ~vector() { __destroy_vector (*this)(); }

  _LIBCPP_HIDE_FROM_ABI _LIBCPP_CONSTEXPR_SINCE_CXX20 explicit vector(size_type __n);
#if _LIBCPP_STD_VER >= 14
  _LIBCPP_HIDE_FROM_ABI _LIBCPP_CONSTEXPR_SINCE_CXX20 explicit vector(size_type __n, const allocator_type& __a);
#endif
  _LIBCPP_HIDE_FROM_ABI _LIBCPP_CONSTEXPR_SINCE_CXX20 vector(size_type __n, const value_type& __v);
  _LIBCPP_HIDE_FROM_ABI _LIBCPP_CONSTEXPR_SINCE_CXX20
  vector(size_type __n, const value_type& __v, const allocator_type& __a);
  template <class _InputIterator, __enable_if_t<__has_exactly_input_iterator_category<_InputIterator>::value, int> = 0>
  _LIBCPP_HIDE_FROM_ABI _LIBCPP_CONSTEXPR_SINCE_CXX20 vector(_InputIterator __first, _InputIterator __last);
  template <class _InputIterator, __enable_if_t<__has_exactly_input_iterator_category<_InputIterator>::value, int> = 0>
  _LIBCPP_HIDE_FROM_ABI _LIBCPP_CONSTEXPR_SINCE_CXX20
  vector(_InputIterator __first, _InputIterator __last, const allocator_type& __a);
  template <class _ForwardIterator, __enable_if_t<__has_forward_iterator_category<_ForwardIterator>::value, int> = 0>
  _LIBCPP_HIDE_FROM_ABI _LIBCPP_CONSTEXPR_SINCE_CXX20 vector(_ForwardIterator __first, _ForwardIterator __last);
  template <class _ForwardIterator, __enable_if_t<__has_forward_iterator_category<_ForwardIterator>::value, int> = 0>
  _LIBCPP_HIDE_FROM_ABI _LIBCPP_CONSTEXPR_SINCE_CXX20
  vector(_ForwardIterator __first, _ForwardIterator __last, const allocator_type& __a);

#if _LIBCPP_STD_VER >= 23
  template <_ContainerCompatibleRange<bool> _Range>
  _LIBCPP_HIDE_FROM_ABI constexpr vector(from_range_t, _Range&& __range, const allocator_type& __a = allocator_type())
      : __begin_(nullptr), __size_(0), __cap_(0), __alloc_(static_cast<__storage_allocator>(__a)) {
    if constexpr (ranges::forward_range<_Range> || ranges::sized_range<_Range>) {
      auto __n = static_cast<size_type>(ranges::distance(__range));
      __init_with_size(ranges::begin(__range), ranges::end(__range), __n);

    } else {
      __init_with_sentinel(ranges::begin(__range), ranges::end(__range));
    }
  }
#endif

  _LIBCPP_HIDE_FROM_ABI _LIBCPP_CONSTEXPR_SINCE_CXX20 vector(const vector& __v);
  _LIBCPP_HIDE_FROM_ABI _LIBCPP_CONSTEXPR_SINCE_CXX20 vector(const vector& __v, const allocator_type& __a);
  _LIBCPP_HIDE_FROM_ABI _LIBCPP_CONSTEXPR_SINCE_CXX20 vector& operator=(const vector& __v);

#ifndef _LIBCPP_CXX03_LANG
  _LIBCPP_HIDE_FROM_ABI _LIBCPP_CONSTEXPR_SINCE_CXX20 vector(initializer_list<value_type> __il);
  _LIBCPP_HIDE_FROM_ABI _LIBCPP_CONSTEXPR_SINCE_CXX20
  vector(initializer_list<value_type> __il, const allocator_type& __a);

  _LIBCPP_HIDE_FROM_ABI _LIBCPP_CONSTEXPR_SINCE_CXX20 vector& operator=(initializer_list<value_type> __il) {
    assign(__il.begin(), __il.end());
    return *this;
  }

#endif // !_LIBCPP_CXX03_LANG

  _LIBCPP_HIDE_FROM_ABI _LIBCPP_CONSTEXPR_SINCE_CXX20 vector(vector&& __v)
#if _LIBCPP_STD_VER >= 17
      noexcept;
#else
      _NOEXCEPT_(is_nothrow_move_constructible<allocator_type>::value);
#endif
  _LIBCPP_HIDE_FROM_ABI _LIBCPP_CONSTEXPR_SINCE_CXX20
  vector(vector&& __v, const __type_identity_t<allocator_type>& __a);
  _LIBCPP_HIDE_FROM_ABI _LIBCPP_CONSTEXPR_SINCE_CXX20 vector& operator=(vector&& __v)
      _NOEXCEPT_(__noexcept_move_assign_container<_Allocator, __alloc_traits>::value);

  template <class _InputIterator, __enable_if_t<__has_exactly_input_iterator_category<_InputIterator>::value, int> = 0>
  void _LIBCPP_HIDE_FROM_ABI _LIBCPP_CONSTEXPR_SINCE_CXX20 assign(_InputIterator __first, _InputIterator __last);
  template <class _ForwardIterator, __enable_if_t<__has_forward_iterator_category<_ForwardIterator>::value, int> = 0>
  void _LIBCPP_HIDE_FROM_ABI _LIBCPP_CONSTEXPR_SINCE_CXX20 assign(_ForwardIterator __first, _ForwardIterator __last);

#if _LIBCPP_STD_VER >= 23
  template <_ContainerCompatibleRange<bool> _Range>
  _LIBCPP_HIDE_FROM_ABI constexpr void assign_range(_Range&& __range) {
    if constexpr (ranges::forward_range<_Range> || ranges::sized_range<_Range>) {
      auto __n = static_cast<size_type>(ranges::distance(__range));
      __assign_with_size(ranges::begin(__range), ranges::end(__range), __n);

    } else {
      __assign_with_sentinel(ranges::begin(__range), ranges::end(__range));
    }
  }
#endif

  _LIBCPP_HIDE_FROM_ABI _LIBCPP_CONSTEXPR_SINCE_CXX20 void assign(size_type __n, const value_type& __x);

#ifndef _LIBCPP_CXX03_LANG
  _LIBCPP_HIDE_FROM_ABI _LIBCPP_CONSTEXPR_SINCE_CXX20 void assign(initializer_list<value_type> __il) {
    assign(__il.begin(), __il.end());
  }
#endif

  _LIBCPP_HIDE_FROM_ABI _LIBCPP_CONSTEXPR_SINCE_CXX20 allocator_type get_allocator() const _NOEXCEPT {
    return allocator_type(this->__alloc());
  }

  _LIBCPP_HIDE_FROM_ABI _LIBCPP_CONSTEXPR_SINCE_CXX20 size_type max_size() const _NOEXCEPT;
  _LIBCPP_HIDE_FROM_ABI _LIBCPP_CONSTEXPR_SINCE_CXX20 size_type capacity() const _NOEXCEPT {
    return __internal_cap_to_external(__cap());
  }
  _LIBCPP_HIDE_FROM_ABI _LIBCPP_CONSTEXPR_SINCE_CXX20 size_type size() const _NOEXCEPT { return __size_; }
  [[__nodiscard__]] _LIBCPP_HIDE_FROM_ABI _LIBCPP_CONSTEXPR_SINCE_CXX20 bool empty() const _NOEXCEPT {
    return __size_ == 0;
  }
  _LIBCPP_HIDE_FROM_ABI _LIBCPP_CONSTEXPR_SINCE_CXX20 void reserve(size_type __n);
  _LIBCPP_HIDE_FROM_ABI _LIBCPP_CONSTEXPR_SINCE_CXX20 void shrink_to_fit() _NOEXCEPT;

  _LIBCPP_HIDE_FROM_ABI _LIBCPP_CONSTEXPR_SINCE_CXX20 iterator begin() _NOEXCEPT { return __make_iter(0); }
  _LIBCPP_HIDE_FROM_ABI _LIBCPP_CONSTEXPR_SINCE_CXX20 const_iterator begin() const _NOEXCEPT { return __make_iter(0); }
  _LIBCPP_HIDE_FROM_ABI _LIBCPP_CONSTEXPR_SINCE_CXX20 iterator end() _NOEXCEPT { return __make_iter(__size_); }
  _LIBCPP_HIDE_FROM_ABI _LIBCPP_CONSTEXPR_SINCE_CXX20 const_iterator end() const _NOEXCEPT {
    return __make_iter(__size_);
  }

  _LIBCPP_HIDE_FROM_ABI _LIBCPP_CONSTEXPR_SINCE_CXX20 reverse_iterator rbegin() _NOEXCEPT {
    return reverse_iterator(end());
  }
  _LIBCPP_HIDE_FROM_ABI _LIBCPP_CONSTEXPR_SINCE_CXX20 const_reverse_iterator rbegin() const _NOEXCEPT {
    return const_reverse_iterator(end());
  }
  _LIBCPP_HIDE_FROM_ABI _LIBCPP_CONSTEXPR_SINCE_CXX20 reverse_iterator rend() _NOEXCEPT {
    return reverse_iterator(begin());
  }
  _LIBCPP_HIDE_FROM_ABI _LIBCPP_CONSTEXPR_SINCE_CXX20 const_reverse_iterator rend() const _NOEXCEPT {
    return const_reverse_iterator(begin());
  }

  _LIBCPP_HIDE_FROM_ABI _LIBCPP_CONSTEXPR_SINCE_CXX20 const_iterator cbegin() const _NOEXCEPT { return __make_iter(0); }
  _LIBCPP_HIDE_FROM_ABI _LIBCPP_CONSTEXPR_SINCE_CXX20 const_iterator cend() const _NOEXCEPT {
    return __make_iter(__size_);
  }
  _LIBCPP_HIDE_FROM_ABI _LIBCPP_CONSTEXPR_SINCE_CXX20 const_reverse_iterator crbegin() const _NOEXCEPT {
    return rbegin();
  }
  _LIBCPP_HIDE_FROM_ABI _LIBCPP_CONSTEXPR_SINCE_CXX20 const_reverse_iterator crend() const _NOEXCEPT { return rend(); }

  _LIBCPP_HIDE_FROM_ABI _LIBCPP_CONSTEXPR_SINCE_CXX20 reference operator[](size_type __n) { return __make_ref(__n); }
  _LIBCPP_HIDE_FROM_ABI _LIBCPP_CONSTEXPR_SINCE_CXX20 const_reference operator[](size_type __n) const {
    return __make_ref(__n);
  }
  _LIBCPP_HIDE_FROM_ABI reference at(size_type __n);
  _LIBCPP_HIDE_FROM_ABI const_reference at(size_type __n) const;

  _LIBCPP_HIDE_FROM_ABI _LIBCPP_CONSTEXPR_SINCE_CXX20 reference front() { return __make_ref(0); }
  _LIBCPP_HIDE_FROM_ABI _LIBCPP_CONSTEXPR_SINCE_CXX20 const_reference front() const { return __make_ref(0); }
  _LIBCPP_HIDE_FROM_ABI _LIBCPP_CONSTEXPR_SINCE_CXX20 reference back() { return __make_ref(__size_ - 1); }
  _LIBCPP_HIDE_FROM_ABI _LIBCPP_CONSTEXPR_SINCE_CXX20 const_reference back() const { return __make_ref(__size_ - 1); }

  _LIBCPP_HIDE_FROM_ABI _LIBCPP_CONSTEXPR_SINCE_CXX20 void push_back(const value_type& __x);
#if _LIBCPP_STD_VER >= 14
  template <class... _Args>
#  if _LIBCPP_STD_VER >= 17
  _LIBCPP_HIDE_FROM_ABI _LIBCPP_CONSTEXPR_SINCE_CXX20 reference emplace_back(_Args&&... __args)
#  else
  _LIBCPP_HIDE_FROM_ABI void emplace_back(_Args&&... __args)
#  endif
  {
    push_back(value_type(std::forward<_Args>(__args)...));
#  if _LIBCPP_STD_VER >= 17
    return this->back();
#  endif
  }
#endif

#if _LIBCPP_STD_VER >= 23
  template <_ContainerCompatibleRange<bool> _Range>
  _LIBCPP_HIDE_FROM_ABI constexpr void append_range(_Range&& __range) {
    insert_range(end(), std::forward<_Range>(__range));
  }
#endif

  _LIBCPP_HIDE_FROM_ABI _LIBCPP_CONSTEXPR_SINCE_CXX20 void pop_back() { --__size_; }

#if _LIBCPP_STD_VER >= 14
  template <class... _Args>
  _LIBCPP_HIDE_FROM_ABI _LIBCPP_CONSTEXPR_SINCE_CXX20 iterator emplace(const_iterator __position, _Args&&... __args) {
    return insert(__position, value_type(std::forward<_Args>(__args)...));
  }
#endif

  _LIBCPP_HIDE_FROM_ABI _LIBCPP_CONSTEXPR_SINCE_CXX20 iterator insert(const_iterator __position, const value_type& __x);
  _LIBCPP_HIDE_FROM_ABI _LIBCPP_CONSTEXPR_SINCE_CXX20 iterator
  insert(const_iterator __position, size_type __n, const value_type& __x);
  template <class _InputIterator, __enable_if_t<__has_exactly_input_iterator_category<_InputIterator>::value, int> = 0>
  iterator _LIBCPP_HIDE_FROM_ABI _LIBCPP_CONSTEXPR_SINCE_CXX20
  insert(const_iterator __position, _InputIterator __first, _InputIterator __last);
  template <class _ForwardIterator, __enable_if_t<__has_forward_iterator_category<_ForwardIterator>::value, int> = 0>
  iterator _LIBCPP_HIDE_FROM_ABI _LIBCPP_CONSTEXPR_SINCE_CXX20
  insert(const_iterator __position, _ForwardIterator __first, _ForwardIterator __last);

#if _LIBCPP_STD_VER >= 23
  template <_ContainerCompatibleRange<bool> _Range>
  _LIBCPP_HIDE_FROM_ABI constexpr iterator insert_range(const_iterator __position, _Range&& __range) {
    if constexpr (ranges::forward_range<_Range> || ranges::sized_range<_Range>) {
      auto __n = static_cast<size_type>(ranges::distance(__range));
      return __insert_with_size(__position, ranges::begin(__range), ranges::end(__range), __n);

    } else {
      return __insert_with_sentinel(__position, ranges::begin(__range), ranges::end(__range));
    }
  }
#endif

#ifndef _LIBCPP_CXX03_LANG
  _LIBCPP_HIDE_FROM_ABI _LIBCPP_CONSTEXPR_SINCE_CXX20 iterator
  insert(const_iterator __position, initializer_list<value_type> __il) {
    return insert(__position, __il.begin(), __il.end());
  }
#endif

  _LIBCPP_HIDE_FROM_ABI _LIBCPP_CONSTEXPR_SINCE_CXX20 iterator erase(const_iterator __position);
  _LIBCPP_HIDE_FROM_ABI _LIBCPP_CONSTEXPR_SINCE_CXX20 iterator erase(const_iterator __first, const_iterator __last);

  _LIBCPP_HIDE_FROM_ABI _LIBCPP_CONSTEXPR_SINCE_CXX20 void clear() _NOEXCEPT { __size_ = 0; }

  _LIBCPP_HIDE_FROM_ABI _LIBCPP_CONSTEXPR_SINCE_CXX20 void swap(vector&)
#if _LIBCPP_STD_VER >= 14
      _NOEXCEPT;
#else
      _NOEXCEPT_(!__alloc_traits::propagate_on_container_swap::value || __is_nothrow_swappable_v<allocator_type>);
#endif
  _LIBCPP_HIDE_FROM_ABI _LIBCPP_CONSTEXPR_SINCE_CXX20 static void swap(reference __x, reference __y) _NOEXCEPT {
    std::swap(__x, __y);
  }

  _LIBCPP_HIDE_FROM_ABI _LIBCPP_CONSTEXPR_SINCE_CXX20 void resize(size_type __sz, value_type __x = false);
  _LIBCPP_HIDE_FROM_ABI _LIBCPP_CONSTEXPR_SINCE_CXX20 void flip() _NOEXCEPT;

  _LIBCPP_HIDE_FROM_ABI _LIBCPP_CONSTEXPR_SINCE_CXX20 bool __invariants() const;

private:
  [[__noreturn__]] _LIBCPP_HIDE_FROM_ABI void __throw_length_error() const { std::__throw_length_error("vector"); }

  [[__noreturn__]] _LIBCPP_HIDE_FROM_ABI void __throw_out_of_range() const { std::__throw_out_of_range("vector"); }

  template <class _InputIterator, class _Sentinel>
  _LIBCPP_HIDE_FROM_ABI _LIBCPP_CONSTEXPR_SINCE_CXX20 void
  __init_with_size(_InputIterator __first, _Sentinel __last, size_type __n) {
    auto __guard = std::__make_exception_guard(__destroy_vector(*this));

    if (__n > 0) {
      __vallocate(__n);
      __construct_at_end(std::move(__first), std::move(__last), __n);
    }

    __guard.__complete();
  }

  template <class _InputIterator, class _Sentinel>
  _LIBCPP_HIDE_FROM_ABI _LIBCPP_CONSTEXPR_SINCE_CXX20 void
  __init_with_sentinel(_InputIterator __first, _Sentinel __last) {
#if _LIBCPP_HAS_EXCEPTIONS
    try {
#endif // _LIBCPP_HAS_EXCEPTIONS
      for (; __first != __last; ++__first)
        push_back(*__first);
#if _LIBCPP_HAS_EXCEPTIONS
    } catch (...) {
      if (__begin_ != nullptr)
        __storage_traits::deallocate(__alloc(), __begin_, __cap());
      throw;
    }
#endif // _LIBCPP_HAS_EXCEPTIONS
  }

  template <class _Iterator, class _Sentinel>
  _LIBCPP_CONSTEXPR_SINCE_CXX20 _LIBCPP_HIDE_FROM_ABI void __assign_with_sentinel(_Iterator __first, _Sentinel __last);

  template <class _ForwardIterator, class _Sentinel>
  _LIBCPP_CONSTEXPR_SINCE_CXX20 _LIBCPP_HIDE_FROM_ABI void
  __assign_with_size(_ForwardIterator __first, _Sentinel __last, difference_type __ns);

  template <class _InputIterator, class _Sentinel>
  _LIBCPP_CONSTEXPR_SINCE_CXX20 _LIBCPP_HIDE_FROM_ABI iterator
  __insert_with_sentinel(const_iterator __position, _InputIterator __first, _Sentinel __last);

  template <class _Iterator, class _Sentinel>
  _LIBCPP_CONSTEXPR_SINCE_CXX20 _LIBCPP_HIDE_FROM_ABI iterator
  __insert_with_size(const_iterator __position, _Iterator __first, _Sentinel __last, difference_type __n);

  //  Allocate space for __n objects
  //  throws length_error if __n > max_size()
  //  throws (probably bad_alloc) if memory run out
  //  Precondition:  __begin_ == __end_ == __cap() == 0
  //  Precondition:  __n > 0
  //  Postcondition:  capacity() >= __n
  //  Postcondition:  size() == 0
  _LIBCPP_HIDE_FROM_ABI _LIBCPP_CONSTEXPR_SINCE_CXX20 void __vallocate(size_type __n) {
    if (__n > max_size())
      __throw_length_error();
    auto __allocation = std::__allocate_at_least(__alloc(), __external_cap_to_internal(__n));
    __begin_          = __allocation.ptr;
    __size_           = 0;
    __cap()           = __allocation.count;
    if (__libcpp_is_constant_evaluated()) {
      for (size_type __i = 0; __i != __cap(); ++__i)
        std::__construct_at(std::__to_address(__begin_) + __i);
    }
  }

  _LIBCPP_HIDE_FROM_ABI _LIBCPP_CONSTEXPR_SINCE_CXX20 void __vdeallocate() _NOEXCEPT;
  _LIBCPP_HIDE_FROM_ABI _LIBCPP_CONSTEXPR_SINCE_CXX20 static size_type __align_it(size_type __new_size) _NOEXCEPT {
    return (__new_size + (__bits_per_word - 1)) & ~((size_type)__bits_per_word - 1);
  }
  _LIBCPP_HIDE_FROM_ABI _LIBCPP_CONSTEXPR_SINCE_CXX20 size_type __recommend(size_type __new_size) const;
  _LIBCPP_HIDE_FROM_ABI _LIBCPP_CONSTEXPR_SINCE_CXX20 void __construct_at_end(size_type __n, bool __x);
  template <class _InputIterator, class _Sentinel>
  _LIBCPP_HIDE_FROM_ABI _LIBCPP_CONSTEXPR_SINCE_CXX20 void
  __construct_at_end(_InputIterator __first, _Sentinel __last, size_type __n);
  _LIBCPP_HIDE_FROM_ABI _LIBCPP_CONSTEXPR_SINCE_CXX20 void __append(size_type __n, const_reference __x);
  _LIBCPP_HIDE_FROM_ABI _LIBCPP_CONSTEXPR_SINCE_CXX20 reference __make_ref(size_type __pos) _NOEXCEPT {
    return reference(__begin_ + __pos / __bits_per_word, __storage_type(1) << __pos % __bits_per_word);
  }
  _LIBCPP_HIDE_FROM_ABI _LIBCPP_CONSTEXPR_SINCE_CXX20 const_reference __make_ref(size_type __pos) const _NOEXCEPT {
    return __bit_const_reference<vector>(
        __begin_ + __pos / __bits_per_word, __storage_type(1) << __pos % __bits_per_word);
  }
  _LIBCPP_HIDE_FROM_ABI _LIBCPP_CONSTEXPR_SINCE_CXX20 iterator __make_iter(size_type __pos) _NOEXCEPT {
    return iterator(__begin_ + __pos / __bits_per_word, static_cast<unsigned>(__pos % __bits_per_word));
  }
  _LIBCPP_HIDE_FROM_ABI _LIBCPP_CONSTEXPR_SINCE_CXX20 const_iterator __make_iter(size_type __pos) const _NOEXCEPT {
    return const_iterator(__begin_ + __pos / __bits_per_word, static_cast<unsigned>(__pos % __bits_per_word));
  }
  _LIBCPP_HIDE_FROM_ABI _LIBCPP_CONSTEXPR_SINCE_CXX20 iterator __const_iterator_cast(const_iterator __p) _NOEXCEPT {
    return begin() + (__p - cbegin());
  }

  _LIBCPP_HIDE_FROM_ABI _LIBCPP_CONSTEXPR_SINCE_CXX20 void __copy_assign_alloc(const vector& __v) {
    __copy_assign_alloc(
        __v, integral_constant<bool, __storage_traits::propagate_on_container_copy_assignment::value>());
  }
  _LIBCPP_HIDE_FROM_ABI _LIBCPP_CONSTEXPR_SINCE_CXX20 void __copy_assign_alloc(const vector& __c, true_type) {
    if (__alloc() != __c.__alloc())
      __vdeallocate();
    __alloc() = __c.__alloc();
  }

  _LIBCPP_HIDE_FROM_ABI _LIBCPP_CONSTEXPR_SINCE_CXX20 void __copy_assign_alloc(const vector&, false_type) {}

  _LIBCPP_HIDE_FROM_ABI _LIBCPP_CONSTEXPR_SINCE_CXX20 void __move_assign(vector& __c, false_type);
  _LIBCPP_HIDE_FROM_ABI _LIBCPP_CONSTEXPR_SINCE_CXX20 void __move_assign(vector& __c, true_type)
      _NOEXCEPT_(is_nothrow_move_assignable<allocator_type>::value);
  _LIBCPP_HIDE_FROM_ABI _LIBCPP_CONSTEXPR_SINCE_CXX20 void __move_assign_alloc(vector& __c)
      _NOEXCEPT_(!__storage_traits::propagate_on_container_move_assignment::value ||
                 is_nothrow_move_assignable<allocator_type>::value) {
    __move_assign_alloc(
        __c, integral_constant<bool, __storage_traits::propagate_on_container_move_assignment::value>());
  }
  _LIBCPP_HIDE_FROM_ABI _LIBCPP_CONSTEXPR_SINCE_CXX20 void __move_assign_alloc(vector& __c, true_type)
      _NOEXCEPT_(is_nothrow_move_assignable<allocator_type>::value) {
    __alloc() = std::move(__c.__alloc());
  }

  _LIBCPP_HIDE_FROM_ABI _LIBCPP_CONSTEXPR_SINCE_CXX20 void __move_assign_alloc(vector&, false_type) _NOEXCEPT {}

  _LIBCPP_HIDE_FROM_ABI _LIBCPP_CONSTEXPR_SINCE_CXX20 size_t __hash_code() const _NOEXCEPT;

  friend class __bit_reference<vector>;
  friend class __bit_const_reference<vector>;
  friend class __bit_iterator<vector, false>;
  friend class __bit_iterator<vector, true>;
  friend struct __bit_array<vector>;
  friend struct _LIBCPP_TEMPLATE_VIS hash<vector>;
};

template <class _Allocator>
_LIBCPP_CONSTEXPR_SINCE_CXX20 void vector<bool, _Allocator>::__vdeallocate() _NOEXCEPT {
  if (this->__begin_ != nullptr) {
    __storage_traits::deallocate(this->__alloc(), this->__begin_, __cap());
    this->__begin_ = nullptr;
    this->__size_ = this->__cap() = 0;
  }
}

template <class _Allocator>
_LIBCPP_CONSTEXPR_SINCE_CXX20 typename vector<bool, _Allocator>::size_type
vector<bool, _Allocator>::max_size() const _NOEXCEPT {
  size_type __amax = __storage_traits::max_size(__alloc());
  size_type __nmax = numeric_limits<size_type>::max() / 2; // end() >= begin(), always
  if (__nmax / __bits_per_word <= __amax)
    return __nmax;
  return __internal_cap_to_external(__amax);
}

//  Precondition:  __new_size > capacity()
template <class _Allocator>
inline _LIBCPP_HIDE_FROM_ABI _LIBCPP_CONSTEXPR_SINCE_CXX20 typename vector<bool, _Allocator>::size_type
vector<bool, _Allocator>::__recommend(size_type __new_size) const {
  const size_type __ms = max_size();
  if (__new_size > __ms)
    this->__throw_length_error();
  const size_type __cap = capacity();
  if (__cap >= __ms / 2)
    return __ms;
  return std::max(2 * __cap, __align_it(__new_size));
}

//  Default constructs __n objects starting at __end_
//  Precondition:  __n > 0
//  Precondition:  size() + __n <= capacity()
//  Postcondition:  size() == size() + __n
template <class _Allocator>
inline _LIBCPP_HIDE_FROM_ABI _LIBCPP_CONSTEXPR_SINCE_CXX20 void
vector<bool, _Allocator>::__construct_at_end(size_type __n, bool __x) {
  size_type __old_size = this->__size_;
  this->__size_ += __n;
  if (__old_size == 0 || ((__old_size - 1) / __bits_per_word) != ((this->__size_ - 1) / __bits_per_word)) {
    if (this->__size_ <= __bits_per_word)
      this->__begin_[0] = __storage_type(0);
    else
      this->__begin_[(this->__size_ - 1) / __bits_per_word] = __storage_type(0);
  }
  std::fill_n(__make_iter(__old_size), __n, __x);
}

template <class _Allocator>
template <class _InputIterator, class _Sentinel>
_LIBCPP_CONSTEXPR_SINCE_CXX20 void
vector<bool, _Allocator>::__construct_at_end(_InputIterator __first, _Sentinel __last, size_type __n) {
  size_type __old_size = this->__size_;
  this->__size_ += __n;
  if (__old_size == 0 || ((__old_size - 1) / __bits_per_word) != ((this->__size_ - 1) / __bits_per_word)) {
    if (this->__size_ <= __bits_per_word)
      this->__begin_[0] = __storage_type(0);
    else
      this->__begin_[(this->__size_ - 1) / __bits_per_word] = __storage_type(0);
  }
  std::__copy<_ClassicAlgPolicy>(__first, __last, __make_iter(__old_size));
}

template <class _Allocator>
inline _LIBCPP_HIDE_FROM_ABI _LIBCPP_CONSTEXPR_SINCE_CXX20 vector<bool, _Allocator>::vector()
    _NOEXCEPT_(is_nothrow_default_constructible<allocator_type>::value)
    : __begin_(nullptr), __size_(0), __cap_(0) {}

template <class _Allocator>
inline _LIBCPP_HIDE_FROM_ABI _LIBCPP_CONSTEXPR_SINCE_CXX20 vector<bool, _Allocator>::vector(const allocator_type& __a)
#if _LIBCPP_STD_VER <= 14
    _NOEXCEPT_(is_nothrow_copy_constructible<allocator_type>::value)
#else
        _NOEXCEPT
#endif
    : __begin_(nullptr), __size_(0), __cap_(0), __alloc_(static_cast<__storage_allocator>(__a)) {
}

template <class _Allocator>
_LIBCPP_CONSTEXPR_SINCE_CXX20 vector<bool, _Allocator>::vector(size_type __n)
    : __begin_(nullptr), __size_(0), __cap_(0) {
  if (__n > 0) {
    __vallocate(__n);
    __construct_at_end(__n, false);
  }
}

#if _LIBCPP_STD_VER >= 14
template <class _Allocator>
_LIBCPP_CONSTEXPR_SINCE_CXX20 vector<bool, _Allocator>::vector(size_type __n, const allocator_type& __a)
    : __begin_(nullptr), __size_(0), __cap_(0), __alloc_(static_cast<__storage_allocator>(__a)) {
  if (__n > 0) {
    __vallocate(__n);
    __construct_at_end(__n, false);
  }
}
#endif

template <class _Allocator>
_LIBCPP_CONSTEXPR_SINCE_CXX20 vector<bool, _Allocator>::vector(size_type __n, const value_type& __x)
    : __begin_(nullptr), __size_(0), __cap_(0) {
  if (__n > 0) {
    __vallocate(__n);
    __construct_at_end(__n, __x);
  }
}

template <class _Allocator>
_LIBCPP_CONSTEXPR_SINCE_CXX20
vector<bool, _Allocator>::vector(size_type __n, const value_type& __x, const allocator_type& __a)
    : __begin_(nullptr), __size_(0), __cap_(0), __alloc_(static_cast<__storage_allocator>(__a)) {
  if (__n > 0) {
    __vallocate(__n);
    __construct_at_end(__n, __x);
  }
}

template <class _Allocator>
template <class _InputIterator, __enable_if_t<__has_exactly_input_iterator_category<_InputIterator>::value, int> >
_LIBCPP_CONSTEXPR_SINCE_CXX20 vector<bool, _Allocator>::vector(_InputIterator __first, _InputIterator __last)
    : __begin_(nullptr), __size_(0), __cap_(0) {
  __init_with_sentinel(__first, __last);
}

template <class _Allocator>
template <class _InputIterator, __enable_if_t<__has_exactly_input_iterator_category<_InputIterator>::value, int> >
_LIBCPP_CONSTEXPR_SINCE_CXX20
vector<bool, _Allocator>::vector(_InputIterator __first, _InputIterator __last, const allocator_type& __a)
    : __begin_(nullptr), __size_(0), __cap_(0), __alloc_(static_cast<__storage_allocator>(__a)) {
  __init_with_sentinel(__first, __last);
}

template <class _Allocator>
template <class _ForwardIterator, __enable_if_t<__has_forward_iterator_category<_ForwardIterator>::value, int> >
_LIBCPP_CONSTEXPR_SINCE_CXX20 vector<bool, _Allocator>::vector(_ForwardIterator __first, _ForwardIterator __last)
    : __begin_(nullptr), __size_(0), __cap_(0) {
  auto __n = static_cast<size_type>(std::distance(__first, __last));
  __init_with_size(__first, __last, __n);
}

template <class _Allocator>
template <class _ForwardIterator, __enable_if_t<__has_forward_iterator_category<_ForwardIterator>::value, int> >
_LIBCPP_CONSTEXPR_SINCE_CXX20
vector<bool, _Allocator>::vector(_ForwardIterator __first, _ForwardIterator __last, const allocator_type& __a)
    : __begin_(nullptr), __size_(0), __cap_(0), __alloc_(static_cast<__storage_allocator>(__a)) {
  auto __n = static_cast<size_type>(std::distance(__first, __last));
  __init_with_size(__first, __last, __n);
}

#ifndef _LIBCPP_CXX03_LANG

template <class _Allocator>
_LIBCPP_CONSTEXPR_SINCE_CXX20 vector<bool, _Allocator>::vector(initializer_list<value_type> __il)
    : __begin_(nullptr), __size_(0), __cap_(0) {
  size_type __n = static_cast<size_type>(__il.size());
  if (__n > 0) {
    __vallocate(__n);
    __construct_at_end(__il.begin(), __il.end(), __n);
  }
}

template <class _Allocator>
_LIBCPP_CONSTEXPR_SINCE_CXX20
vector<bool, _Allocator>::vector(initializer_list<value_type> __il, const allocator_type& __a)
    : __begin_(nullptr), __size_(0), __cap_(0), __alloc_(static_cast<__storage_allocator>(__a)) {
  size_type __n = static_cast<size_type>(__il.size());
  if (__n > 0) {
    __vallocate(__n);
    __construct_at_end(__il.begin(), __il.end(), __n);
  }
}

#endif // _LIBCPP_CXX03_LANG

template <class _Allocator>
_LIBCPP_CONSTEXPR_SINCE_CXX20 vector<bool, _Allocator>::vector(const vector& __v)
    : __begin_(nullptr),
      __size_(0),
      __cap_(0),
      __alloc_(__storage_traits::select_on_container_copy_construction(__v.__alloc())) {
  if (__v.size() > 0) {
    __vallocate(__v.size());
    __construct_at_end(__v.begin(), __v.end(), __v.size());
  }
}

template <class _Allocator>
_LIBCPP_CONSTEXPR_SINCE_CXX20 vector<bool, _Allocator>::vector(const vector& __v, const allocator_type& __a)
    : __begin_(nullptr), __size_(0), __cap_(0), __alloc_(__a) {
  if (__v.size() > 0) {
    __vallocate(__v.size());
    __construct_at_end(__v.begin(), __v.end(), __v.size());
  }
}

template <class _Allocator>
_LIBCPP_CONSTEXPR_SINCE_CXX20 vector<bool, _Allocator>& vector<bool, _Allocator>::operator=(const vector& __v) {
  if (this != std::addressof(__v)) {
    __copy_assign_alloc(__v);
    if (__v.__size_) {
      if (__v.__size_ > capacity()) {
        __vdeallocate();
        __vallocate(__v.__size_);
      }
      std::copy(__v.__begin_, __v.__begin_ + __external_cap_to_internal(__v.__size_), __begin_);
    }
    __size_ = __v.__size_;
  }
  return *this;
}

template <class _Allocator>
inline _LIBCPP_HIDE_FROM_ABI _LIBCPP_CONSTEXPR_SINCE_CXX20 vector<bool, _Allocator>::vector(vector&& __v)
#if _LIBCPP_STD_VER >= 17
    _NOEXCEPT
#else
    _NOEXCEPT_(is_nothrow_move_constructible<allocator_type>::value)
#endif
    : __begin_(__v.__begin_),
      __size_(__v.__size_),
      __cap_(__v.__cap_),
      __alloc_(std::move(__v.__alloc_)) {
  __v.__begin_ = nullptr;
  __v.__size_  = 0;
  __v.__cap()  = 0;
}

template <class _Allocator>
_LIBCPP_CONSTEXPR_SINCE_CXX20
vector<bool, _Allocator>::vector(vector&& __v, const __type_identity_t<allocator_type>& __a)
    : __begin_(nullptr), __size_(0), __cap_(0), __alloc_(__a) {
  if (__a == allocator_type(__v.__alloc())) {
    this->__begin_ = __v.__begin_;
    this->__size_  = __v.__size_;
    this->__cap()  = __v.__cap();
    __v.__begin_   = nullptr;
    __v.__cap() = __v.__size_ = 0;
  } else if (__v.size() > 0) {
    __vallocate(__v.size());
    __construct_at_end(__v.begin(), __v.end(), __v.size());
  }
}

template <class _Allocator>
inline _LIBCPP_HIDE_FROM_ABI _LIBCPP_CONSTEXPR_SINCE_CXX20 vector<bool, _Allocator>&
vector<bool, _Allocator>::operator=(vector&& __v)
    _NOEXCEPT_(__noexcept_move_assign_container<_Allocator, __alloc_traits>::value) {
  __move_assign(__v, integral_constant<bool, __storage_traits::propagate_on_container_move_assignment::value>());
  return *this;
}

template <class _Allocator>
_LIBCPP_CONSTEXPR_SINCE_CXX20 void vector<bool, _Allocator>::__move_assign(vector& __c, false_type) {
  if (__alloc() != __c.__alloc())
    assign(__c.begin(), __c.end());
  else
    __move_assign(__c, true_type());
}

template <class _Allocator>
_LIBCPP_CONSTEXPR_SINCE_CXX20 void vector<bool, _Allocator>::__move_assign(vector& __c, true_type)
    _NOEXCEPT_(is_nothrow_move_assignable<allocator_type>::value) {
  __vdeallocate();
  __move_assign_alloc(__c);
  this->__begin_ = __c.__begin_;
  this->__size_  = __c.__size_;
  this->__cap()  = __c.__cap();
  __c.__begin_   = nullptr;
  __c.__cap() = __c.__size_ = 0;
}

template <class _Allocator>
_LIBCPP_CONSTEXPR_SINCE_CXX20 void vector<bool, _Allocator>::assign(size_type __n, const value_type& __x) {
  __size_ = 0;
  if (__n > 0) {
    size_type __c = capacity();
    if (__n <= __c)
      __size_ = __n;
    else {
      vector __v(get_allocator());
      __v.reserve(__recommend(__n));
      __v.__size_ = __n;
      swap(__v);
    }
    std::fill_n(begin(), __n, __x);
  }
}

template <class _Allocator>
template <class _InputIterator, __enable_if_t<__has_exactly_input_iterator_category<_InputIterator>::value, int> >
_LIBCPP_CONSTEXPR_SINCE_CXX20 void vector<bool, _Allocator>::assign(_InputIterator __first, _InputIterator __last) {
  __assign_with_sentinel(__first, __last);
}

template <class _Allocator>
template <class _Iterator, class _Sentinel>
_LIBCPP_CONSTEXPR_SINCE_CXX20 _LIBCPP_HIDE_FROM_ABI void
vector<bool, _Allocator>::__assign_with_sentinel(_Iterator __first, _Sentinel __last) {
  clear();
  for (; __first != __last; ++__first)
    push_back(*__first);
}

template <class _Allocator>
template <class _ForwardIterator, __enable_if_t<__has_forward_iterator_category<_ForwardIterator>::value, int> >
_LIBCPP_CONSTEXPR_SINCE_CXX20 void vector<bool, _Allocator>::assign(_ForwardIterator __first, _ForwardIterator __last) {
  __assign_with_size(__first, __last, std::distance(__first, __last));
}

template <class _Allocator>
template <class _ForwardIterator, class _Sentinel>
_LIBCPP_CONSTEXPR_SINCE_CXX20 _LIBCPP_HIDE_FROM_ABI void
vector<bool, _Allocator>::__assign_with_size(_ForwardIterator __first, _Sentinel __last, difference_type __ns) {
  _LIBCPP_ASSERT_VALID_INPUT_RANGE(__ns >= 0, "invalid range specified");

  clear();

  const size_t __n = static_cast<size_type>(__ns);
  if (__n) {
    if (__n > capacity()) {
      __vdeallocate();
      __vallocate(__n);
    }
    __construct_at_end(__first, __last, __n);
  }
}

template <class _Allocator>
_LIBCPP_CONSTEXPR_SINCE_CXX20 void vector<bool, _Allocator>::reserve(size_type __n) {
  if (__n > capacity()) {
    if (__n > max_size())
      this->__throw_length_error();
    vector __v(this->get_allocator());
    __v.__vallocate(__n);
    __v.__construct_at_end(this->begin(), this->end(), this->size());
    swap(__v);
  }
}

template <class _Allocator>
_LIBCPP_CONSTEXPR_SINCE_CXX20 void vector<bool, _Allocator>::shrink_to_fit() _NOEXCEPT {
  if (__external_cap_to_internal(size()) > __cap()) {
#if _LIBCPP_HAS_EXCEPTIONS
    try {
#endif // _LIBCPP_HAS_EXCEPTIONS
      vector(*this, allocator_type(__alloc())).swap(*this);
#if _LIBCPP_HAS_EXCEPTIONS
    } catch (...) {
    }
#endif // _LIBCPP_HAS_EXCEPTIONS
  }
}

template <class _Allocator>
typename vector<bool, _Allocator>::reference vector<bool, _Allocator>::at(size_type __n) {
  if (__n >= size())
    this->__throw_out_of_range();
  return (*this)[__n];
}

template <class _Allocator>
typename vector<bool, _Allocator>::const_reference vector<bool, _Allocator>::at(size_type __n) const {
  if (__n >= size())
    this->__throw_out_of_range();
  return (*this)[__n];
}

template <class _Allocator>
_LIBCPP_CONSTEXPR_SINCE_CXX20 void vector<bool, _Allocator>::push_back(const value_type& __x) {
  if (this->__size_ == this->capacity())
    reserve(__recommend(this->__size_ + 1));
  ++this->__size_;
  back() = __x;
}

template <class _Allocator>
_LIBCPP_CONSTEXPR_SINCE_CXX20 typename vector<bool, _Allocator>::iterator
vector<bool, _Allocator>::insert(const_iterator __position, const value_type& __x) {
  iterator __r;
  if (size() < capacity()) {
    const_iterator __old_end = end();
    ++__size_;
    std::copy_backward(__position, __old_end, end());
    __r = __const_iterator_cast(__position);
  } else {
    vector __v(get_allocator());
    __v.reserve(__recommend(__size_ + 1));
    __v.__size_ = __size_ + 1;
    __r         = std::copy(cbegin(), __position, __v.begin());
    std::copy_backward(__position, cend(), __v.end());
    swap(__v);
  }
  *__r = __x;
  return __r;
}

template <class _Allocator>
_LIBCPP_CONSTEXPR_SINCE_CXX20 typename vector<bool, _Allocator>::iterator
vector<bool, _Allocator>::insert(const_iterator __position, size_type __n, const value_type& __x) {
  iterator __r;
  size_type __c = capacity();
  if (__n <= __c && size() <= __c - __n) {
    const_iterator __old_end = end();
    __size_ += __n;
    std::copy_backward(__position, __old_end, end());
    __r = __const_iterator_cast(__position);
  } else {
    vector __v(get_allocator());
    __v.reserve(__recommend(__size_ + __n));
    __v.__size_ = __size_ + __n;
    __r         = std::copy(cbegin(), __position, __v.begin());
    std::copy_backward(__position, cend(), __v.end());
    swap(__v);
  }
  std::fill_n(__r, __n, __x);
  return __r;
}

template <class _Allocator>
template <class _InputIterator, __enable_if_t<__has_exactly_input_iterator_category<_InputIterator>::value, int> >
_LIBCPP_CONSTEXPR_SINCE_CXX20 typename vector<bool, _Allocator>::iterator
vector<bool, _Allocator>::insert(const_iterator __position, _InputIterator __first, _InputIterator __last) {
  return __insert_with_sentinel(__position, __first, __last);
}

template <class _Allocator>
template <class _InputIterator, class _Sentinel>
_LIBCPP_CONSTEXPR_SINCE_CXX20 _LIBCPP_HIDE_FROM_ABI typename vector<bool, _Allocator>::iterator
vector<bool, _Allocator>::__insert_with_sentinel(const_iterator __position, _InputIterator __first, _Sentinel __last) {
  difference_type __off = __position - begin();
  iterator __p          = __const_iterator_cast(__position);
  iterator __old_end    = end();
  for (; size() != capacity() && __first != __last; ++__first) {
    ++this->__size_;
    back() = *__first;
  }
  vector __v(get_allocator());
  if (__first != __last) {
#if _LIBCPP_HAS_EXCEPTIONS
    try {
#endif // _LIBCPP_HAS_EXCEPTIONS
      __v.__assign_with_sentinel(std::move(__first), std::move(__last));
      difference_type __old_size = static_cast<difference_type>(__old_end - begin());
      difference_type __old_p    = __p - begin();
      reserve(__recommend(size() + __v.size()));
      __p       = begin() + __old_p;
      __old_end = begin() + __old_size;
#if _LIBCPP_HAS_EXCEPTIONS
    } catch (...) {
      erase(__old_end, end());
      throw;
    }
#endif // _LIBCPP_HAS_EXCEPTIONS
  }
  __p = std::rotate(__p, __old_end, end());
  insert(__p, __v.begin(), __v.end());
  return begin() + __off;
}

template <class _Allocator>
template <class _ForwardIterator, __enable_if_t<__has_forward_iterator_category<_ForwardIterator>::value, int> >
_LIBCPP_CONSTEXPR_SINCE_CXX20 typename vector<bool, _Allocator>::iterator
vector<bool, _Allocator>::insert(const_iterator __position, _ForwardIterator __first, _ForwardIterator __last) {
  return __insert_with_size(__position, __first, __last, std::distance(__first, __last));
}

template <class _Allocator>
template <class _ForwardIterator, class _Sentinel>
_LIBCPP_CONSTEXPR_SINCE_CXX20 _LIBCPP_HIDE_FROM_ABI typename vector<bool, _Allocator>::iterator
vector<bool, _Allocator>::__insert_with_size(
    const_iterator __position, _ForwardIterator __first, _Sentinel __last, difference_type __n_signed) {
  _LIBCPP_ASSERT_VALID_INPUT_RANGE(__n_signed >= 0, "invalid range specified");
  const size_type __n = static_cast<size_type>(__n_signed);
  iterator __r;
  size_type __c = capacity();
  if (__n <= __c && size() <= __c - __n) {
    const_iterator __old_end = end();
    __size_ += __n;
    std::copy_backward(__position, __old_end, end());
    __r = __const_iterator_cast(__position);
  } else {
    vector __v(get_allocator());
    __v.reserve(__recommend(__size_ + __n));
    __v.__size_ = __size_ + __n;
    __r         = std::copy(cbegin(), __position, __v.begin());
    std::copy_backward(__position, cend(), __v.end());
    swap(__v);
  }
  std::__copy<_ClassicAlgPolicy>(__first, __last, __r);
  return __r;
}

template <class _Allocator>
inline _LIBCPP_HIDE_FROM_ABI _LIBCPP_CONSTEXPR_SINCE_CXX20 typename vector<bool, _Allocator>::iterator
vector<bool, _Allocator>::erase(const_iterator __position) {
  iterator __r = __const_iterator_cast(__position);
  std::copy(__position + 1, this->cend(), __r);
  --__size_;
  return __r;
}

template <class _Allocator>
_LIBCPP_CONSTEXPR_SINCE_CXX20 typename vector<bool, _Allocator>::iterator
vector<bool, _Allocator>::erase(const_iterator __first, const_iterator __last) {
  iterator __r        = __const_iterator_cast(__first);
  difference_type __d = __last - __first;
  std::copy(__last, this->cend(), __r);
  __size_ -= __d;
  return __r;
}

template <class _Allocator>
_LIBCPP_CONSTEXPR_SINCE_CXX20 void vector<bool, _Allocator>::swap(vector& __x)
#if _LIBCPP_STD_VER >= 14
    _NOEXCEPT
#else
    _NOEXCEPT_(!__alloc_traits::propagate_on_container_swap::value || __is_nothrow_swappable_v<allocator_type>)
#endif
{
  std::swap(this->__begin_, __x.__begin_);
  std::swap(this->__size_, __x.__size_);
  std::swap(this->__cap(), __x.__cap());
  std::__swap_allocator(this->__alloc(), __x.__alloc());
}

template <class _Allocator>
_LIBCPP_CONSTEXPR_SINCE_CXX20 void vector<bool, _Allocator>::resize(size_type __sz, value_type __x) {
  size_type __cs = size();
  if (__cs < __sz) {
    iterator __r;
    size_type __c = capacity();
    size_type __n = __sz - __cs;
    if (__n <= __c && __cs <= __c - __n) {
      __r = end();
      __size_ += __n;
    } else {
      vector __v(get_allocator());
      __v.reserve(__recommend(__size_ + __n));
      __v.__size_ = __size_ + __n;
      __r         = std::copy(cbegin(), cend(), __v.begin());
      swap(__v);
    }
    std::fill_n(__r, __n, __x);
  } else
    __size_ = __sz;
}

template <class _Allocator>
_LIBCPP_CONSTEXPR_SINCE_CXX20 void vector<bool, _Allocator>::flip() _NOEXCEPT {
  // do middle whole words
  size_type __n         = __size_;
  __storage_pointer __p = __begin_;
  for (; __n >= __bits_per_word; ++__p, __n -= __bits_per_word)
    *__p = ~*__p;
  // do last partial word
  if (__n > 0) {
    __storage_type __m = ~__storage_type(0) >> (__bits_per_word - __n);
    __storage_type __b = *__p & __m;
    *__p &= ~__m;
    *__p |= ~__b & __m;
  }
}

template <class _Allocator>
_LIBCPP_CONSTEXPR_SINCE_CXX20 bool vector<bool, _Allocator>::__invariants() const {
  if (this->__begin_ == nullptr) {
    if (this->__size_ != 0 || this->__cap() != 0)
      return false;
  } else {
    if (this->__cap() == 0)
      return false;
    if (this->__size_ > this->capacity())
      return false;
  }
  return true;
}

template <class _Allocator>
_LIBCPP_CONSTEXPR_SINCE_CXX20 size_t vector<bool, _Allocator>::__hash_code() const _NOEXCEPT {
  size_t __h = 0;
  // do middle whole words
  size_type __n         = __size_;
  __storage_pointer __p = __begin_;
  for (; __n >= __bits_per_word; ++__p, __n -= __bits_per_word)
    __h ^= *__p;
  // do last partial word
  if (__n > 0) {
    const __storage_type __m = ~__storage_type(0) >> (__bits_per_word - __n);
    __h ^= *__p & __m;
  }
  return __h;
}

template <class _Allocator>
struct _LIBCPP_TEMPLATE_VIS hash<vector<bool, _Allocator> >
    : public __unary_function<vector<bool, _Allocator>, size_t> {
  _LIBCPP_HIDE_FROM_ABI _LIBCPP_CONSTEXPR_SINCE_CXX20 size_t
  operator()(const vector<bool, _Allocator>& __vec) const _NOEXCEPT {
    return __vec.__hash_code();
  }
};
=======
// [vector.syn]
#  include <compare>
#  include <initializer_list>

// [vector.syn], [unord.hash]
#  include <__functional/hash.h>
>>>>>>> ce7c17d5

#  if !defined(_LIBCPP_HAS_NO_PRAGMA_SYSTEM_HEADER)
#    pragma GCC system_header
#  endif

<<<<<<< HEAD
#endif // _LIBCPP_STD_VER >= 20

#if _LIBCPP_STD_VER >= 23
template <class _Tp, class _CharT>
// Since is-vector-bool-reference is only used once it's inlined here.
  requires same_as<typename _Tp::__container, vector<bool, typename _Tp::__container::allocator_type>>
struct _LIBCPP_TEMPLATE_VIS formatter<_Tp, _CharT> {
private:
  formatter<bool, _CharT> __underlying_;

public:
  template <class _ParseContext>
  _LIBCPP_HIDE_FROM_ABI constexpr typename _ParseContext::iterator parse(_ParseContext& __ctx) {
    return __underlying_.parse(__ctx);
  }

  template <class _FormatContext>
  _LIBCPP_HIDE_FROM_ABI typename _FormatContext::iterator format(const _Tp& __ref, _FormatContext& __ctx) const {
    return __underlying_.format(__ref, __ctx);
  }
};
#endif // _LIBCPP_STD_VER >= 23

template <class _Tp, class _Allocator>
struct __container_traits<vector<_Tp, _Allocator> > {
  // http://eel.is/c++draft/vector.modifiers#2
  //  If an exception is thrown other than by the copy constructor, move constructor, assignment operator, or move
  //  assignment operator of T or by any InputIterator operation, there are no effects. If an exception is thrown while
  //  inserting a single element at the end and T is Cpp17CopyInsertable or is_nothrow_move_constructible_v<T> is true,
  //  there are no effects. Otherwise, if an exception is thrown by the move constructor of a non-Cpp17CopyInsertable T,
  //  the effects are unspecified.
  static _LIBCPP_CONSTEXPR const bool __emplacement_has_strong_exception_safety_guarantee =
      _Or<is_nothrow_move_constructible<_Tp>, __is_cpp17_copy_insertable<_Allocator> >::value;
};

_LIBCPP_END_NAMESPACE_STD

#if _LIBCPP_STD_VER >= 17
_LIBCPP_BEGIN_NAMESPACE_STD
namespace pmr {
template <class _ValueT>
using vector _LIBCPP_AVAILABILITY_PMR = std::vector<_ValueT, polymorphic_allocator<_ValueT>>;
} // namespace pmr
_LIBCPP_END_NAMESPACE_STD
#endif

_LIBCPP_POP_MACROS

#if !defined(_LIBCPP_REMOVE_TRANSITIVE_INCLUDES) && _LIBCPP_STD_VER <= 20
#  include <algorithm>
#  include <atomic>
#  include <concepts>
#  include <cstdlib>
#  include <iosfwd>
#  if !defined(_LIBCPP_HAS_NO_LOCALIZATION)
#    include <locale>
=======
#  if !defined(_LIBCPP_REMOVE_TRANSITIVE_INCLUDES) && _LIBCPP_STD_VER <= 20
#    include <algorithm>
#    include <array>
#    include <atomic>
#    include <cctype>
#    include <cerrno>
#    include <clocale>
#    include <concepts>
#    include <cstdint>
#    include <cstdlib>
#    include <iosfwd>
#    if _LIBCPP_HAS_LOCALIZATION
#      include <locale>
#    endif
#    include <string>
#    include <string_view>
#    include <tuple>
#    include <type_traits>
#    include <typeinfo>
#    include <utility>
>>>>>>> ce7c17d5
#  endif
#endif // 0

#endif // _LIBCPP_VECTOR<|MERGE_RESOLUTION|>--- conflicted
+++ resolved
@@ -304,85 +304,9 @@
 
 // clang-format on
 
-<<<<<<< HEAD
-#include <__algorithm/copy.h>
-#include <__algorithm/equal.h>
-#include <__algorithm/fill_n.h>
-#include <__algorithm/iterator_operations.h>
-#include <__algorithm/lexicographical_compare.h>
-#include <__algorithm/lexicographical_compare_three_way.h>
-#include <__algorithm/max.h>
-#include <__algorithm/min.h>
-#include <__algorithm/move.h>
-#include <__algorithm/move_backward.h>
-#include <__algorithm/remove.h>
-#include <__algorithm/remove_if.h>
-#include <__algorithm/rotate.h>
-#include <__algorithm/unwrap_iter.h>
-#include <__assert>
-#include <__bit_reference>
-#include <__concepts/same_as.h>
-#include <__config>
-#include <__debug_utils/sanitizers.h>
-#include <__format/enable_insertable.h>
-#include <__format/formatter.h>
-#include <__format/formatter_bool.h>
-#include <__functional/hash.h>
-#include <__functional/unary_function.h>
-#include <__fwd/vector.h>
-#include <__iterator/advance.h>
-#include <__iterator/bounded_iter.h>
-#include <__iterator/distance.h>
-#include <__iterator/iterator_traits.h>
-#include <__iterator/move_iterator.h>
-#include <__iterator/next.h>
-#include <__iterator/reverse_iterator.h>
-#include <__iterator/wrap_iter.h>
-#include <__memory/addressof.h>
-#include <__memory/allocate_at_least.h>
-#include <__memory/allocator.h>
-#include <__memory/allocator_traits.h>
-#include <__memory/compressed_pair.h>
-#include <__memory/construct_at.h>
-#include <__memory/noexcept_move_assign_container.h>
-#include <__memory/pointer_traits.h>
-#include <__memory/swap_allocator.h>
-#include <__memory/temp_value.h>
-#include <__memory/uninitialized_algorithms.h>
-#include <__memory_resource/polymorphic_allocator.h>
-#include <__ranges/access.h>
-#include <__ranges/concepts.h>
-#include <__ranges/container_compatible_range.h>
-#include <__ranges/from_range.h>
-#include <__ranges/size.h>
-#include <__split_buffer>
-#include <__type_traits/conditional.h>
-#include <__type_traits/container_traits.h>
-#include <__type_traits/disjunction.h>
-#include <__type_traits/enable_if.h>
-#include <__type_traits/is_allocator.h>
-#include <__type_traits/is_constructible.h>
-#include <__type_traits/is_nothrow_assignable.h>
-#include <__type_traits/is_nothrow_constructible.h>
-#include <__type_traits/is_same.h>
-#include <__type_traits/is_trivially_relocatable.h>
-#include <__type_traits/type_identity.h>
-#include <__utility/exception_guard.h>
-#include <__utility/forward.h>
-#include <__utility/is_pointer_in_range.h>
-#include <__utility/move.h>
-#include <__utility/pair.h>
-#include <__utility/swap.h>
-#include <climits>
-#include <cstring>
-#include <limits>
-#include <stdexcept>
-#include <version>
-=======
 #if 0
 #else // 0
 #  include <__config>
->>>>>>> ce7c17d5
 
 #  include <__vector/comparison.h>
 #  include <__vector/swap.h>
@@ -393,1320 +317,6 @@
 #    include <__vector/pmr.h>
 #  endif
 
-<<<<<<< HEAD
-public:
-  _LIBCPP_CONSTEXPR_SINCE_CXX20 _LIBCPP_HIDE_FROM_ABI ~vector() { __destroy_vector (*this)(); }
-
-  _LIBCPP_CONSTEXPR_SINCE_CXX20 _LIBCPP_HIDE_FROM_ABI vector(const vector& __x);
-  _LIBCPP_CONSTEXPR_SINCE_CXX20 _LIBCPP_HIDE_FROM_ABI
-  vector(const vector& __x, const __type_identity_t<allocator_type>& __a);
-  _LIBCPP_CONSTEXPR_SINCE_CXX20 _LIBCPP_HIDE_FROM_ABI vector& operator=(const vector& __x);
-
-#ifndef _LIBCPP_CXX03_LANG
-  _LIBCPP_CONSTEXPR_SINCE_CXX20 _LIBCPP_HIDE_FROM_ABI vector(initializer_list<value_type> __il);
-
-  _LIBCPP_CONSTEXPR_SINCE_CXX20 _LIBCPP_HIDE_FROM_ABI
-  vector(initializer_list<value_type> __il, const allocator_type& __a);
-
-  _LIBCPP_CONSTEXPR_SINCE_CXX20 _LIBCPP_HIDE_FROM_ABI vector& operator=(initializer_list<value_type> __il) {
-    assign(__il.begin(), __il.end());
-    return *this;
-  }
-#endif // !_LIBCPP_CXX03_LANG
-
-  _LIBCPP_CONSTEXPR_SINCE_CXX20 _LIBCPP_HIDE_FROM_ABI vector(vector&& __x)
-#if _LIBCPP_STD_VER >= 17
-      noexcept;
-#else
-      _NOEXCEPT_(is_nothrow_move_constructible<allocator_type>::value);
-#endif
-
-  _LIBCPP_CONSTEXPR_SINCE_CXX20 _LIBCPP_HIDE_FROM_ABI
-  vector(vector&& __x, const __type_identity_t<allocator_type>& __a);
-  _LIBCPP_CONSTEXPR_SINCE_CXX20 _LIBCPP_HIDE_FROM_ABI vector& operator=(vector&& __x)
-      _NOEXCEPT_(__noexcept_move_assign_container<_Allocator, __alloc_traits>::value);
-
-  template <class _InputIterator,
-            __enable_if_t<__has_exactly_input_iterator_category<_InputIterator>::value &&
-                              is_constructible<value_type, typename iterator_traits<_InputIterator>::reference>::value,
-                          int> = 0>
-  _LIBCPP_CONSTEXPR_SINCE_CXX20 _LIBCPP_HIDE_FROM_ABI void assign(_InputIterator __first, _InputIterator __last);
-  template <
-      class _ForwardIterator,
-      __enable_if_t<__has_forward_iterator_category<_ForwardIterator>::value &&
-                        is_constructible<value_type, typename iterator_traits<_ForwardIterator>::reference>::value,
-                    int> = 0>
-  _LIBCPP_CONSTEXPR_SINCE_CXX20 _LIBCPP_HIDE_FROM_ABI void assign(_ForwardIterator __first, _ForwardIterator __last);
-
-#if _LIBCPP_STD_VER >= 23
-  template <_ContainerCompatibleRange<_Tp> _Range>
-  _LIBCPP_HIDE_FROM_ABI constexpr void assign_range(_Range&& __range) {
-    if constexpr (ranges::forward_range<_Range> || ranges::sized_range<_Range>) {
-      auto __n = static_cast<size_type>(ranges::distance(__range));
-      __assign_with_size(ranges::begin(__range), ranges::end(__range), __n);
-
-    } else {
-      __assign_with_sentinel(ranges::begin(__range), ranges::end(__range));
-    }
-  }
-#endif
-
-  _LIBCPP_CONSTEXPR_SINCE_CXX20 _LIBCPP_HIDE_FROM_ABI void assign(size_type __n, const_reference __u);
-
-#ifndef _LIBCPP_CXX03_LANG
-  _LIBCPP_CONSTEXPR_SINCE_CXX20 _LIBCPP_HIDE_FROM_ABI void assign(initializer_list<value_type> __il) {
-    assign(__il.begin(), __il.end());
-  }
-#endif
-
-  _LIBCPP_CONSTEXPR_SINCE_CXX20 _LIBCPP_HIDE_FROM_ABI allocator_type get_allocator() const _NOEXCEPT {
-    return this->__alloc();
-  }
-
-  _LIBCPP_CONSTEXPR_SINCE_CXX20 _LIBCPP_HIDE_FROM_ABI iterator begin() _NOEXCEPT;
-  _LIBCPP_CONSTEXPR_SINCE_CXX20 _LIBCPP_HIDE_FROM_ABI const_iterator begin() const _NOEXCEPT;
-  _LIBCPP_CONSTEXPR_SINCE_CXX20 _LIBCPP_HIDE_FROM_ABI iterator end() _NOEXCEPT;
-  _LIBCPP_CONSTEXPR_SINCE_CXX20 _LIBCPP_HIDE_FROM_ABI const_iterator end() const _NOEXCEPT;
-
-  _LIBCPP_CONSTEXPR_SINCE_CXX20 _LIBCPP_HIDE_FROM_ABI reverse_iterator rbegin() _NOEXCEPT {
-    return reverse_iterator(end());
-  }
-  _LIBCPP_CONSTEXPR_SINCE_CXX20 _LIBCPP_HIDE_FROM_ABI const_reverse_iterator rbegin() const _NOEXCEPT {
-    return const_reverse_iterator(end());
-  }
-  _LIBCPP_CONSTEXPR_SINCE_CXX20 _LIBCPP_HIDE_FROM_ABI reverse_iterator rend() _NOEXCEPT {
-    return reverse_iterator(begin());
-  }
-  _LIBCPP_CONSTEXPR_SINCE_CXX20 _LIBCPP_HIDE_FROM_ABI const_reverse_iterator rend() const _NOEXCEPT {
-    return const_reverse_iterator(begin());
-  }
-
-  _LIBCPP_CONSTEXPR_SINCE_CXX20 _LIBCPP_HIDE_FROM_ABI const_iterator cbegin() const _NOEXCEPT { return begin(); }
-  _LIBCPP_CONSTEXPR_SINCE_CXX20 _LIBCPP_HIDE_FROM_ABI const_iterator cend() const _NOEXCEPT { return end(); }
-  _LIBCPP_CONSTEXPR_SINCE_CXX20 _LIBCPP_HIDE_FROM_ABI const_reverse_iterator crbegin() const _NOEXCEPT {
-    return rbegin();
-  }
-  _LIBCPP_CONSTEXPR_SINCE_CXX20 _LIBCPP_HIDE_FROM_ABI const_reverse_iterator crend() const _NOEXCEPT { return rend(); }
-
-  _LIBCPP_CONSTEXPR_SINCE_CXX20 _LIBCPP_HIDE_FROM_ABI size_type size() const _NOEXCEPT {
-    return static_cast<size_type>(this->__end_ - this->__begin_);
-  }
-  _LIBCPP_CONSTEXPR_SINCE_CXX20 _LIBCPP_HIDE_FROM_ABI size_type capacity() const _NOEXCEPT {
-    return static_cast<size_type>(__end_cap() - this->__begin_);
-  }
-  [[__nodiscard__]] _LIBCPP_CONSTEXPR_SINCE_CXX20 _LIBCPP_HIDE_FROM_ABI bool empty() const _NOEXCEPT {
-    return this->__begin_ == this->__end_;
-  }
-  _LIBCPP_CONSTEXPR_SINCE_CXX20 _LIBCPP_HIDE_FROM_ABI size_type max_size() const _NOEXCEPT;
-  _LIBCPP_CONSTEXPR_SINCE_CXX20 _LIBCPP_HIDE_FROM_ABI void reserve(size_type __n);
-  _LIBCPP_CONSTEXPR_SINCE_CXX20 _LIBCPP_HIDE_FROM_ABI void shrink_to_fit() _NOEXCEPT;
-
-  _LIBCPP_CONSTEXPR_SINCE_CXX20 _LIBCPP_HIDE_FROM_ABI reference operator[](size_type __n) _NOEXCEPT;
-  _LIBCPP_CONSTEXPR_SINCE_CXX20 _LIBCPP_HIDE_FROM_ABI const_reference operator[](size_type __n) const _NOEXCEPT;
-  _LIBCPP_CONSTEXPR_SINCE_CXX20 _LIBCPP_HIDE_FROM_ABI reference at(size_type __n);
-  _LIBCPP_CONSTEXPR_SINCE_CXX20 _LIBCPP_HIDE_FROM_ABI const_reference at(size_type __n) const;
-
-  _LIBCPP_CONSTEXPR_SINCE_CXX20 _LIBCPP_HIDE_FROM_ABI reference front() _NOEXCEPT {
-    _LIBCPP_ASSERT_VALID_ELEMENT_ACCESS(!empty(), "front() called on an empty vector");
-    return *this->__begin_;
-  }
-  _LIBCPP_CONSTEXPR_SINCE_CXX20 _LIBCPP_HIDE_FROM_ABI const_reference front() const _NOEXCEPT {
-    _LIBCPP_ASSERT_VALID_ELEMENT_ACCESS(!empty(), "front() called on an empty vector");
-    return *this->__begin_;
-  }
-  _LIBCPP_CONSTEXPR_SINCE_CXX20 _LIBCPP_HIDE_FROM_ABI reference back() _NOEXCEPT {
-    _LIBCPP_ASSERT_VALID_ELEMENT_ACCESS(!empty(), "back() called on an empty vector");
-    return *(this->__end_ - 1);
-  }
-  _LIBCPP_CONSTEXPR_SINCE_CXX20 _LIBCPP_HIDE_FROM_ABI const_reference back() const _NOEXCEPT {
-    _LIBCPP_ASSERT_VALID_ELEMENT_ACCESS(!empty(), "back() called on an empty vector");
-    return *(this->__end_ - 1);
-  }
-
-  _LIBCPP_CONSTEXPR_SINCE_CXX20 _LIBCPP_HIDE_FROM_ABI value_type* data() _NOEXCEPT {
-    return std::__to_address(this->__begin_);
-  }
-
-  _LIBCPP_CONSTEXPR_SINCE_CXX20 _LIBCPP_HIDE_FROM_ABI const value_type* data() const _NOEXCEPT {
-    return std::__to_address(this->__begin_);
-  }
-
-  _LIBCPP_CONSTEXPR_SINCE_CXX20 _LIBCPP_HIDE_FROM_ABI void push_back(const_reference __x);
-
-  _LIBCPP_CONSTEXPR_SINCE_CXX20 _LIBCPP_HIDE_FROM_ABI void push_back(value_type&& __x);
-
-  template <class... _Args>
-  _LIBCPP_CONSTEXPR_SINCE_CXX20 _LIBCPP_HIDE_FROM_ABI
-#if _LIBCPP_STD_VER >= 17
-  reference
-  emplace_back(_Args&&... __args);
-#else
-  void
-  emplace_back(_Args&&... __args);
-#endif
-
-#if _LIBCPP_STD_VER >= 23
-  template <_ContainerCompatibleRange<_Tp> _Range>
-  _LIBCPP_HIDE_FROM_ABI constexpr void append_range(_Range&& __range) {
-    insert_range(end(), std::forward<_Range>(__range));
-  }
-#endif
-
-  _LIBCPP_CONSTEXPR_SINCE_CXX20 _LIBCPP_HIDE_FROM_ABI void pop_back();
-
-  _LIBCPP_CONSTEXPR_SINCE_CXX20 _LIBCPP_HIDE_FROM_ABI iterator insert(const_iterator __position, const_reference __x);
-
-  _LIBCPP_CONSTEXPR_SINCE_CXX20 _LIBCPP_HIDE_FROM_ABI iterator insert(const_iterator __position, value_type&& __x);
-  template <class... _Args>
-  _LIBCPP_CONSTEXPR_SINCE_CXX20 _LIBCPP_HIDE_FROM_ABI iterator emplace(const_iterator __position, _Args&&... __args);
-
-  _LIBCPP_CONSTEXPR_SINCE_CXX20 _LIBCPP_HIDE_FROM_ABI iterator
-  insert(const_iterator __position, size_type __n, const_reference __x);
-
-  template <class _InputIterator,
-            __enable_if_t<__has_exactly_input_iterator_category<_InputIterator>::value &&
-                              is_constructible< value_type, typename iterator_traits<_InputIterator>::reference>::value,
-                          int> = 0>
-  _LIBCPP_CONSTEXPR_SINCE_CXX20 _LIBCPP_HIDE_FROM_ABI iterator
-  insert(const_iterator __position, _InputIterator __first, _InputIterator __last);
-
-#if _LIBCPP_STD_VER >= 23
-  template <_ContainerCompatibleRange<_Tp> _Range>
-  _LIBCPP_HIDE_FROM_ABI constexpr iterator insert_range(const_iterator __position, _Range&& __range) {
-    if constexpr (ranges::forward_range<_Range> || ranges::sized_range<_Range>) {
-      auto __n = static_cast<size_type>(ranges::distance(__range));
-      return __insert_with_size(__position, ranges::begin(__range), ranges::end(__range), __n);
-
-    } else {
-      return __insert_with_sentinel(__position, ranges::begin(__range), ranges::end(__range));
-    }
-  }
-#endif
-
-  template <
-      class _ForwardIterator,
-      __enable_if_t<__has_forward_iterator_category<_ForwardIterator>::value &&
-                        is_constructible< value_type, typename iterator_traits<_ForwardIterator>::reference>::value,
-                    int> = 0>
-  _LIBCPP_CONSTEXPR_SINCE_CXX20 _LIBCPP_HIDE_FROM_ABI iterator
-  insert(const_iterator __position, _ForwardIterator __first, _ForwardIterator __last);
-
-#ifndef _LIBCPP_CXX03_LANG
-  _LIBCPP_CONSTEXPR_SINCE_CXX20 _LIBCPP_HIDE_FROM_ABI iterator
-  insert(const_iterator __position, initializer_list<value_type> __il) {
-    return insert(__position, __il.begin(), __il.end());
-  }
-#endif
-
-  _LIBCPP_CONSTEXPR_SINCE_CXX20 _LIBCPP_HIDE_FROM_ABI iterator erase(const_iterator __position);
-  _LIBCPP_CONSTEXPR_SINCE_CXX20 _LIBCPP_HIDE_FROM_ABI iterator erase(const_iterator __first, const_iterator __last);
-
-  _LIBCPP_CONSTEXPR_SINCE_CXX20 _LIBCPP_HIDE_FROM_ABI void clear() _NOEXCEPT {
-    size_type __old_size = size();
-    __clear();
-    __annotate_shrink(__old_size);
-  }
-
-  _LIBCPP_CONSTEXPR_SINCE_CXX20 _LIBCPP_HIDE_FROM_ABI void resize(size_type __sz);
-  _LIBCPP_CONSTEXPR_SINCE_CXX20 _LIBCPP_HIDE_FROM_ABI void resize(size_type __sz, const_reference __x);
-
-  _LIBCPP_CONSTEXPR_SINCE_CXX20 _LIBCPP_HIDE_FROM_ABI void swap(vector&)
-#if _LIBCPP_STD_VER >= 14
-      _NOEXCEPT;
-#else
-      _NOEXCEPT_(!__alloc_traits::propagate_on_container_swap::value || __is_nothrow_swappable_v<allocator_type>);
-#endif
-
-  _LIBCPP_CONSTEXPR_SINCE_CXX20 _LIBCPP_HIDE_FROM_ABI bool __invariants() const;
-
-private:
-  pointer __begin_ = nullptr;
-  pointer __end_   = nullptr;
-  _LIBCPP_COMPRESSED_PAIR(pointer, __cap_ = nullptr, allocator_type, __alloc_);
-
-  //  Allocate space for __n objects
-  //  throws length_error if __n > max_size()
-  //  throws (probably bad_alloc) if memory run out
-  //  Precondition:  __begin_ == __end_ == __end_cap() == 0
-  //  Precondition:  __n > 0
-  //  Postcondition:  capacity() >= __n
-  //  Postcondition:  size() == 0
-  _LIBCPP_CONSTEXPR_SINCE_CXX20 _LIBCPP_HIDE_FROM_ABI void __vallocate(size_type __n) {
-    if (__n > max_size())
-      __throw_length_error();
-    auto __allocation = std::__allocate_at_least(__alloc(), __n);
-    __begin_          = __allocation.ptr;
-    __end_            = __allocation.ptr;
-    __end_cap()       = __begin_ + __allocation.count;
-    __annotate_new(0);
-  }
-
-  _LIBCPP_CONSTEXPR_SINCE_CXX20 _LIBCPP_HIDE_FROM_ABI void __vdeallocate() _NOEXCEPT;
-  _LIBCPP_CONSTEXPR_SINCE_CXX20 _LIBCPP_HIDE_FROM_ABI size_type __recommend(size_type __new_size) const;
-  _LIBCPP_CONSTEXPR_SINCE_CXX20 _LIBCPP_HIDE_FROM_ABI void __construct_at_end(size_type __n);
-  _LIBCPP_CONSTEXPR_SINCE_CXX20 _LIBCPP_HIDE_FROM_ABI void __construct_at_end(size_type __n, const_reference __x);
-
-  template <class _InputIterator, class _Sentinel>
-  _LIBCPP_CONSTEXPR_SINCE_CXX20 _LIBCPP_HIDE_FROM_ABI void
-  __init_with_size(_InputIterator __first, _Sentinel __last, size_type __n) {
-    auto __guard = std::__make_exception_guard(__destroy_vector(*this));
-
-    if (__n > 0) {
-      __vallocate(__n);
-      __construct_at_end(__first, __last, __n);
-    }
-
-    __guard.__complete();
-  }
-
-  template <class _InputIterator, class _Sentinel>
-  _LIBCPP_CONSTEXPR_SINCE_CXX20 _LIBCPP_HIDE_FROM_ABI void
-  __init_with_sentinel(_InputIterator __first, _Sentinel __last) {
-    auto __guard = std::__make_exception_guard(__destroy_vector(*this));
-
-    for (; __first != __last; ++__first)
-      emplace_back(*__first);
-
-    __guard.__complete();
-  }
-
-  template <class _Iterator, class _Sentinel>
-  _LIBCPP_CONSTEXPR_SINCE_CXX20 _LIBCPP_HIDE_FROM_ABI void __assign_with_sentinel(_Iterator __first, _Sentinel __last);
-
-  template <class _ForwardIterator, class _Sentinel>
-  _LIBCPP_CONSTEXPR_SINCE_CXX20 _LIBCPP_HIDE_FROM_ABI void
-  __assign_with_size(_ForwardIterator __first, _Sentinel __last, difference_type __n);
-
-  template <class _InputIterator, class _Sentinel>
-  _LIBCPP_CONSTEXPR_SINCE_CXX20 _LIBCPP_HIDE_FROM_ABI iterator
-  __insert_with_sentinel(const_iterator __position, _InputIterator __first, _Sentinel __last);
-
-  template <class _Iterator, class _Sentinel>
-  _LIBCPP_CONSTEXPR_SINCE_CXX20 _LIBCPP_HIDE_FROM_ABI iterator
-  __insert_with_size(const_iterator __position, _Iterator __first, _Sentinel __last, difference_type __n);
-
-  template <class _InputIterator, class _Sentinel>
-  _LIBCPP_CONSTEXPR_SINCE_CXX20 _LIBCPP_HIDE_FROM_ABI void
-  __construct_at_end(_InputIterator __first, _Sentinel __last, size_type __n);
-
-  _LIBCPP_CONSTEXPR_SINCE_CXX20 _LIBCPP_HIDE_FROM_ABI void __append(size_type __n);
-  _LIBCPP_CONSTEXPR_SINCE_CXX20 _LIBCPP_HIDE_FROM_ABI void __append(size_type __n, const_reference __x);
-
-  _LIBCPP_CONSTEXPR_SINCE_CXX20 _LIBCPP_HIDE_FROM_ABI iterator __make_iter(pointer __p) _NOEXCEPT {
-#ifdef _LIBCPP_ABI_BOUNDED_ITERATORS_IN_VECTOR
-    // Bound the iterator according to the capacity, rather than the size.
-    //
-    // Vector guarantees that iterators stay valid as long as no reallocation occurs even if new elements are inserted
-    // into the container; for these cases, we need to make sure that the newly-inserted elements can be accessed
-    // through the bounded iterator without failing checks. The downside is that the bounded iterator won't catch
-    // access that is logically out-of-bounds, i.e., goes beyond the size, but is still within the capacity. With the
-    // current implementation, there is no connection between a bounded iterator and its associated container, so we
-    // don't have a way to update existing valid iterators when the container is resized and thus have to go with
-    // a laxer approach.
-    return std::__make_bounded_iter(
-        std::__wrap_iter<pointer>(__p),
-        std::__wrap_iter<pointer>(this->__begin_),
-        std::__wrap_iter<pointer>(this->__end_cap()));
-#else
-    return iterator(__p);
-#endif // _LIBCPP_ABI_BOUNDED_ITERATORS_IN_VECTOR
-  }
-
-  _LIBCPP_CONSTEXPR_SINCE_CXX20 _LIBCPP_HIDE_FROM_ABI const_iterator __make_iter(const_pointer __p) const _NOEXCEPT {
-#ifdef _LIBCPP_ABI_BOUNDED_ITERATORS_IN_VECTOR
-    // Bound the iterator according to the capacity, rather than the size.
-    return std::__make_bounded_iter(
-        std::__wrap_iter<const_pointer>(__p),
-        std::__wrap_iter<const_pointer>(this->__begin_),
-        std::__wrap_iter<const_pointer>(this->__end_cap()));
-#else
-    return const_iterator(__p);
-#endif // _LIBCPP_ABI_BOUNDED_ITERATORS_IN_VECTOR
-  }
-
-  _LIBCPP_CONSTEXPR_SINCE_CXX20 _LIBCPP_HIDE_FROM_ABI void
-  __swap_out_circular_buffer(__split_buffer<value_type, allocator_type&>& __v);
-  _LIBCPP_CONSTEXPR_SINCE_CXX20 _LIBCPP_HIDE_FROM_ABI pointer
-  __swap_out_circular_buffer(__split_buffer<value_type, allocator_type&>& __v, pointer __p);
-  _LIBCPP_CONSTEXPR_SINCE_CXX20 _LIBCPP_HIDE_FROM_ABI void
-  __move_range(pointer __from_s, pointer __from_e, pointer __to);
-  _LIBCPP_CONSTEXPR_SINCE_CXX20 _LIBCPP_HIDE_FROM_ABI void __move_assign(vector& __c, true_type)
-      _NOEXCEPT_(is_nothrow_move_assignable<allocator_type>::value);
-  _LIBCPP_CONSTEXPR_SINCE_CXX20 _LIBCPP_HIDE_FROM_ABI void __move_assign(vector& __c, false_type)
-      _NOEXCEPT_(__alloc_traits::is_always_equal::value);
-  _LIBCPP_CONSTEXPR_SINCE_CXX20 _LIBCPP_HIDE_FROM_ABI void __destruct_at_end(pointer __new_last) _NOEXCEPT {
-    size_type __old_size = size();
-    __base_destruct_at_end(__new_last);
-    __annotate_shrink(__old_size);
-  }
-
-  template <class _Up>
-  _LIBCPP_CONSTEXPR_SINCE_CXX20 _LIBCPP_HIDE_FROM_ABI inline pointer __push_back_slow_path(_Up&& __x);
-
-  template <class... _Args>
-  _LIBCPP_CONSTEXPR_SINCE_CXX20 _LIBCPP_HIDE_FROM_ABI inline pointer __emplace_back_slow_path(_Args&&... __args);
-
-  // The following functions are no-ops outside of AddressSanitizer mode.
-  // We call annotations for every allocator, unless explicitly disabled.
-  //
-  // To disable annotations for a particular allocator, change value of
-  // __asan_annotate_container_with_allocator to false.
-  // For more details, see the "Using libc++" documentation page or
-  // the documentation for __sanitizer_annotate_contiguous_container.
-
-  _LIBCPP_CONSTEXPR_SINCE_CXX20 _LIBCPP_HIDE_FROM_ABI void
-  __annotate_contiguous_container(const void* __old_mid, const void* __new_mid) const {
-    std::__annotate_contiguous_container<_Allocator>(data(), data() + capacity(), __old_mid, __new_mid);
-  }
-
-  _LIBCPP_CONSTEXPR_SINCE_CXX20 _LIBCPP_HIDE_FROM_ABI void __annotate_new(size_type __current_size) const _NOEXCEPT {
-    (void)__current_size;
-#if _LIBCPP_HAS_ASAN
-    __annotate_contiguous_container(data() + capacity(), data() + __current_size);
-#endif
-  }
-
-  _LIBCPP_CONSTEXPR_SINCE_CXX20 _LIBCPP_HIDE_FROM_ABI void __annotate_delete() const _NOEXCEPT {
-#if _LIBCPP_HAS_ASAN
-    __annotate_contiguous_container(data() + size(), data() + capacity());
-#endif
-  }
-
-  _LIBCPP_CONSTEXPR_SINCE_CXX20 _LIBCPP_HIDE_FROM_ABI void __annotate_increase(size_type __n) const _NOEXCEPT {
-    (void)__n;
-#if _LIBCPP_HAS_ASAN
-    __annotate_contiguous_container(data() + size(), data() + size() + __n);
-#endif
-  }
-
-  _LIBCPP_CONSTEXPR_SINCE_CXX20 _LIBCPP_HIDE_FROM_ABI void __annotate_shrink(size_type __old_size) const _NOEXCEPT {
-    (void)__old_size;
-#if _LIBCPP_HAS_ASAN
-    __annotate_contiguous_container(data() + __old_size, data() + size());
-#endif
-  }
-
-  struct _ConstructTransaction {
-    _LIBCPP_CONSTEXPR_SINCE_CXX20 _LIBCPP_HIDE_FROM_ABI explicit _ConstructTransaction(vector& __v, size_type __n)
-        : __v_(__v), __pos_(__v.__end_), __new_end_(__v.__end_ + __n) {
-#if _LIBCPP_HAS_ASAN
-      __v_.__annotate_increase(__n);
-#endif
-    }
-
-    _LIBCPP_CONSTEXPR_SINCE_CXX20 _LIBCPP_HIDE_FROM_ABI ~_ConstructTransaction() {
-      __v_.__end_ = __pos_;
-#if _LIBCPP_HAS_ASAN
-      if (__pos_ != __new_end_) {
-        __v_.__annotate_shrink(__new_end_ - __v_.__begin_);
-      }
-#endif
-    }
-
-    vector& __v_;
-    pointer __pos_;
-    const_pointer const __new_end_;
-
-    _ConstructTransaction(_ConstructTransaction const&)            = delete;
-    _ConstructTransaction& operator=(_ConstructTransaction const&) = delete;
-  };
-
-  template <class... _Args>
-  _LIBCPP_CONSTEXPR_SINCE_CXX20 _LIBCPP_HIDE_FROM_ABI void __construct_one_at_end(_Args&&... __args) {
-    _ConstructTransaction __tx(*this, 1);
-    __alloc_traits::construct(this->__alloc(), std::__to_address(__tx.__pos_), std::forward<_Args>(__args)...);
-    ++__tx.__pos_;
-  }
-
-  // TODO: Remove these now redundant accessors
-  _LIBCPP_CONSTEXPR_SINCE_CXX20 _LIBCPP_HIDE_FROM_ABI allocator_type& __alloc() _NOEXCEPT { return this->__alloc_; }
-  _LIBCPP_CONSTEXPR_SINCE_CXX20 _LIBCPP_HIDE_FROM_ABI const allocator_type& __alloc() const _NOEXCEPT {
-    return this->__alloc_;
-  }
-  _LIBCPP_CONSTEXPR_SINCE_CXX20 _LIBCPP_HIDE_FROM_ABI pointer& __end_cap() _NOEXCEPT { return this->__cap_; }
-  _LIBCPP_CONSTEXPR_SINCE_CXX20 _LIBCPP_HIDE_FROM_ABI const pointer& __end_cap() const _NOEXCEPT {
-    return this->__cap_;
-  }
-
-  _LIBCPP_CONSTEXPR_SINCE_CXX20 _LIBCPP_HIDE_FROM_ABI void __clear() _NOEXCEPT {
-    __base_destruct_at_end(this->__begin_);
-  }
-
-  _LIBCPP_CONSTEXPR_SINCE_CXX20 _LIBCPP_HIDE_FROM_ABI void __base_destruct_at_end(pointer __new_last) _NOEXCEPT {
-    pointer __soon_to_be_end = this->__end_;
-    while (__new_last != __soon_to_be_end)
-      __alloc_traits::destroy(__alloc(), std::__to_address(--__soon_to_be_end));
-    this->__end_ = __new_last;
-  }
-
-  _LIBCPP_CONSTEXPR_SINCE_CXX20 _LIBCPP_HIDE_FROM_ABI void __copy_assign_alloc(const vector& __c) {
-    __copy_assign_alloc(__c, integral_constant<bool, __alloc_traits::propagate_on_container_copy_assignment::value>());
-  }
-
-  _LIBCPP_CONSTEXPR_SINCE_CXX20 _LIBCPP_HIDE_FROM_ABI void __move_assign_alloc(vector& __c)
-      _NOEXCEPT_(!__alloc_traits::propagate_on_container_move_assignment::value ||
-                 is_nothrow_move_assignable<allocator_type>::value) {
-    __move_assign_alloc(__c, integral_constant<bool, __alloc_traits::propagate_on_container_move_assignment::value>());
-  }
-
-  [[__noreturn__]] _LIBCPP_HIDE_FROM_ABI void __throw_length_error() const { std::__throw_length_error("vector"); }
-
-  [[__noreturn__]] _LIBCPP_HIDE_FROM_ABI void __throw_out_of_range() const { std::__throw_out_of_range("vector"); }
-
-  _LIBCPP_CONSTEXPR_SINCE_CXX20 _LIBCPP_HIDE_FROM_ABI void __copy_assign_alloc(const vector& __c, true_type) {
-    if (__alloc() != __c.__alloc()) {
-      __clear();
-      __annotate_delete();
-      __alloc_traits::deallocate(__alloc(), this->__begin_, capacity());
-      this->__begin_ = this->__end_ = __end_cap() = nullptr;
-    }
-    __alloc() = __c.__alloc();
-  }
-
-  _LIBCPP_CONSTEXPR_SINCE_CXX20 _LIBCPP_HIDE_FROM_ABI void __copy_assign_alloc(const vector&, false_type) {}
-
-  _LIBCPP_CONSTEXPR_SINCE_CXX20 _LIBCPP_HIDE_FROM_ABI void __move_assign_alloc(vector& __c, true_type)
-      _NOEXCEPT_(is_nothrow_move_assignable<allocator_type>::value) {
-    __alloc() = std::move(__c.__alloc());
-  }
-
-  _LIBCPP_CONSTEXPR_SINCE_CXX20 _LIBCPP_HIDE_FROM_ABI void __move_assign_alloc(vector&, false_type) _NOEXCEPT {}
-};
-
-#if _LIBCPP_STD_VER >= 17
-template <class _InputIterator,
-          class _Alloc = allocator<__iter_value_type<_InputIterator>>,
-          class        = enable_if_t<__has_input_iterator_category<_InputIterator>::value>,
-          class        = enable_if_t<__is_allocator<_Alloc>::value> >
-vector(_InputIterator, _InputIterator) -> vector<__iter_value_type<_InputIterator>, _Alloc>;
-
-template <class _InputIterator,
-          class _Alloc,
-          class = enable_if_t<__has_input_iterator_category<_InputIterator>::value>,
-          class = enable_if_t<__is_allocator<_Alloc>::value> >
-vector(_InputIterator, _InputIterator, _Alloc) -> vector<__iter_value_type<_InputIterator>, _Alloc>;
-#endif
-
-#if _LIBCPP_STD_VER >= 23
-template <ranges::input_range _Range,
-          class _Alloc = allocator<ranges::range_value_t<_Range>>,
-          class        = enable_if_t<__is_allocator<_Alloc>::value> >
-vector(from_range_t, _Range&&, _Alloc = _Alloc()) -> vector<ranges::range_value_t<_Range>, _Alloc>;
-#endif
-
-// __swap_out_circular_buffer relocates the objects in [__begin_, __end_) into the front of __v and swaps the buffers of
-// *this and __v. It is assumed that __v provides space for exactly (__end_ - __begin_) objects in the front. This
-// function has a strong exception guarantee.
-template <class _Tp, class _Allocator>
-_LIBCPP_CONSTEXPR_SINCE_CXX20 void
-vector<_Tp, _Allocator>::__swap_out_circular_buffer(__split_buffer<value_type, allocator_type&>& __v) {
-  __annotate_delete();
-  auto __new_begin = __v.__begin_ - (__end_ - __begin_);
-  std::__uninitialized_allocator_relocate(
-      __alloc(), std::__to_address(__begin_), std::__to_address(__end_), std::__to_address(__new_begin));
-  __v.__begin_ = __new_begin;
-  __end_       = __begin_; // All the objects have been destroyed by relocating them.
-  std::swap(this->__begin_, __v.__begin_);
-  std::swap(this->__end_, __v.__end_);
-  std::swap(this->__end_cap(), __v.__end_cap());
-  __v.__first_ = __v.__begin_;
-  __annotate_new(size());
-}
-
-// __swap_out_circular_buffer relocates the objects in [__begin_, __p) into the front of __v, the objects in
-// [__p, __end_) into the back of __v and swaps the buffers of *this and __v. It is assumed that __v provides space for
-// exactly (__p - __begin_) objects in the front and space for at least (__end_ - __p) objects in the back. This
-// function has a strong exception guarantee if __begin_ == __p || __end_ == __p.
-template <class _Tp, class _Allocator>
-_LIBCPP_CONSTEXPR_SINCE_CXX20 typename vector<_Tp, _Allocator>::pointer
-vector<_Tp, _Allocator>::__swap_out_circular_buffer(__split_buffer<value_type, allocator_type&>& __v, pointer __p) {
-  __annotate_delete();
-  pointer __ret = __v.__begin_;
-
-  // Relocate [__p, __end_) first to avoid having a hole in [__begin_, __end_)
-  // in case something in [__begin_, __p) throws.
-  std::__uninitialized_allocator_relocate(
-      __alloc(), std::__to_address(__p), std::__to_address(__end_), std::__to_address(__v.__end_));
-  __v.__end_ += (__end_ - __p);
-  __end_           = __p; // The objects in [__p, __end_) have been destroyed by relocating them.
-  auto __new_begin = __v.__begin_ - (__p - __begin_);
-
-  std::__uninitialized_allocator_relocate(
-      __alloc(), std::__to_address(__begin_), std::__to_address(__p), std::__to_address(__new_begin));
-  __v.__begin_ = __new_begin;
-  __end_       = __begin_; // All the objects have been destroyed by relocating them.
-
-  std::swap(this->__begin_, __v.__begin_);
-  std::swap(this->__end_, __v.__end_);
-  std::swap(this->__end_cap(), __v.__end_cap());
-  __v.__first_ = __v.__begin_;
-  __annotate_new(size());
-  return __ret;
-}
-
-template <class _Tp, class _Allocator>
-_LIBCPP_CONSTEXPR_SINCE_CXX20 void vector<_Tp, _Allocator>::__vdeallocate() _NOEXCEPT {
-  if (this->__begin_ != nullptr) {
-    clear();
-    __annotate_delete();
-    __alloc_traits::deallocate(this->__alloc(), this->__begin_, capacity());
-    this->__begin_ = this->__end_ = this->__end_cap() = nullptr;
-  }
-}
-
-template <class _Tp, class _Allocator>
-_LIBCPP_CONSTEXPR_SINCE_CXX20 typename vector<_Tp, _Allocator>::size_type
-vector<_Tp, _Allocator>::max_size() const _NOEXCEPT {
-  return std::min<size_type>(__alloc_traits::max_size(this->__alloc()), numeric_limits<difference_type>::max());
-}
-
-//  Precondition:  __new_size > capacity()
-template <class _Tp, class _Allocator>
-_LIBCPP_CONSTEXPR_SINCE_CXX20 inline _LIBCPP_HIDE_FROM_ABI typename vector<_Tp, _Allocator>::size_type
-vector<_Tp, _Allocator>::__recommend(size_type __new_size) const {
-  const size_type __ms = max_size();
-  if (__new_size > __ms)
-    this->__throw_length_error();
-  const size_type __cap = capacity();
-  if (__cap >= __ms / 2)
-    return __ms;
-  return std::max<size_type>(2 * __cap, __new_size);
-}
-
-//  Default constructs __n objects starting at __end_
-//  throws if construction throws
-//  Precondition:  __n > 0
-//  Precondition:  size() + __n <= capacity()
-//  Postcondition:  size() == size() + __n
-template <class _Tp, class _Allocator>
-_LIBCPP_CONSTEXPR_SINCE_CXX20 void vector<_Tp, _Allocator>::__construct_at_end(size_type __n) {
-  _ConstructTransaction __tx(*this, __n);
-  const_pointer __new_end = __tx.__new_end_;
-  for (pointer __pos = __tx.__pos_; __pos != __new_end; __tx.__pos_ = ++__pos) {
-    __alloc_traits::construct(this->__alloc(), std::__to_address(__pos));
-  }
-}
-
-//  Copy constructs __n objects starting at __end_ from __x
-//  throws if construction throws
-//  Precondition:  __n > 0
-//  Precondition:  size() + __n <= capacity()
-//  Postcondition:  size() == old size() + __n
-//  Postcondition:  [i] == __x for all i in [size() - __n, __n)
-template <class _Tp, class _Allocator>
-_LIBCPP_CONSTEXPR_SINCE_CXX20 inline void
-vector<_Tp, _Allocator>::__construct_at_end(size_type __n, const_reference __x) {
-  _ConstructTransaction __tx(*this, __n);
-  const_pointer __new_end = __tx.__new_end_;
-  for (pointer __pos = __tx.__pos_; __pos != __new_end; __tx.__pos_ = ++__pos) {
-    __alloc_traits::construct(this->__alloc(), std::__to_address(__pos), __x);
-  }
-}
-
-template <class _Tp, class _Allocator>
-template <class _InputIterator, class _Sentinel>
-_LIBCPP_CONSTEXPR_SINCE_CXX20 void
-vector<_Tp, _Allocator>::__construct_at_end(_InputIterator __first, _Sentinel __last, size_type __n) {
-  _ConstructTransaction __tx(*this, __n);
-  __tx.__pos_ = std::__uninitialized_allocator_copy(__alloc(), __first, __last, __tx.__pos_);
-}
-
-//  Default constructs __n objects starting at __end_
-//  throws if construction throws
-//  Postcondition:  size() == size() + __n
-//  Exception safety: strong.
-template <class _Tp, class _Allocator>
-_LIBCPP_CONSTEXPR_SINCE_CXX20 void vector<_Tp, _Allocator>::__append(size_type __n) {
-  if (static_cast<size_type>(this->__end_cap() - this->__end_) >= __n)
-    this->__construct_at_end(__n);
-  else {
-    allocator_type& __a = this->__alloc();
-    __split_buffer<value_type, allocator_type&> __v(__recommend(size() + __n), size(), __a);
-    __v.__construct_at_end(__n);
-    __swap_out_circular_buffer(__v);
-  }
-}
-
-//  Default constructs __n objects starting at __end_
-//  throws if construction throws
-//  Postcondition:  size() == size() + __n
-//  Exception safety: strong.
-template <class _Tp, class _Allocator>
-_LIBCPP_CONSTEXPR_SINCE_CXX20 void vector<_Tp, _Allocator>::__append(size_type __n, const_reference __x) {
-  if (static_cast<size_type>(this->__end_cap() - this->__end_) >= __n)
-    this->__construct_at_end(__n, __x);
-  else {
-    allocator_type& __a = this->__alloc();
-    __split_buffer<value_type, allocator_type&> __v(__recommend(size() + __n), size(), __a);
-    __v.__construct_at_end(__n, __x);
-    __swap_out_circular_buffer(__v);
-  }
-}
-
-template <class _Tp, class _Allocator>
-template <class _InputIterator,
-          __enable_if_t<__has_exactly_input_iterator_category<_InputIterator>::value &&
-                            is_constructible<_Tp, typename iterator_traits<_InputIterator>::reference>::value,
-                        int> >
-_LIBCPP_CONSTEXPR_SINCE_CXX20 vector<_Tp, _Allocator>::vector(_InputIterator __first, _InputIterator __last) {
-  __init_with_sentinel(__first, __last);
-}
-
-template <class _Tp, class _Allocator>
-template <class _InputIterator,
-          __enable_if_t<__has_exactly_input_iterator_category<_InputIterator>::value &&
-                            is_constructible<_Tp, typename iterator_traits<_InputIterator>::reference>::value,
-                        int> >
-_LIBCPP_CONSTEXPR_SINCE_CXX20
-vector<_Tp, _Allocator>::vector(_InputIterator __first, _InputIterator __last, const allocator_type& __a)
-    : __alloc_(__a) {
-  __init_with_sentinel(__first, __last);
-}
-
-template <class _Tp, class _Allocator>
-template <class _ForwardIterator,
-          __enable_if_t<__has_forward_iterator_category<_ForwardIterator>::value &&
-                            is_constructible<_Tp, typename iterator_traits<_ForwardIterator>::reference>::value,
-                        int> >
-_LIBCPP_CONSTEXPR_SINCE_CXX20 vector<_Tp, _Allocator>::vector(_ForwardIterator __first, _ForwardIterator __last) {
-  size_type __n = static_cast<size_type>(std::distance(__first, __last));
-  __init_with_size(__first, __last, __n);
-}
-
-template <class _Tp, class _Allocator>
-template <class _ForwardIterator,
-          __enable_if_t<__has_forward_iterator_category<_ForwardIterator>::value &&
-                            is_constructible<_Tp, typename iterator_traits<_ForwardIterator>::reference>::value,
-                        int> >
-_LIBCPP_CONSTEXPR_SINCE_CXX20
-vector<_Tp, _Allocator>::vector(_ForwardIterator __first, _ForwardIterator __last, const allocator_type& __a)
-    : __alloc_(__a) {
-  size_type __n = static_cast<size_type>(std::distance(__first, __last));
-  __init_with_size(__first, __last, __n);
-}
-
-template <class _Tp, class _Allocator>
-_LIBCPP_CONSTEXPR_SINCE_CXX20 vector<_Tp, _Allocator>::vector(const vector& __x)
-    : __alloc_(__alloc_traits::select_on_container_copy_construction(__x.__alloc())) {
-  __init_with_size(__x.__begin_, __x.__end_, __x.size());
-}
-
-template <class _Tp, class _Allocator>
-_LIBCPP_CONSTEXPR_SINCE_CXX20
-vector<_Tp, _Allocator>::vector(const vector& __x, const __type_identity_t<allocator_type>& __a)
-    : __alloc_(__a) {
-  __init_with_size(__x.__begin_, __x.__end_, __x.size());
-}
-
-template <class _Tp, class _Allocator>
-_LIBCPP_CONSTEXPR_SINCE_CXX20 inline _LIBCPP_HIDE_FROM_ABI vector<_Tp, _Allocator>::vector(vector&& __x)
-#if _LIBCPP_STD_VER >= 17
-    noexcept
-#else
-    _NOEXCEPT_(is_nothrow_move_constructible<allocator_type>::value)
-#endif
-    : __alloc_(std::move(__x.__alloc())) {
-  this->__begin_    = __x.__begin_;
-  this->__end_      = __x.__end_;
-  this->__end_cap() = __x.__end_cap();
-  __x.__begin_ = __x.__end_ = __x.__end_cap() = nullptr;
-}
-
-template <class _Tp, class _Allocator>
-_LIBCPP_CONSTEXPR_SINCE_CXX20 inline _LIBCPP_HIDE_FROM_ABI
-vector<_Tp, _Allocator>::vector(vector&& __x, const __type_identity_t<allocator_type>& __a)
-    : __alloc_(__a) {
-  if (__a == __x.__alloc()) {
-    this->__begin_    = __x.__begin_;
-    this->__end_      = __x.__end_;
-    this->__end_cap() = __x.__end_cap();
-    __x.__begin_ = __x.__end_ = __x.__end_cap() = nullptr;
-  } else {
-    typedef move_iterator<iterator> _Ip;
-    auto __guard = std::__make_exception_guard(__destroy_vector(*this));
-    assign(_Ip(__x.begin()), _Ip(__x.end()));
-    __guard.__complete();
-  }
-}
-
-#ifndef _LIBCPP_CXX03_LANG
-
-template <class _Tp, class _Allocator>
-_LIBCPP_CONSTEXPR_SINCE_CXX20 inline _LIBCPP_HIDE_FROM_ABI
-vector<_Tp, _Allocator>::vector(initializer_list<value_type> __il) {
-  auto __guard = std::__make_exception_guard(__destroy_vector(*this));
-  if (__il.size() > 0) {
-    __vallocate(__il.size());
-    __construct_at_end(__il.begin(), __il.end(), __il.size());
-  }
-  __guard.__complete();
-}
-
-template <class _Tp, class _Allocator>
-_LIBCPP_CONSTEXPR_SINCE_CXX20 inline _LIBCPP_HIDE_FROM_ABI
-vector<_Tp, _Allocator>::vector(initializer_list<value_type> __il, const allocator_type& __a)
-    : __alloc_(__a) {
-  auto __guard = std::__make_exception_guard(__destroy_vector(*this));
-  if (__il.size() > 0) {
-    __vallocate(__il.size());
-    __construct_at_end(__il.begin(), __il.end(), __il.size());
-  }
-  __guard.__complete();
-}
-
-#endif // _LIBCPP_CXX03_LANG
-
-template <class _Tp, class _Allocator>
-_LIBCPP_CONSTEXPR_SINCE_CXX20 inline _LIBCPP_HIDE_FROM_ABI vector<_Tp, _Allocator>&
-vector<_Tp, _Allocator>::operator=(vector&& __x)
-    _NOEXCEPT_(__noexcept_move_assign_container<_Allocator, __alloc_traits>::value) {
-  __move_assign(__x, integral_constant<bool, __alloc_traits::propagate_on_container_move_assignment::value>());
-  return *this;
-}
-
-template <class _Tp, class _Allocator>
-_LIBCPP_CONSTEXPR_SINCE_CXX20 void vector<_Tp, _Allocator>::__move_assign(vector& __c, false_type)
-    _NOEXCEPT_(__alloc_traits::is_always_equal::value) {
-  if (__alloc() != __c.__alloc()) {
-    typedef move_iterator<iterator> _Ip;
-    assign(_Ip(__c.begin()), _Ip(__c.end()));
-  } else
-    __move_assign(__c, true_type());
-}
-
-template <class _Tp, class _Allocator>
-_LIBCPP_CONSTEXPR_SINCE_CXX20 void vector<_Tp, _Allocator>::__move_assign(vector& __c, true_type)
-    _NOEXCEPT_(is_nothrow_move_assignable<allocator_type>::value) {
-  __vdeallocate();
-  __move_assign_alloc(__c); // this can throw
-  this->__begin_    = __c.__begin_;
-  this->__end_      = __c.__end_;
-  this->__end_cap() = __c.__end_cap();
-  __c.__begin_ = __c.__end_ = __c.__end_cap() = nullptr;
-}
-
-template <class _Tp, class _Allocator>
-_LIBCPP_CONSTEXPR_SINCE_CXX20 inline _LIBCPP_HIDE_FROM_ABI vector<_Tp, _Allocator>&
-vector<_Tp, _Allocator>::operator=(const vector& __x) {
-  if (this != std::addressof(__x)) {
-    __copy_assign_alloc(__x);
-    assign(__x.__begin_, __x.__end_);
-  }
-  return *this;
-}
-
-template <class _Tp, class _Allocator>
-template <class _InputIterator,
-          __enable_if_t<__has_exactly_input_iterator_category<_InputIterator>::value &&
-                            is_constructible<_Tp, typename iterator_traits<_InputIterator>::reference>::value,
-                        int> >
-_LIBCPP_CONSTEXPR_SINCE_CXX20 void vector<_Tp, _Allocator>::assign(_InputIterator __first, _InputIterator __last) {
-  __assign_with_sentinel(__first, __last);
-}
-
-template <class _Tp, class _Allocator>
-template <class _Iterator, class _Sentinel>
-_LIBCPP_CONSTEXPR_SINCE_CXX20 _LIBCPP_HIDE_FROM_ABI void
-vector<_Tp, _Allocator>::__assign_with_sentinel(_Iterator __first, _Sentinel __last) {
-  clear();
-  for (; __first != __last; ++__first)
-    emplace_back(*__first);
-}
-
-template <class _Tp, class _Allocator>
-template <class _ForwardIterator,
-          __enable_if_t<__has_forward_iterator_category<_ForwardIterator>::value &&
-                            is_constructible<_Tp, typename iterator_traits<_ForwardIterator>::reference>::value,
-                        int> >
-_LIBCPP_CONSTEXPR_SINCE_CXX20 void vector<_Tp, _Allocator>::assign(_ForwardIterator __first, _ForwardIterator __last) {
-  __assign_with_size(__first, __last, std::distance(__first, __last));
-}
-
-template <class _Tp, class _Allocator>
-template <class _ForwardIterator, class _Sentinel>
-_LIBCPP_CONSTEXPR_SINCE_CXX20 _LIBCPP_HIDE_FROM_ABI void
-vector<_Tp, _Allocator>::__assign_with_size(_ForwardIterator __first, _Sentinel __last, difference_type __n) {
-  size_type __new_size = static_cast<size_type>(__n);
-  if (__new_size <= capacity()) {
-    if (__new_size > size()) {
-      _ForwardIterator __mid = std::next(__first, size());
-      std::copy(__first, __mid, this->__begin_);
-      __construct_at_end(__mid, __last, __new_size - size());
-    } else {
-      pointer __m = std::__copy<_ClassicAlgPolicy>(__first, __last, this->__begin_).second;
-      this->__destruct_at_end(__m);
-    }
-  } else {
-    __vdeallocate();
-    __vallocate(__recommend(__new_size));
-    __construct_at_end(__first, __last, __new_size);
-  }
-}
-
-template <class _Tp, class _Allocator>
-_LIBCPP_CONSTEXPR_SINCE_CXX20 void vector<_Tp, _Allocator>::assign(size_type __n, const_reference __u) {
-  if (__n <= capacity()) {
-    size_type __s = size();
-    std::fill_n(this->__begin_, std::min(__n, __s), __u);
-    if (__n > __s)
-      __construct_at_end(__n - __s, __u);
-    else
-      this->__destruct_at_end(this->__begin_ + __n);
-  } else {
-    __vdeallocate();
-    __vallocate(__recommend(static_cast<size_type>(__n)));
-    __construct_at_end(__n, __u);
-  }
-}
-
-template <class _Tp, class _Allocator>
-_LIBCPP_CONSTEXPR_SINCE_CXX20 inline _LIBCPP_HIDE_FROM_ABI typename vector<_Tp, _Allocator>::iterator
-vector<_Tp, _Allocator>::begin() _NOEXCEPT {
-  return __make_iter(this->__begin_);
-}
-
-template <class _Tp, class _Allocator>
-_LIBCPP_CONSTEXPR_SINCE_CXX20 inline _LIBCPP_HIDE_FROM_ABI typename vector<_Tp, _Allocator>::const_iterator
-vector<_Tp, _Allocator>::begin() const _NOEXCEPT {
-  return __make_iter(this->__begin_);
-}
-
-template <class _Tp, class _Allocator>
-_LIBCPP_CONSTEXPR_SINCE_CXX20 inline _LIBCPP_HIDE_FROM_ABI typename vector<_Tp, _Allocator>::iterator
-vector<_Tp, _Allocator>::end() _NOEXCEPT {
-  return __make_iter(this->__end_);
-}
-
-template <class _Tp, class _Allocator>
-_LIBCPP_CONSTEXPR_SINCE_CXX20 inline _LIBCPP_HIDE_FROM_ABI typename vector<_Tp, _Allocator>::const_iterator
-vector<_Tp, _Allocator>::end() const _NOEXCEPT {
-  return __make_iter(this->__end_);
-}
-
-template <class _Tp, class _Allocator>
-_LIBCPP_CONSTEXPR_SINCE_CXX20 inline _LIBCPP_HIDE_FROM_ABI typename vector<_Tp, _Allocator>::reference
-vector<_Tp, _Allocator>::operator[](size_type __n) _NOEXCEPT {
-  _LIBCPP_ASSERT_VALID_ELEMENT_ACCESS(__n < size(), "vector[] index out of bounds");
-  return this->__begin_[__n];
-}
-
-template <class _Tp, class _Allocator>
-_LIBCPP_CONSTEXPR_SINCE_CXX20 inline _LIBCPP_HIDE_FROM_ABI typename vector<_Tp, _Allocator>::const_reference
-vector<_Tp, _Allocator>::operator[](size_type __n) const _NOEXCEPT {
-  _LIBCPP_ASSERT_VALID_ELEMENT_ACCESS(__n < size(), "vector[] index out of bounds");
-  return this->__begin_[__n];
-}
-
-template <class _Tp, class _Allocator>
-_LIBCPP_CONSTEXPR_SINCE_CXX20 typename vector<_Tp, _Allocator>::reference vector<_Tp, _Allocator>::at(size_type __n) {
-  if (__n >= size())
-    this->__throw_out_of_range();
-  return this->__begin_[__n];
-}
-
-template <class _Tp, class _Allocator>
-_LIBCPP_CONSTEXPR_SINCE_CXX20 typename vector<_Tp, _Allocator>::const_reference
-vector<_Tp, _Allocator>::at(size_type __n) const {
-  if (__n >= size())
-    this->__throw_out_of_range();
-  return this->__begin_[__n];
-}
-
-template <class _Tp, class _Allocator>
-_LIBCPP_CONSTEXPR_SINCE_CXX20 void vector<_Tp, _Allocator>::reserve(size_type __n) {
-  if (__n > capacity()) {
-    if (__n > max_size())
-      this->__throw_length_error();
-    allocator_type& __a = this->__alloc();
-    __split_buffer<value_type, allocator_type&> __v(__n, size(), __a);
-    __swap_out_circular_buffer(__v);
-  }
-}
-
-template <class _Tp, class _Allocator>
-_LIBCPP_CONSTEXPR_SINCE_CXX20 void vector<_Tp, _Allocator>::shrink_to_fit() _NOEXCEPT {
-  if (capacity() > size()) {
-#if _LIBCPP_HAS_EXCEPTIONS
-    try {
-#endif // _LIBCPP_HAS_EXCEPTIONS
-      allocator_type& __a = this->__alloc();
-      __split_buffer<value_type, allocator_type&> __v(size(), size(), __a);
-      // The Standard mandates shrink_to_fit() does not increase the capacity.
-      // With equal capacity keep the existing buffer. This avoids extra work
-      // due to swapping the elements.
-      if (__v.capacity() < capacity())
-        __swap_out_circular_buffer(__v);
-#if _LIBCPP_HAS_EXCEPTIONS
-    } catch (...) {
-    }
-#endif // _LIBCPP_HAS_EXCEPTIONS
-  }
-}
-
-template <class _Tp, class _Allocator>
-template <class _Up>
-_LIBCPP_CONSTEXPR_SINCE_CXX20 typename vector<_Tp, _Allocator>::pointer
-vector<_Tp, _Allocator>::__push_back_slow_path(_Up&& __x) {
-  allocator_type& __a = this->__alloc();
-  __split_buffer<value_type, allocator_type&> __v(__recommend(size() + 1), size(), __a);
-  // __v.push_back(std::forward<_Up>(__x));
-  __alloc_traits::construct(__a, std::__to_address(__v.__end_), std::forward<_Up>(__x));
-  __v.__end_++;
-  __swap_out_circular_buffer(__v);
-  return this->__end_;
-}
-
-template <class _Tp, class _Allocator>
-_LIBCPP_CONSTEXPR_SINCE_CXX20 inline _LIBCPP_HIDE_FROM_ABI void
-vector<_Tp, _Allocator>::push_back(const_reference __x) {
-  pointer __end = this->__end_;
-  if (__end < this->__end_cap()) {
-    __construct_one_at_end(__x);
-    ++__end;
-  } else {
-    __end = __push_back_slow_path(__x);
-  }
-  this->__end_ = __end;
-}
-
-template <class _Tp, class _Allocator>
-_LIBCPP_CONSTEXPR_SINCE_CXX20 inline _LIBCPP_HIDE_FROM_ABI void vector<_Tp, _Allocator>::push_back(value_type&& __x) {
-  pointer __end = this->__end_;
-  if (__end < this->__end_cap()) {
-    __construct_one_at_end(std::move(__x));
-    ++__end;
-  } else {
-    __end = __push_back_slow_path(std::move(__x));
-  }
-  this->__end_ = __end;
-}
-
-template <class _Tp, class _Allocator>
-template <class... _Args>
-_LIBCPP_CONSTEXPR_SINCE_CXX20 typename vector<_Tp, _Allocator>::pointer
-vector<_Tp, _Allocator>::__emplace_back_slow_path(_Args&&... __args) {
-  allocator_type& __a = this->__alloc();
-  __split_buffer<value_type, allocator_type&> __v(__recommend(size() + 1), size(), __a);
-  //    __v.emplace_back(std::forward<_Args>(__args)...);
-  __alloc_traits::construct(__a, std::__to_address(__v.__end_), std::forward<_Args>(__args)...);
-  __v.__end_++;
-  __swap_out_circular_buffer(__v);
-  return this->__end_;
-}
-
-template <class _Tp, class _Allocator>
-template <class... _Args>
-_LIBCPP_CONSTEXPR_SINCE_CXX20 inline
-#if _LIBCPP_STD_VER >= 17
-    typename vector<_Tp, _Allocator>::reference
-#else
-    void
-#endif
-    vector<_Tp, _Allocator>::emplace_back(_Args&&... __args) {
-  pointer __end = this->__end_;
-  if (__end < this->__end_cap()) {
-    __construct_one_at_end(std::forward<_Args>(__args)...);
-    ++__end;
-  } else {
-    __end = __emplace_back_slow_path(std::forward<_Args>(__args)...);
-  }
-  this->__end_ = __end;
-#if _LIBCPP_STD_VER >= 17
-  return *(__end - 1);
-#endif
-}
-
-template <class _Tp, class _Allocator>
-_LIBCPP_CONSTEXPR_SINCE_CXX20 inline void vector<_Tp, _Allocator>::pop_back() {
-  _LIBCPP_ASSERT_VALID_ELEMENT_ACCESS(!empty(), "vector::pop_back called on an empty vector");
-  this->__destruct_at_end(this->__end_ - 1);
-}
-
-template <class _Tp, class _Allocator>
-_LIBCPP_CONSTEXPR_SINCE_CXX20 inline _LIBCPP_HIDE_FROM_ABI typename vector<_Tp, _Allocator>::iterator
-vector<_Tp, _Allocator>::erase(const_iterator __position) {
-  _LIBCPP_ASSERT_VALID_ELEMENT_ACCESS(
-      __position != end(), "vector::erase(iterator) called with a non-dereferenceable iterator");
-  difference_type __ps = __position - cbegin();
-  pointer __p          = this->__begin_ + __ps;
-  this->__destruct_at_end(std::move(__p + 1, this->__end_, __p));
-  return __make_iter(__p);
-}
-
-template <class _Tp, class _Allocator>
-_LIBCPP_CONSTEXPR_SINCE_CXX20 typename vector<_Tp, _Allocator>::iterator
-vector<_Tp, _Allocator>::erase(const_iterator __first, const_iterator __last) {
-  _LIBCPP_ASSERT_VALID_INPUT_RANGE(__first <= __last, "vector::erase(first, last) called with invalid range");
-  pointer __p = this->__begin_ + (__first - begin());
-  if (__first != __last) {
-    this->__destruct_at_end(std::move(__p + (__last - __first), this->__end_, __p));
-  }
-  return __make_iter(__p);
-}
-
-template <class _Tp, class _Allocator>
-_LIBCPP_CONSTEXPR_SINCE_CXX20 void
-vector<_Tp, _Allocator>::__move_range(pointer __from_s, pointer __from_e, pointer __to) {
-  pointer __old_last  = this->__end_;
-  difference_type __n = __old_last - __to;
-  {
-    pointer __i = __from_s + __n;
-    _ConstructTransaction __tx(*this, __from_e - __i);
-    for (pointer __pos = __tx.__pos_; __i < __from_e; ++__i, (void)++__pos, __tx.__pos_ = __pos) {
-      __alloc_traits::construct(this->__alloc(), std::__to_address(__pos), std::move(*__i));
-    }
-  }
-  std::move_backward(__from_s, __from_s + __n, __old_last);
-}
-
-template <class _Tp, class _Allocator>
-_LIBCPP_CONSTEXPR_SINCE_CXX20 typename vector<_Tp, _Allocator>::iterator
-vector<_Tp, _Allocator>::insert(const_iterator __position, const_reference __x) {
-  pointer __p = this->__begin_ + (__position - begin());
-  if (this->__end_ < this->__end_cap()) {
-    if (__p == this->__end_) {
-      __construct_one_at_end(__x);
-    } else {
-      __move_range(__p, this->__end_, __p + 1);
-      const_pointer __xr = pointer_traits<const_pointer>::pointer_to(__x);
-      if (std::__is_pointer_in_range(std::__to_address(__p), std::__to_address(__end_), std::addressof(__x)))
-        ++__xr;
-      *__p = *__xr;
-    }
-  } else {
-    allocator_type& __a = this->__alloc();
-    __split_buffer<value_type, allocator_type&> __v(__recommend(size() + 1), __p - this->__begin_, __a);
-    __v.push_back(__x);
-    __p = __swap_out_circular_buffer(__v, __p);
-  }
-  return __make_iter(__p);
-}
-
-template <class _Tp, class _Allocator>
-_LIBCPP_CONSTEXPR_SINCE_CXX20 typename vector<_Tp, _Allocator>::iterator
-vector<_Tp, _Allocator>::insert(const_iterator __position, value_type&& __x) {
-  pointer __p = this->__begin_ + (__position - begin());
-  if (this->__end_ < this->__end_cap()) {
-    if (__p == this->__end_) {
-      __construct_one_at_end(std::move(__x));
-    } else {
-      __move_range(__p, this->__end_, __p + 1);
-      *__p = std::move(__x);
-    }
-  } else {
-    allocator_type& __a = this->__alloc();
-    __split_buffer<value_type, allocator_type&> __v(__recommend(size() + 1), __p - this->__begin_, __a);
-    __v.push_back(std::move(__x));
-    __p = __swap_out_circular_buffer(__v, __p);
-  }
-  return __make_iter(__p);
-}
-
-template <class _Tp, class _Allocator>
-template <class... _Args>
-_LIBCPP_CONSTEXPR_SINCE_CXX20 typename vector<_Tp, _Allocator>::iterator
-vector<_Tp, _Allocator>::emplace(const_iterator __position, _Args&&... __args) {
-  pointer __p = this->__begin_ + (__position - begin());
-  if (this->__end_ < this->__end_cap()) {
-    if (__p == this->__end_) {
-      __construct_one_at_end(std::forward<_Args>(__args)...);
-    } else {
-      __temp_value<value_type, _Allocator> __tmp(this->__alloc(), std::forward<_Args>(__args)...);
-      __move_range(__p, this->__end_, __p + 1);
-      *__p = std::move(__tmp.get());
-    }
-  } else {
-    allocator_type& __a = this->__alloc();
-    __split_buffer<value_type, allocator_type&> __v(__recommend(size() + 1), __p - this->__begin_, __a);
-    __v.emplace_back(std::forward<_Args>(__args)...);
-    __p = __swap_out_circular_buffer(__v, __p);
-  }
-  return __make_iter(__p);
-}
-
-template <class _Tp, class _Allocator>
-_LIBCPP_CONSTEXPR_SINCE_CXX20 typename vector<_Tp, _Allocator>::iterator
-vector<_Tp, _Allocator>::insert(const_iterator __position, size_type __n, const_reference __x) {
-  pointer __p = this->__begin_ + (__position - begin());
-  if (__n > 0) {
-    // We can't compare unrelated pointers inside constant expressions
-    if (!__libcpp_is_constant_evaluated() && __n <= static_cast<size_type>(this->__end_cap() - this->__end_)) {
-      size_type __old_n  = __n;
-      pointer __old_last = this->__end_;
-      if (__n > static_cast<size_type>(this->__end_ - __p)) {
-        size_type __cx = __n - (this->__end_ - __p);
-        __construct_at_end(__cx, __x);
-        __n -= __cx;
-      }
-      if (__n > 0) {
-        __move_range(__p, __old_last, __p + __old_n);
-        const_pointer __xr = pointer_traits<const_pointer>::pointer_to(__x);
-        if (__p <= __xr && __xr < this->__end_)
-          __xr += __old_n;
-        std::fill_n(__p, __n, *__xr);
-      }
-    } else {
-      allocator_type& __a = this->__alloc();
-      __split_buffer<value_type, allocator_type&> __v(__recommend(size() + __n), __p - this->__begin_, __a);
-      __v.__construct_at_end(__n, __x);
-      __p = __swap_out_circular_buffer(__v, __p);
-    }
-  }
-  return __make_iter(__p);
-}
-template <class _Tp, class _Allocator>
-template <class _InputIterator,
-          __enable_if_t<__has_exactly_input_iterator_category<_InputIterator>::value &&
-                            is_constructible<_Tp, typename iterator_traits<_InputIterator>::reference>::value,
-                        int> >
-_LIBCPP_CONSTEXPR_SINCE_CXX20 typename vector<_Tp, _Allocator>::iterator
-vector<_Tp, _Allocator>::insert(const_iterator __position, _InputIterator __first, _InputIterator __last) {
-  return __insert_with_sentinel(__position, __first, __last);
-}
-
-template <class _Tp, class _Allocator>
-template <class _InputIterator, class _Sentinel>
-_LIBCPP_CONSTEXPR_SINCE_CXX20 _LIBCPP_HIDE_FROM_ABI typename vector<_Tp, _Allocator>::iterator
-vector<_Tp, _Allocator>::__insert_with_sentinel(const_iterator __position, _InputIterator __first, _Sentinel __last) {
-  difference_type __off = __position - begin();
-  pointer __p           = this->__begin_ + __off;
-  allocator_type& __a   = this->__alloc();
-  pointer __old_last    = this->__end_;
-  for (; this->__end_ != this->__end_cap() && __first != __last; ++__first) {
-    __construct_one_at_end(*__first);
-  }
-  __split_buffer<value_type, allocator_type&> __v(__a);
-  if (__first != __last) {
-#if _LIBCPP_HAS_EXCEPTIONS
-    try {
-#endif // _LIBCPP_HAS_EXCEPTIONS
-      __v.__construct_at_end_with_sentinel(std::move(__first), std::move(__last));
-      difference_type __old_size = __old_last - this->__begin_;
-      difference_type __old_p    = __p - this->__begin_;
-      reserve(__recommend(size() + __v.size()));
-      __p        = this->__begin_ + __old_p;
-      __old_last = this->__begin_ + __old_size;
-#if _LIBCPP_HAS_EXCEPTIONS
-    } catch (...) {
-      erase(__make_iter(__old_last), end());
-      throw;
-    }
-#endif // _LIBCPP_HAS_EXCEPTIONS
-  }
-  __p = std::rotate(__p, __old_last, this->__end_);
-  insert(__make_iter(__p), std::make_move_iterator(__v.begin()), std::make_move_iterator(__v.end()));
-  return begin() + __off;
-}
-
-template <class _Tp, class _Allocator>
-template <class _ForwardIterator,
-          __enable_if_t<__has_forward_iterator_category<_ForwardIterator>::value &&
-                            is_constructible<_Tp, typename iterator_traits<_ForwardIterator>::reference>::value,
-                        int> >
-_LIBCPP_CONSTEXPR_SINCE_CXX20 typename vector<_Tp, _Allocator>::iterator
-vector<_Tp, _Allocator>::insert(const_iterator __position, _ForwardIterator __first, _ForwardIterator __last) {
-  return __insert_with_size(__position, __first, __last, std::distance(__first, __last));
-}
-
-template <class _Tp, class _Allocator>
-template <class _Iterator, class _Sentinel>
-_LIBCPP_CONSTEXPR_SINCE_CXX20 _LIBCPP_HIDE_FROM_ABI typename vector<_Tp, _Allocator>::iterator
-vector<_Tp, _Allocator>::__insert_with_size(
-    const_iterator __position, _Iterator __first, _Sentinel __last, difference_type __n) {
-  auto __insertion_size = __n;
-  pointer __p           = this->__begin_ + (__position - begin());
-  if (__n > 0) {
-    if (__n <= this->__end_cap() - this->__end_) {
-      size_type __old_n    = __n;
-      pointer __old_last   = this->__end_;
-      _Iterator __m        = std::next(__first, __n);
-      difference_type __dx = this->__end_ - __p;
-      if (__n > __dx) {
-        __m                    = __first;
-        difference_type __diff = this->__end_ - __p;
-        std::advance(__m, __diff);
-        __construct_at_end(__m, __last, __n - __diff);
-        __n = __dx;
-      }
-      if (__n > 0) {
-        __move_range(__p, __old_last, __p + __old_n);
-        std::copy(__first, __m, __p);
-      }
-    } else {
-      allocator_type& __a = this->__alloc();
-      __split_buffer<value_type, allocator_type&> __v(__recommend(size() + __n), __p - this->__begin_, __a);
-      __v.__construct_at_end_with_size(__first, __insertion_size);
-      __p = __swap_out_circular_buffer(__v, __p);
-    }
-  }
-  return __make_iter(__p);
-}
-
-template <class _Tp, class _Allocator>
-_LIBCPP_CONSTEXPR_SINCE_CXX20 void vector<_Tp, _Allocator>::resize(size_type __sz) {
-  size_type __cs = size();
-  if (__cs < __sz)
-    this->__append(__sz - __cs);
-  else if (__cs > __sz)
-    this->__destruct_at_end(this->__begin_ + __sz);
-}
-
-template <class _Tp, class _Allocator>
-_LIBCPP_CONSTEXPR_SINCE_CXX20 void vector<_Tp, _Allocator>::resize(size_type __sz, const_reference __x) {
-  size_type __cs = size();
-  if (__cs < __sz)
-    this->__append(__sz - __cs, __x);
-  else if (__cs > __sz)
-    this->__destruct_at_end(this->__begin_ + __sz);
-}
-
-template <class _Tp, class _Allocator>
-_LIBCPP_CONSTEXPR_SINCE_CXX20 void vector<_Tp, _Allocator>::swap(vector& __x)
-#if _LIBCPP_STD_VER >= 14
-    _NOEXCEPT
-#else
-    _NOEXCEPT_(!__alloc_traits::propagate_on_container_swap::value || __is_nothrow_swappable_v<allocator_type>)
-#endif
-{
-  _LIBCPP_ASSERT_COMPATIBLE_ALLOCATOR(
-      __alloc_traits::propagate_on_container_swap::value || this->__alloc() == __x.__alloc(),
-      "vector::swap: Either propagate_on_container_swap must be true"
-      " or the allocators must compare equal");
-  std::swap(this->__begin_, __x.__begin_);
-  std::swap(this->__end_, __x.__end_);
-  std::swap(this->__end_cap(), __x.__end_cap());
-  std::__swap_allocator(this->__alloc(), __x.__alloc());
-}
-
-template <class _Tp, class _Allocator>
-_LIBCPP_CONSTEXPR_SINCE_CXX20 bool vector<_Tp, _Allocator>::__invariants() const {
-  if (this->__begin_ == nullptr) {
-    if (this->__end_ != nullptr || this->__end_cap() != nullptr)
-      return false;
-  } else {
-    if (this->__begin_ > this->__end_)
-      return false;
-    if (this->__begin_ == this->__end_cap())
-      return false;
-    if (this->__end_ > this->__end_cap())
-      return false;
-  }
-  return true;
-}
-
-// vector<bool>
-
-template <class _Allocator>
-class vector<bool, _Allocator>;
-
-template <class _Allocator>
-struct hash<vector<bool, _Allocator> >;
-
-template <class _Allocator>
-struct __has_storage_type<vector<bool, _Allocator> > {
-  static const bool value = true;
-};
-=======
 #  if _LIBCPP_STD_VER >= 20
 #    include <__vector/erase.h>
 #  endif
@@ -1714,7 +324,6 @@
 #  if _LIBCPP_STD_VER >= 23
 #    include <__vector/vector_bool_formatter.h>
 #  endif
->>>>>>> ce7c17d5
 
 #  include <version>
 
@@ -1727,1042 +336,17 @@
 #  include <__iterator/reverse_access.h>
 #  include <__iterator/size.h>
 
-<<<<<<< HEAD
-public:
-  _LIBCPP_HIDE_FROM_ABI _LIBCPP_CONSTEXPR_SINCE_CXX20 ~vector() { __destroy_vector (*this)(); }
-
-  _LIBCPP_HIDE_FROM_ABI _LIBCPP_CONSTEXPR_SINCE_CXX20 explicit vector(size_type __n);
-#if _LIBCPP_STD_VER >= 14
-  _LIBCPP_HIDE_FROM_ABI _LIBCPP_CONSTEXPR_SINCE_CXX20 explicit vector(size_type __n, const allocator_type& __a);
-#endif
-  _LIBCPP_HIDE_FROM_ABI _LIBCPP_CONSTEXPR_SINCE_CXX20 vector(size_type __n, const value_type& __v);
-  _LIBCPP_HIDE_FROM_ABI _LIBCPP_CONSTEXPR_SINCE_CXX20
-  vector(size_type __n, const value_type& __v, const allocator_type& __a);
-  template <class _InputIterator, __enable_if_t<__has_exactly_input_iterator_category<_InputIterator>::value, int> = 0>
-  _LIBCPP_HIDE_FROM_ABI _LIBCPP_CONSTEXPR_SINCE_CXX20 vector(_InputIterator __first, _InputIterator __last);
-  template <class _InputIterator, __enable_if_t<__has_exactly_input_iterator_category<_InputIterator>::value, int> = 0>
-  _LIBCPP_HIDE_FROM_ABI _LIBCPP_CONSTEXPR_SINCE_CXX20
-  vector(_InputIterator __first, _InputIterator __last, const allocator_type& __a);
-  template <class _ForwardIterator, __enable_if_t<__has_forward_iterator_category<_ForwardIterator>::value, int> = 0>
-  _LIBCPP_HIDE_FROM_ABI _LIBCPP_CONSTEXPR_SINCE_CXX20 vector(_ForwardIterator __first, _ForwardIterator __last);
-  template <class _ForwardIterator, __enable_if_t<__has_forward_iterator_category<_ForwardIterator>::value, int> = 0>
-  _LIBCPP_HIDE_FROM_ABI _LIBCPP_CONSTEXPR_SINCE_CXX20
-  vector(_ForwardIterator __first, _ForwardIterator __last, const allocator_type& __a);
-
-#if _LIBCPP_STD_VER >= 23
-  template <_ContainerCompatibleRange<bool> _Range>
-  _LIBCPP_HIDE_FROM_ABI constexpr vector(from_range_t, _Range&& __range, const allocator_type& __a = allocator_type())
-      : __begin_(nullptr), __size_(0), __cap_(0), __alloc_(static_cast<__storage_allocator>(__a)) {
-    if constexpr (ranges::forward_range<_Range> || ranges::sized_range<_Range>) {
-      auto __n = static_cast<size_type>(ranges::distance(__range));
-      __init_with_size(ranges::begin(__range), ranges::end(__range), __n);
-
-    } else {
-      __init_with_sentinel(ranges::begin(__range), ranges::end(__range));
-    }
-  }
-#endif
-
-  _LIBCPP_HIDE_FROM_ABI _LIBCPP_CONSTEXPR_SINCE_CXX20 vector(const vector& __v);
-  _LIBCPP_HIDE_FROM_ABI _LIBCPP_CONSTEXPR_SINCE_CXX20 vector(const vector& __v, const allocator_type& __a);
-  _LIBCPP_HIDE_FROM_ABI _LIBCPP_CONSTEXPR_SINCE_CXX20 vector& operator=(const vector& __v);
-
-#ifndef _LIBCPP_CXX03_LANG
-  _LIBCPP_HIDE_FROM_ABI _LIBCPP_CONSTEXPR_SINCE_CXX20 vector(initializer_list<value_type> __il);
-  _LIBCPP_HIDE_FROM_ABI _LIBCPP_CONSTEXPR_SINCE_CXX20
-  vector(initializer_list<value_type> __il, const allocator_type& __a);
-
-  _LIBCPP_HIDE_FROM_ABI _LIBCPP_CONSTEXPR_SINCE_CXX20 vector& operator=(initializer_list<value_type> __il) {
-    assign(__il.begin(), __il.end());
-    return *this;
-  }
-
-#endif // !_LIBCPP_CXX03_LANG
-
-  _LIBCPP_HIDE_FROM_ABI _LIBCPP_CONSTEXPR_SINCE_CXX20 vector(vector&& __v)
-#if _LIBCPP_STD_VER >= 17
-      noexcept;
-#else
-      _NOEXCEPT_(is_nothrow_move_constructible<allocator_type>::value);
-#endif
-  _LIBCPP_HIDE_FROM_ABI _LIBCPP_CONSTEXPR_SINCE_CXX20
-  vector(vector&& __v, const __type_identity_t<allocator_type>& __a);
-  _LIBCPP_HIDE_FROM_ABI _LIBCPP_CONSTEXPR_SINCE_CXX20 vector& operator=(vector&& __v)
-      _NOEXCEPT_(__noexcept_move_assign_container<_Allocator, __alloc_traits>::value);
-
-  template <class _InputIterator, __enable_if_t<__has_exactly_input_iterator_category<_InputIterator>::value, int> = 0>
-  void _LIBCPP_HIDE_FROM_ABI _LIBCPP_CONSTEXPR_SINCE_CXX20 assign(_InputIterator __first, _InputIterator __last);
-  template <class _ForwardIterator, __enable_if_t<__has_forward_iterator_category<_ForwardIterator>::value, int> = 0>
-  void _LIBCPP_HIDE_FROM_ABI _LIBCPP_CONSTEXPR_SINCE_CXX20 assign(_ForwardIterator __first, _ForwardIterator __last);
-
-#if _LIBCPP_STD_VER >= 23
-  template <_ContainerCompatibleRange<bool> _Range>
-  _LIBCPP_HIDE_FROM_ABI constexpr void assign_range(_Range&& __range) {
-    if constexpr (ranges::forward_range<_Range> || ranges::sized_range<_Range>) {
-      auto __n = static_cast<size_type>(ranges::distance(__range));
-      __assign_with_size(ranges::begin(__range), ranges::end(__range), __n);
-
-    } else {
-      __assign_with_sentinel(ranges::begin(__range), ranges::end(__range));
-    }
-  }
-#endif
-
-  _LIBCPP_HIDE_FROM_ABI _LIBCPP_CONSTEXPR_SINCE_CXX20 void assign(size_type __n, const value_type& __x);
-
-#ifndef _LIBCPP_CXX03_LANG
-  _LIBCPP_HIDE_FROM_ABI _LIBCPP_CONSTEXPR_SINCE_CXX20 void assign(initializer_list<value_type> __il) {
-    assign(__il.begin(), __il.end());
-  }
-#endif
-
-  _LIBCPP_HIDE_FROM_ABI _LIBCPP_CONSTEXPR_SINCE_CXX20 allocator_type get_allocator() const _NOEXCEPT {
-    return allocator_type(this->__alloc());
-  }
-
-  _LIBCPP_HIDE_FROM_ABI _LIBCPP_CONSTEXPR_SINCE_CXX20 size_type max_size() const _NOEXCEPT;
-  _LIBCPP_HIDE_FROM_ABI _LIBCPP_CONSTEXPR_SINCE_CXX20 size_type capacity() const _NOEXCEPT {
-    return __internal_cap_to_external(__cap());
-  }
-  _LIBCPP_HIDE_FROM_ABI _LIBCPP_CONSTEXPR_SINCE_CXX20 size_type size() const _NOEXCEPT { return __size_; }
-  [[__nodiscard__]] _LIBCPP_HIDE_FROM_ABI _LIBCPP_CONSTEXPR_SINCE_CXX20 bool empty() const _NOEXCEPT {
-    return __size_ == 0;
-  }
-  _LIBCPP_HIDE_FROM_ABI _LIBCPP_CONSTEXPR_SINCE_CXX20 void reserve(size_type __n);
-  _LIBCPP_HIDE_FROM_ABI _LIBCPP_CONSTEXPR_SINCE_CXX20 void shrink_to_fit() _NOEXCEPT;
-
-  _LIBCPP_HIDE_FROM_ABI _LIBCPP_CONSTEXPR_SINCE_CXX20 iterator begin() _NOEXCEPT { return __make_iter(0); }
-  _LIBCPP_HIDE_FROM_ABI _LIBCPP_CONSTEXPR_SINCE_CXX20 const_iterator begin() const _NOEXCEPT { return __make_iter(0); }
-  _LIBCPP_HIDE_FROM_ABI _LIBCPP_CONSTEXPR_SINCE_CXX20 iterator end() _NOEXCEPT { return __make_iter(__size_); }
-  _LIBCPP_HIDE_FROM_ABI _LIBCPP_CONSTEXPR_SINCE_CXX20 const_iterator end() const _NOEXCEPT {
-    return __make_iter(__size_);
-  }
-
-  _LIBCPP_HIDE_FROM_ABI _LIBCPP_CONSTEXPR_SINCE_CXX20 reverse_iterator rbegin() _NOEXCEPT {
-    return reverse_iterator(end());
-  }
-  _LIBCPP_HIDE_FROM_ABI _LIBCPP_CONSTEXPR_SINCE_CXX20 const_reverse_iterator rbegin() const _NOEXCEPT {
-    return const_reverse_iterator(end());
-  }
-  _LIBCPP_HIDE_FROM_ABI _LIBCPP_CONSTEXPR_SINCE_CXX20 reverse_iterator rend() _NOEXCEPT {
-    return reverse_iterator(begin());
-  }
-  _LIBCPP_HIDE_FROM_ABI _LIBCPP_CONSTEXPR_SINCE_CXX20 const_reverse_iterator rend() const _NOEXCEPT {
-    return const_reverse_iterator(begin());
-  }
-
-  _LIBCPP_HIDE_FROM_ABI _LIBCPP_CONSTEXPR_SINCE_CXX20 const_iterator cbegin() const _NOEXCEPT { return __make_iter(0); }
-  _LIBCPP_HIDE_FROM_ABI _LIBCPP_CONSTEXPR_SINCE_CXX20 const_iterator cend() const _NOEXCEPT {
-    return __make_iter(__size_);
-  }
-  _LIBCPP_HIDE_FROM_ABI _LIBCPP_CONSTEXPR_SINCE_CXX20 const_reverse_iterator crbegin() const _NOEXCEPT {
-    return rbegin();
-  }
-  _LIBCPP_HIDE_FROM_ABI _LIBCPP_CONSTEXPR_SINCE_CXX20 const_reverse_iterator crend() const _NOEXCEPT { return rend(); }
-
-  _LIBCPP_HIDE_FROM_ABI _LIBCPP_CONSTEXPR_SINCE_CXX20 reference operator[](size_type __n) { return __make_ref(__n); }
-  _LIBCPP_HIDE_FROM_ABI _LIBCPP_CONSTEXPR_SINCE_CXX20 const_reference operator[](size_type __n) const {
-    return __make_ref(__n);
-  }
-  _LIBCPP_HIDE_FROM_ABI reference at(size_type __n);
-  _LIBCPP_HIDE_FROM_ABI const_reference at(size_type __n) const;
-
-  _LIBCPP_HIDE_FROM_ABI _LIBCPP_CONSTEXPR_SINCE_CXX20 reference front() { return __make_ref(0); }
-  _LIBCPP_HIDE_FROM_ABI _LIBCPP_CONSTEXPR_SINCE_CXX20 const_reference front() const { return __make_ref(0); }
-  _LIBCPP_HIDE_FROM_ABI _LIBCPP_CONSTEXPR_SINCE_CXX20 reference back() { return __make_ref(__size_ - 1); }
-  _LIBCPP_HIDE_FROM_ABI _LIBCPP_CONSTEXPR_SINCE_CXX20 const_reference back() const { return __make_ref(__size_ - 1); }
-
-  _LIBCPP_HIDE_FROM_ABI _LIBCPP_CONSTEXPR_SINCE_CXX20 void push_back(const value_type& __x);
-#if _LIBCPP_STD_VER >= 14
-  template <class... _Args>
-#  if _LIBCPP_STD_VER >= 17
-  _LIBCPP_HIDE_FROM_ABI _LIBCPP_CONSTEXPR_SINCE_CXX20 reference emplace_back(_Args&&... __args)
-#  else
-  _LIBCPP_HIDE_FROM_ABI void emplace_back(_Args&&... __args)
-#  endif
-  {
-    push_back(value_type(std::forward<_Args>(__args)...));
-#  if _LIBCPP_STD_VER >= 17
-    return this->back();
-#  endif
-  }
-#endif
-
-#if _LIBCPP_STD_VER >= 23
-  template <_ContainerCompatibleRange<bool> _Range>
-  _LIBCPP_HIDE_FROM_ABI constexpr void append_range(_Range&& __range) {
-    insert_range(end(), std::forward<_Range>(__range));
-  }
-#endif
-
-  _LIBCPP_HIDE_FROM_ABI _LIBCPP_CONSTEXPR_SINCE_CXX20 void pop_back() { --__size_; }
-
-#if _LIBCPP_STD_VER >= 14
-  template <class... _Args>
-  _LIBCPP_HIDE_FROM_ABI _LIBCPP_CONSTEXPR_SINCE_CXX20 iterator emplace(const_iterator __position, _Args&&... __args) {
-    return insert(__position, value_type(std::forward<_Args>(__args)...));
-  }
-#endif
-
-  _LIBCPP_HIDE_FROM_ABI _LIBCPP_CONSTEXPR_SINCE_CXX20 iterator insert(const_iterator __position, const value_type& __x);
-  _LIBCPP_HIDE_FROM_ABI _LIBCPP_CONSTEXPR_SINCE_CXX20 iterator
-  insert(const_iterator __position, size_type __n, const value_type& __x);
-  template <class _InputIterator, __enable_if_t<__has_exactly_input_iterator_category<_InputIterator>::value, int> = 0>
-  iterator _LIBCPP_HIDE_FROM_ABI _LIBCPP_CONSTEXPR_SINCE_CXX20
-  insert(const_iterator __position, _InputIterator __first, _InputIterator __last);
-  template <class _ForwardIterator, __enable_if_t<__has_forward_iterator_category<_ForwardIterator>::value, int> = 0>
-  iterator _LIBCPP_HIDE_FROM_ABI _LIBCPP_CONSTEXPR_SINCE_CXX20
-  insert(const_iterator __position, _ForwardIterator __first, _ForwardIterator __last);
-
-#if _LIBCPP_STD_VER >= 23
-  template <_ContainerCompatibleRange<bool> _Range>
-  _LIBCPP_HIDE_FROM_ABI constexpr iterator insert_range(const_iterator __position, _Range&& __range) {
-    if constexpr (ranges::forward_range<_Range> || ranges::sized_range<_Range>) {
-      auto __n = static_cast<size_type>(ranges::distance(__range));
-      return __insert_with_size(__position, ranges::begin(__range), ranges::end(__range), __n);
-
-    } else {
-      return __insert_with_sentinel(__position, ranges::begin(__range), ranges::end(__range));
-    }
-  }
-#endif
-
-#ifndef _LIBCPP_CXX03_LANG
-  _LIBCPP_HIDE_FROM_ABI _LIBCPP_CONSTEXPR_SINCE_CXX20 iterator
-  insert(const_iterator __position, initializer_list<value_type> __il) {
-    return insert(__position, __il.begin(), __il.end());
-  }
-#endif
-
-  _LIBCPP_HIDE_FROM_ABI _LIBCPP_CONSTEXPR_SINCE_CXX20 iterator erase(const_iterator __position);
-  _LIBCPP_HIDE_FROM_ABI _LIBCPP_CONSTEXPR_SINCE_CXX20 iterator erase(const_iterator __first, const_iterator __last);
-
-  _LIBCPP_HIDE_FROM_ABI _LIBCPP_CONSTEXPR_SINCE_CXX20 void clear() _NOEXCEPT { __size_ = 0; }
-
-  _LIBCPP_HIDE_FROM_ABI _LIBCPP_CONSTEXPR_SINCE_CXX20 void swap(vector&)
-#if _LIBCPP_STD_VER >= 14
-      _NOEXCEPT;
-#else
-      _NOEXCEPT_(!__alloc_traits::propagate_on_container_swap::value || __is_nothrow_swappable_v<allocator_type>);
-#endif
-  _LIBCPP_HIDE_FROM_ABI _LIBCPP_CONSTEXPR_SINCE_CXX20 static void swap(reference __x, reference __y) _NOEXCEPT {
-    std::swap(__x, __y);
-  }
-
-  _LIBCPP_HIDE_FROM_ABI _LIBCPP_CONSTEXPR_SINCE_CXX20 void resize(size_type __sz, value_type __x = false);
-  _LIBCPP_HIDE_FROM_ABI _LIBCPP_CONSTEXPR_SINCE_CXX20 void flip() _NOEXCEPT;
-
-  _LIBCPP_HIDE_FROM_ABI _LIBCPP_CONSTEXPR_SINCE_CXX20 bool __invariants() const;
-
-private:
-  [[__noreturn__]] _LIBCPP_HIDE_FROM_ABI void __throw_length_error() const { std::__throw_length_error("vector"); }
-
-  [[__noreturn__]] _LIBCPP_HIDE_FROM_ABI void __throw_out_of_range() const { std::__throw_out_of_range("vector"); }
-
-  template <class _InputIterator, class _Sentinel>
-  _LIBCPP_HIDE_FROM_ABI _LIBCPP_CONSTEXPR_SINCE_CXX20 void
-  __init_with_size(_InputIterator __first, _Sentinel __last, size_type __n) {
-    auto __guard = std::__make_exception_guard(__destroy_vector(*this));
-
-    if (__n > 0) {
-      __vallocate(__n);
-      __construct_at_end(std::move(__first), std::move(__last), __n);
-    }
-
-    __guard.__complete();
-  }
-
-  template <class _InputIterator, class _Sentinel>
-  _LIBCPP_HIDE_FROM_ABI _LIBCPP_CONSTEXPR_SINCE_CXX20 void
-  __init_with_sentinel(_InputIterator __first, _Sentinel __last) {
-#if _LIBCPP_HAS_EXCEPTIONS
-    try {
-#endif // _LIBCPP_HAS_EXCEPTIONS
-      for (; __first != __last; ++__first)
-        push_back(*__first);
-#if _LIBCPP_HAS_EXCEPTIONS
-    } catch (...) {
-      if (__begin_ != nullptr)
-        __storage_traits::deallocate(__alloc(), __begin_, __cap());
-      throw;
-    }
-#endif // _LIBCPP_HAS_EXCEPTIONS
-  }
-
-  template <class _Iterator, class _Sentinel>
-  _LIBCPP_CONSTEXPR_SINCE_CXX20 _LIBCPP_HIDE_FROM_ABI void __assign_with_sentinel(_Iterator __first, _Sentinel __last);
-
-  template <class _ForwardIterator, class _Sentinel>
-  _LIBCPP_CONSTEXPR_SINCE_CXX20 _LIBCPP_HIDE_FROM_ABI void
-  __assign_with_size(_ForwardIterator __first, _Sentinel __last, difference_type __ns);
-
-  template <class _InputIterator, class _Sentinel>
-  _LIBCPP_CONSTEXPR_SINCE_CXX20 _LIBCPP_HIDE_FROM_ABI iterator
-  __insert_with_sentinel(const_iterator __position, _InputIterator __first, _Sentinel __last);
-
-  template <class _Iterator, class _Sentinel>
-  _LIBCPP_CONSTEXPR_SINCE_CXX20 _LIBCPP_HIDE_FROM_ABI iterator
-  __insert_with_size(const_iterator __position, _Iterator __first, _Sentinel __last, difference_type __n);
-
-  //  Allocate space for __n objects
-  //  throws length_error if __n > max_size()
-  //  throws (probably bad_alloc) if memory run out
-  //  Precondition:  __begin_ == __end_ == __cap() == 0
-  //  Precondition:  __n > 0
-  //  Postcondition:  capacity() >= __n
-  //  Postcondition:  size() == 0
-  _LIBCPP_HIDE_FROM_ABI _LIBCPP_CONSTEXPR_SINCE_CXX20 void __vallocate(size_type __n) {
-    if (__n > max_size())
-      __throw_length_error();
-    auto __allocation = std::__allocate_at_least(__alloc(), __external_cap_to_internal(__n));
-    __begin_          = __allocation.ptr;
-    __size_           = 0;
-    __cap()           = __allocation.count;
-    if (__libcpp_is_constant_evaluated()) {
-      for (size_type __i = 0; __i != __cap(); ++__i)
-        std::__construct_at(std::__to_address(__begin_) + __i);
-    }
-  }
-
-  _LIBCPP_HIDE_FROM_ABI _LIBCPP_CONSTEXPR_SINCE_CXX20 void __vdeallocate() _NOEXCEPT;
-  _LIBCPP_HIDE_FROM_ABI _LIBCPP_CONSTEXPR_SINCE_CXX20 static size_type __align_it(size_type __new_size) _NOEXCEPT {
-    return (__new_size + (__bits_per_word - 1)) & ~((size_type)__bits_per_word - 1);
-  }
-  _LIBCPP_HIDE_FROM_ABI _LIBCPP_CONSTEXPR_SINCE_CXX20 size_type __recommend(size_type __new_size) const;
-  _LIBCPP_HIDE_FROM_ABI _LIBCPP_CONSTEXPR_SINCE_CXX20 void __construct_at_end(size_type __n, bool __x);
-  template <class _InputIterator, class _Sentinel>
-  _LIBCPP_HIDE_FROM_ABI _LIBCPP_CONSTEXPR_SINCE_CXX20 void
-  __construct_at_end(_InputIterator __first, _Sentinel __last, size_type __n);
-  _LIBCPP_HIDE_FROM_ABI _LIBCPP_CONSTEXPR_SINCE_CXX20 void __append(size_type __n, const_reference __x);
-  _LIBCPP_HIDE_FROM_ABI _LIBCPP_CONSTEXPR_SINCE_CXX20 reference __make_ref(size_type __pos) _NOEXCEPT {
-    return reference(__begin_ + __pos / __bits_per_word, __storage_type(1) << __pos % __bits_per_word);
-  }
-  _LIBCPP_HIDE_FROM_ABI _LIBCPP_CONSTEXPR_SINCE_CXX20 const_reference __make_ref(size_type __pos) const _NOEXCEPT {
-    return __bit_const_reference<vector>(
-        __begin_ + __pos / __bits_per_word, __storage_type(1) << __pos % __bits_per_word);
-  }
-  _LIBCPP_HIDE_FROM_ABI _LIBCPP_CONSTEXPR_SINCE_CXX20 iterator __make_iter(size_type __pos) _NOEXCEPT {
-    return iterator(__begin_ + __pos / __bits_per_word, static_cast<unsigned>(__pos % __bits_per_word));
-  }
-  _LIBCPP_HIDE_FROM_ABI _LIBCPP_CONSTEXPR_SINCE_CXX20 const_iterator __make_iter(size_type __pos) const _NOEXCEPT {
-    return const_iterator(__begin_ + __pos / __bits_per_word, static_cast<unsigned>(__pos % __bits_per_word));
-  }
-  _LIBCPP_HIDE_FROM_ABI _LIBCPP_CONSTEXPR_SINCE_CXX20 iterator __const_iterator_cast(const_iterator __p) _NOEXCEPT {
-    return begin() + (__p - cbegin());
-  }
-
-  _LIBCPP_HIDE_FROM_ABI _LIBCPP_CONSTEXPR_SINCE_CXX20 void __copy_assign_alloc(const vector& __v) {
-    __copy_assign_alloc(
-        __v, integral_constant<bool, __storage_traits::propagate_on_container_copy_assignment::value>());
-  }
-  _LIBCPP_HIDE_FROM_ABI _LIBCPP_CONSTEXPR_SINCE_CXX20 void __copy_assign_alloc(const vector& __c, true_type) {
-    if (__alloc() != __c.__alloc())
-      __vdeallocate();
-    __alloc() = __c.__alloc();
-  }
-
-  _LIBCPP_HIDE_FROM_ABI _LIBCPP_CONSTEXPR_SINCE_CXX20 void __copy_assign_alloc(const vector&, false_type) {}
-
-  _LIBCPP_HIDE_FROM_ABI _LIBCPP_CONSTEXPR_SINCE_CXX20 void __move_assign(vector& __c, false_type);
-  _LIBCPP_HIDE_FROM_ABI _LIBCPP_CONSTEXPR_SINCE_CXX20 void __move_assign(vector& __c, true_type)
-      _NOEXCEPT_(is_nothrow_move_assignable<allocator_type>::value);
-  _LIBCPP_HIDE_FROM_ABI _LIBCPP_CONSTEXPR_SINCE_CXX20 void __move_assign_alloc(vector& __c)
-      _NOEXCEPT_(!__storage_traits::propagate_on_container_move_assignment::value ||
-                 is_nothrow_move_assignable<allocator_type>::value) {
-    __move_assign_alloc(
-        __c, integral_constant<bool, __storage_traits::propagate_on_container_move_assignment::value>());
-  }
-  _LIBCPP_HIDE_FROM_ABI _LIBCPP_CONSTEXPR_SINCE_CXX20 void __move_assign_alloc(vector& __c, true_type)
-      _NOEXCEPT_(is_nothrow_move_assignable<allocator_type>::value) {
-    __alloc() = std::move(__c.__alloc());
-  }
-
-  _LIBCPP_HIDE_FROM_ABI _LIBCPP_CONSTEXPR_SINCE_CXX20 void __move_assign_alloc(vector&, false_type) _NOEXCEPT {}
-
-  _LIBCPP_HIDE_FROM_ABI _LIBCPP_CONSTEXPR_SINCE_CXX20 size_t __hash_code() const _NOEXCEPT;
-
-  friend class __bit_reference<vector>;
-  friend class __bit_const_reference<vector>;
-  friend class __bit_iterator<vector, false>;
-  friend class __bit_iterator<vector, true>;
-  friend struct __bit_array<vector>;
-  friend struct _LIBCPP_TEMPLATE_VIS hash<vector>;
-};
-
-template <class _Allocator>
-_LIBCPP_CONSTEXPR_SINCE_CXX20 void vector<bool, _Allocator>::__vdeallocate() _NOEXCEPT {
-  if (this->__begin_ != nullptr) {
-    __storage_traits::deallocate(this->__alloc(), this->__begin_, __cap());
-    this->__begin_ = nullptr;
-    this->__size_ = this->__cap() = 0;
-  }
-}
-
-template <class _Allocator>
-_LIBCPP_CONSTEXPR_SINCE_CXX20 typename vector<bool, _Allocator>::size_type
-vector<bool, _Allocator>::max_size() const _NOEXCEPT {
-  size_type __amax = __storage_traits::max_size(__alloc());
-  size_type __nmax = numeric_limits<size_type>::max() / 2; // end() >= begin(), always
-  if (__nmax / __bits_per_word <= __amax)
-    return __nmax;
-  return __internal_cap_to_external(__amax);
-}
-
-//  Precondition:  __new_size > capacity()
-template <class _Allocator>
-inline _LIBCPP_HIDE_FROM_ABI _LIBCPP_CONSTEXPR_SINCE_CXX20 typename vector<bool, _Allocator>::size_type
-vector<bool, _Allocator>::__recommend(size_type __new_size) const {
-  const size_type __ms = max_size();
-  if (__new_size > __ms)
-    this->__throw_length_error();
-  const size_type __cap = capacity();
-  if (__cap >= __ms / 2)
-    return __ms;
-  return std::max(2 * __cap, __align_it(__new_size));
-}
-
-//  Default constructs __n objects starting at __end_
-//  Precondition:  __n > 0
-//  Precondition:  size() + __n <= capacity()
-//  Postcondition:  size() == size() + __n
-template <class _Allocator>
-inline _LIBCPP_HIDE_FROM_ABI _LIBCPP_CONSTEXPR_SINCE_CXX20 void
-vector<bool, _Allocator>::__construct_at_end(size_type __n, bool __x) {
-  size_type __old_size = this->__size_;
-  this->__size_ += __n;
-  if (__old_size == 0 || ((__old_size - 1) / __bits_per_word) != ((this->__size_ - 1) / __bits_per_word)) {
-    if (this->__size_ <= __bits_per_word)
-      this->__begin_[0] = __storage_type(0);
-    else
-      this->__begin_[(this->__size_ - 1) / __bits_per_word] = __storage_type(0);
-  }
-  std::fill_n(__make_iter(__old_size), __n, __x);
-}
-
-template <class _Allocator>
-template <class _InputIterator, class _Sentinel>
-_LIBCPP_CONSTEXPR_SINCE_CXX20 void
-vector<bool, _Allocator>::__construct_at_end(_InputIterator __first, _Sentinel __last, size_type __n) {
-  size_type __old_size = this->__size_;
-  this->__size_ += __n;
-  if (__old_size == 0 || ((__old_size - 1) / __bits_per_word) != ((this->__size_ - 1) / __bits_per_word)) {
-    if (this->__size_ <= __bits_per_word)
-      this->__begin_[0] = __storage_type(0);
-    else
-      this->__begin_[(this->__size_ - 1) / __bits_per_word] = __storage_type(0);
-  }
-  std::__copy<_ClassicAlgPolicy>(__first, __last, __make_iter(__old_size));
-}
-
-template <class _Allocator>
-inline _LIBCPP_HIDE_FROM_ABI _LIBCPP_CONSTEXPR_SINCE_CXX20 vector<bool, _Allocator>::vector()
-    _NOEXCEPT_(is_nothrow_default_constructible<allocator_type>::value)
-    : __begin_(nullptr), __size_(0), __cap_(0) {}
-
-template <class _Allocator>
-inline _LIBCPP_HIDE_FROM_ABI _LIBCPP_CONSTEXPR_SINCE_CXX20 vector<bool, _Allocator>::vector(const allocator_type& __a)
-#if _LIBCPP_STD_VER <= 14
-    _NOEXCEPT_(is_nothrow_copy_constructible<allocator_type>::value)
-#else
-        _NOEXCEPT
-#endif
-    : __begin_(nullptr), __size_(0), __cap_(0), __alloc_(static_cast<__storage_allocator>(__a)) {
-}
-
-template <class _Allocator>
-_LIBCPP_CONSTEXPR_SINCE_CXX20 vector<bool, _Allocator>::vector(size_type __n)
-    : __begin_(nullptr), __size_(0), __cap_(0) {
-  if (__n > 0) {
-    __vallocate(__n);
-    __construct_at_end(__n, false);
-  }
-}
-
-#if _LIBCPP_STD_VER >= 14
-template <class _Allocator>
-_LIBCPP_CONSTEXPR_SINCE_CXX20 vector<bool, _Allocator>::vector(size_type __n, const allocator_type& __a)
-    : __begin_(nullptr), __size_(0), __cap_(0), __alloc_(static_cast<__storage_allocator>(__a)) {
-  if (__n > 0) {
-    __vallocate(__n);
-    __construct_at_end(__n, false);
-  }
-}
-#endif
-
-template <class _Allocator>
-_LIBCPP_CONSTEXPR_SINCE_CXX20 vector<bool, _Allocator>::vector(size_type __n, const value_type& __x)
-    : __begin_(nullptr), __size_(0), __cap_(0) {
-  if (__n > 0) {
-    __vallocate(__n);
-    __construct_at_end(__n, __x);
-  }
-}
-
-template <class _Allocator>
-_LIBCPP_CONSTEXPR_SINCE_CXX20
-vector<bool, _Allocator>::vector(size_type __n, const value_type& __x, const allocator_type& __a)
-    : __begin_(nullptr), __size_(0), __cap_(0), __alloc_(static_cast<__storage_allocator>(__a)) {
-  if (__n > 0) {
-    __vallocate(__n);
-    __construct_at_end(__n, __x);
-  }
-}
-
-template <class _Allocator>
-template <class _InputIterator, __enable_if_t<__has_exactly_input_iterator_category<_InputIterator>::value, int> >
-_LIBCPP_CONSTEXPR_SINCE_CXX20 vector<bool, _Allocator>::vector(_InputIterator __first, _InputIterator __last)
-    : __begin_(nullptr), __size_(0), __cap_(0) {
-  __init_with_sentinel(__first, __last);
-}
-
-template <class _Allocator>
-template <class _InputIterator, __enable_if_t<__has_exactly_input_iterator_category<_InputIterator>::value, int> >
-_LIBCPP_CONSTEXPR_SINCE_CXX20
-vector<bool, _Allocator>::vector(_InputIterator __first, _InputIterator __last, const allocator_type& __a)
-    : __begin_(nullptr), __size_(0), __cap_(0), __alloc_(static_cast<__storage_allocator>(__a)) {
-  __init_with_sentinel(__first, __last);
-}
-
-template <class _Allocator>
-template <class _ForwardIterator, __enable_if_t<__has_forward_iterator_category<_ForwardIterator>::value, int> >
-_LIBCPP_CONSTEXPR_SINCE_CXX20 vector<bool, _Allocator>::vector(_ForwardIterator __first, _ForwardIterator __last)
-    : __begin_(nullptr), __size_(0), __cap_(0) {
-  auto __n = static_cast<size_type>(std::distance(__first, __last));
-  __init_with_size(__first, __last, __n);
-}
-
-template <class _Allocator>
-template <class _ForwardIterator, __enable_if_t<__has_forward_iterator_category<_ForwardIterator>::value, int> >
-_LIBCPP_CONSTEXPR_SINCE_CXX20
-vector<bool, _Allocator>::vector(_ForwardIterator __first, _ForwardIterator __last, const allocator_type& __a)
-    : __begin_(nullptr), __size_(0), __cap_(0), __alloc_(static_cast<__storage_allocator>(__a)) {
-  auto __n = static_cast<size_type>(std::distance(__first, __last));
-  __init_with_size(__first, __last, __n);
-}
-
-#ifndef _LIBCPP_CXX03_LANG
-
-template <class _Allocator>
-_LIBCPP_CONSTEXPR_SINCE_CXX20 vector<bool, _Allocator>::vector(initializer_list<value_type> __il)
-    : __begin_(nullptr), __size_(0), __cap_(0) {
-  size_type __n = static_cast<size_type>(__il.size());
-  if (__n > 0) {
-    __vallocate(__n);
-    __construct_at_end(__il.begin(), __il.end(), __n);
-  }
-}
-
-template <class _Allocator>
-_LIBCPP_CONSTEXPR_SINCE_CXX20
-vector<bool, _Allocator>::vector(initializer_list<value_type> __il, const allocator_type& __a)
-    : __begin_(nullptr), __size_(0), __cap_(0), __alloc_(static_cast<__storage_allocator>(__a)) {
-  size_type __n = static_cast<size_type>(__il.size());
-  if (__n > 0) {
-    __vallocate(__n);
-    __construct_at_end(__il.begin(), __il.end(), __n);
-  }
-}
-
-#endif // _LIBCPP_CXX03_LANG
-
-template <class _Allocator>
-_LIBCPP_CONSTEXPR_SINCE_CXX20 vector<bool, _Allocator>::vector(const vector& __v)
-    : __begin_(nullptr),
-      __size_(0),
-      __cap_(0),
-      __alloc_(__storage_traits::select_on_container_copy_construction(__v.__alloc())) {
-  if (__v.size() > 0) {
-    __vallocate(__v.size());
-    __construct_at_end(__v.begin(), __v.end(), __v.size());
-  }
-}
-
-template <class _Allocator>
-_LIBCPP_CONSTEXPR_SINCE_CXX20 vector<bool, _Allocator>::vector(const vector& __v, const allocator_type& __a)
-    : __begin_(nullptr), __size_(0), __cap_(0), __alloc_(__a) {
-  if (__v.size() > 0) {
-    __vallocate(__v.size());
-    __construct_at_end(__v.begin(), __v.end(), __v.size());
-  }
-}
-
-template <class _Allocator>
-_LIBCPP_CONSTEXPR_SINCE_CXX20 vector<bool, _Allocator>& vector<bool, _Allocator>::operator=(const vector& __v) {
-  if (this != std::addressof(__v)) {
-    __copy_assign_alloc(__v);
-    if (__v.__size_) {
-      if (__v.__size_ > capacity()) {
-        __vdeallocate();
-        __vallocate(__v.__size_);
-      }
-      std::copy(__v.__begin_, __v.__begin_ + __external_cap_to_internal(__v.__size_), __begin_);
-    }
-    __size_ = __v.__size_;
-  }
-  return *this;
-}
-
-template <class _Allocator>
-inline _LIBCPP_HIDE_FROM_ABI _LIBCPP_CONSTEXPR_SINCE_CXX20 vector<bool, _Allocator>::vector(vector&& __v)
-#if _LIBCPP_STD_VER >= 17
-    _NOEXCEPT
-#else
-    _NOEXCEPT_(is_nothrow_move_constructible<allocator_type>::value)
-#endif
-    : __begin_(__v.__begin_),
-      __size_(__v.__size_),
-      __cap_(__v.__cap_),
-      __alloc_(std::move(__v.__alloc_)) {
-  __v.__begin_ = nullptr;
-  __v.__size_  = 0;
-  __v.__cap()  = 0;
-}
-
-template <class _Allocator>
-_LIBCPP_CONSTEXPR_SINCE_CXX20
-vector<bool, _Allocator>::vector(vector&& __v, const __type_identity_t<allocator_type>& __a)
-    : __begin_(nullptr), __size_(0), __cap_(0), __alloc_(__a) {
-  if (__a == allocator_type(__v.__alloc())) {
-    this->__begin_ = __v.__begin_;
-    this->__size_  = __v.__size_;
-    this->__cap()  = __v.__cap();
-    __v.__begin_   = nullptr;
-    __v.__cap() = __v.__size_ = 0;
-  } else if (__v.size() > 0) {
-    __vallocate(__v.size());
-    __construct_at_end(__v.begin(), __v.end(), __v.size());
-  }
-}
-
-template <class _Allocator>
-inline _LIBCPP_HIDE_FROM_ABI _LIBCPP_CONSTEXPR_SINCE_CXX20 vector<bool, _Allocator>&
-vector<bool, _Allocator>::operator=(vector&& __v)
-    _NOEXCEPT_(__noexcept_move_assign_container<_Allocator, __alloc_traits>::value) {
-  __move_assign(__v, integral_constant<bool, __storage_traits::propagate_on_container_move_assignment::value>());
-  return *this;
-}
-
-template <class _Allocator>
-_LIBCPP_CONSTEXPR_SINCE_CXX20 void vector<bool, _Allocator>::__move_assign(vector& __c, false_type) {
-  if (__alloc() != __c.__alloc())
-    assign(__c.begin(), __c.end());
-  else
-    __move_assign(__c, true_type());
-}
-
-template <class _Allocator>
-_LIBCPP_CONSTEXPR_SINCE_CXX20 void vector<bool, _Allocator>::__move_assign(vector& __c, true_type)
-    _NOEXCEPT_(is_nothrow_move_assignable<allocator_type>::value) {
-  __vdeallocate();
-  __move_assign_alloc(__c);
-  this->__begin_ = __c.__begin_;
-  this->__size_  = __c.__size_;
-  this->__cap()  = __c.__cap();
-  __c.__begin_   = nullptr;
-  __c.__cap() = __c.__size_ = 0;
-}
-
-template <class _Allocator>
-_LIBCPP_CONSTEXPR_SINCE_CXX20 void vector<bool, _Allocator>::assign(size_type __n, const value_type& __x) {
-  __size_ = 0;
-  if (__n > 0) {
-    size_type __c = capacity();
-    if (__n <= __c)
-      __size_ = __n;
-    else {
-      vector __v(get_allocator());
-      __v.reserve(__recommend(__n));
-      __v.__size_ = __n;
-      swap(__v);
-    }
-    std::fill_n(begin(), __n, __x);
-  }
-}
-
-template <class _Allocator>
-template <class _InputIterator, __enable_if_t<__has_exactly_input_iterator_category<_InputIterator>::value, int> >
-_LIBCPP_CONSTEXPR_SINCE_CXX20 void vector<bool, _Allocator>::assign(_InputIterator __first, _InputIterator __last) {
-  __assign_with_sentinel(__first, __last);
-}
-
-template <class _Allocator>
-template <class _Iterator, class _Sentinel>
-_LIBCPP_CONSTEXPR_SINCE_CXX20 _LIBCPP_HIDE_FROM_ABI void
-vector<bool, _Allocator>::__assign_with_sentinel(_Iterator __first, _Sentinel __last) {
-  clear();
-  for (; __first != __last; ++__first)
-    push_back(*__first);
-}
-
-template <class _Allocator>
-template <class _ForwardIterator, __enable_if_t<__has_forward_iterator_category<_ForwardIterator>::value, int> >
-_LIBCPP_CONSTEXPR_SINCE_CXX20 void vector<bool, _Allocator>::assign(_ForwardIterator __first, _ForwardIterator __last) {
-  __assign_with_size(__first, __last, std::distance(__first, __last));
-}
-
-template <class _Allocator>
-template <class _ForwardIterator, class _Sentinel>
-_LIBCPP_CONSTEXPR_SINCE_CXX20 _LIBCPP_HIDE_FROM_ABI void
-vector<bool, _Allocator>::__assign_with_size(_ForwardIterator __first, _Sentinel __last, difference_type __ns) {
-  _LIBCPP_ASSERT_VALID_INPUT_RANGE(__ns >= 0, "invalid range specified");
-
-  clear();
-
-  const size_t __n = static_cast<size_type>(__ns);
-  if (__n) {
-    if (__n > capacity()) {
-      __vdeallocate();
-      __vallocate(__n);
-    }
-    __construct_at_end(__first, __last, __n);
-  }
-}
-
-template <class _Allocator>
-_LIBCPP_CONSTEXPR_SINCE_CXX20 void vector<bool, _Allocator>::reserve(size_type __n) {
-  if (__n > capacity()) {
-    if (__n > max_size())
-      this->__throw_length_error();
-    vector __v(this->get_allocator());
-    __v.__vallocate(__n);
-    __v.__construct_at_end(this->begin(), this->end(), this->size());
-    swap(__v);
-  }
-}
-
-template <class _Allocator>
-_LIBCPP_CONSTEXPR_SINCE_CXX20 void vector<bool, _Allocator>::shrink_to_fit() _NOEXCEPT {
-  if (__external_cap_to_internal(size()) > __cap()) {
-#if _LIBCPP_HAS_EXCEPTIONS
-    try {
-#endif // _LIBCPP_HAS_EXCEPTIONS
-      vector(*this, allocator_type(__alloc())).swap(*this);
-#if _LIBCPP_HAS_EXCEPTIONS
-    } catch (...) {
-    }
-#endif // _LIBCPP_HAS_EXCEPTIONS
-  }
-}
-
-template <class _Allocator>
-typename vector<bool, _Allocator>::reference vector<bool, _Allocator>::at(size_type __n) {
-  if (__n >= size())
-    this->__throw_out_of_range();
-  return (*this)[__n];
-}
-
-template <class _Allocator>
-typename vector<bool, _Allocator>::const_reference vector<bool, _Allocator>::at(size_type __n) const {
-  if (__n >= size())
-    this->__throw_out_of_range();
-  return (*this)[__n];
-}
-
-template <class _Allocator>
-_LIBCPP_CONSTEXPR_SINCE_CXX20 void vector<bool, _Allocator>::push_back(const value_type& __x) {
-  if (this->__size_ == this->capacity())
-    reserve(__recommend(this->__size_ + 1));
-  ++this->__size_;
-  back() = __x;
-}
-
-template <class _Allocator>
-_LIBCPP_CONSTEXPR_SINCE_CXX20 typename vector<bool, _Allocator>::iterator
-vector<bool, _Allocator>::insert(const_iterator __position, const value_type& __x) {
-  iterator __r;
-  if (size() < capacity()) {
-    const_iterator __old_end = end();
-    ++__size_;
-    std::copy_backward(__position, __old_end, end());
-    __r = __const_iterator_cast(__position);
-  } else {
-    vector __v(get_allocator());
-    __v.reserve(__recommend(__size_ + 1));
-    __v.__size_ = __size_ + 1;
-    __r         = std::copy(cbegin(), __position, __v.begin());
-    std::copy_backward(__position, cend(), __v.end());
-    swap(__v);
-  }
-  *__r = __x;
-  return __r;
-}
-
-template <class _Allocator>
-_LIBCPP_CONSTEXPR_SINCE_CXX20 typename vector<bool, _Allocator>::iterator
-vector<bool, _Allocator>::insert(const_iterator __position, size_type __n, const value_type& __x) {
-  iterator __r;
-  size_type __c = capacity();
-  if (__n <= __c && size() <= __c - __n) {
-    const_iterator __old_end = end();
-    __size_ += __n;
-    std::copy_backward(__position, __old_end, end());
-    __r = __const_iterator_cast(__position);
-  } else {
-    vector __v(get_allocator());
-    __v.reserve(__recommend(__size_ + __n));
-    __v.__size_ = __size_ + __n;
-    __r         = std::copy(cbegin(), __position, __v.begin());
-    std::copy_backward(__position, cend(), __v.end());
-    swap(__v);
-  }
-  std::fill_n(__r, __n, __x);
-  return __r;
-}
-
-template <class _Allocator>
-template <class _InputIterator, __enable_if_t<__has_exactly_input_iterator_category<_InputIterator>::value, int> >
-_LIBCPP_CONSTEXPR_SINCE_CXX20 typename vector<bool, _Allocator>::iterator
-vector<bool, _Allocator>::insert(const_iterator __position, _InputIterator __first, _InputIterator __last) {
-  return __insert_with_sentinel(__position, __first, __last);
-}
-
-template <class _Allocator>
-template <class _InputIterator, class _Sentinel>
-_LIBCPP_CONSTEXPR_SINCE_CXX20 _LIBCPP_HIDE_FROM_ABI typename vector<bool, _Allocator>::iterator
-vector<bool, _Allocator>::__insert_with_sentinel(const_iterator __position, _InputIterator __first, _Sentinel __last) {
-  difference_type __off = __position - begin();
-  iterator __p          = __const_iterator_cast(__position);
-  iterator __old_end    = end();
-  for (; size() != capacity() && __first != __last; ++__first) {
-    ++this->__size_;
-    back() = *__first;
-  }
-  vector __v(get_allocator());
-  if (__first != __last) {
-#if _LIBCPP_HAS_EXCEPTIONS
-    try {
-#endif // _LIBCPP_HAS_EXCEPTIONS
-      __v.__assign_with_sentinel(std::move(__first), std::move(__last));
-      difference_type __old_size = static_cast<difference_type>(__old_end - begin());
-      difference_type __old_p    = __p - begin();
-      reserve(__recommend(size() + __v.size()));
-      __p       = begin() + __old_p;
-      __old_end = begin() + __old_size;
-#if _LIBCPP_HAS_EXCEPTIONS
-    } catch (...) {
-      erase(__old_end, end());
-      throw;
-    }
-#endif // _LIBCPP_HAS_EXCEPTIONS
-  }
-  __p = std::rotate(__p, __old_end, end());
-  insert(__p, __v.begin(), __v.end());
-  return begin() + __off;
-}
-
-template <class _Allocator>
-template <class _ForwardIterator, __enable_if_t<__has_forward_iterator_category<_ForwardIterator>::value, int> >
-_LIBCPP_CONSTEXPR_SINCE_CXX20 typename vector<bool, _Allocator>::iterator
-vector<bool, _Allocator>::insert(const_iterator __position, _ForwardIterator __first, _ForwardIterator __last) {
-  return __insert_with_size(__position, __first, __last, std::distance(__first, __last));
-}
-
-template <class _Allocator>
-template <class _ForwardIterator, class _Sentinel>
-_LIBCPP_CONSTEXPR_SINCE_CXX20 _LIBCPP_HIDE_FROM_ABI typename vector<bool, _Allocator>::iterator
-vector<bool, _Allocator>::__insert_with_size(
-    const_iterator __position, _ForwardIterator __first, _Sentinel __last, difference_type __n_signed) {
-  _LIBCPP_ASSERT_VALID_INPUT_RANGE(__n_signed >= 0, "invalid range specified");
-  const size_type __n = static_cast<size_type>(__n_signed);
-  iterator __r;
-  size_type __c = capacity();
-  if (__n <= __c && size() <= __c - __n) {
-    const_iterator __old_end = end();
-    __size_ += __n;
-    std::copy_backward(__position, __old_end, end());
-    __r = __const_iterator_cast(__position);
-  } else {
-    vector __v(get_allocator());
-    __v.reserve(__recommend(__size_ + __n));
-    __v.__size_ = __size_ + __n;
-    __r         = std::copy(cbegin(), __position, __v.begin());
-    std::copy_backward(__position, cend(), __v.end());
-    swap(__v);
-  }
-  std::__copy<_ClassicAlgPolicy>(__first, __last, __r);
-  return __r;
-}
-
-template <class _Allocator>
-inline _LIBCPP_HIDE_FROM_ABI _LIBCPP_CONSTEXPR_SINCE_CXX20 typename vector<bool, _Allocator>::iterator
-vector<bool, _Allocator>::erase(const_iterator __position) {
-  iterator __r = __const_iterator_cast(__position);
-  std::copy(__position + 1, this->cend(), __r);
-  --__size_;
-  return __r;
-}
-
-template <class _Allocator>
-_LIBCPP_CONSTEXPR_SINCE_CXX20 typename vector<bool, _Allocator>::iterator
-vector<bool, _Allocator>::erase(const_iterator __first, const_iterator __last) {
-  iterator __r        = __const_iterator_cast(__first);
-  difference_type __d = __last - __first;
-  std::copy(__last, this->cend(), __r);
-  __size_ -= __d;
-  return __r;
-}
-
-template <class _Allocator>
-_LIBCPP_CONSTEXPR_SINCE_CXX20 void vector<bool, _Allocator>::swap(vector& __x)
-#if _LIBCPP_STD_VER >= 14
-    _NOEXCEPT
-#else
-    _NOEXCEPT_(!__alloc_traits::propagate_on_container_swap::value || __is_nothrow_swappable_v<allocator_type>)
-#endif
-{
-  std::swap(this->__begin_, __x.__begin_);
-  std::swap(this->__size_, __x.__size_);
-  std::swap(this->__cap(), __x.__cap());
-  std::__swap_allocator(this->__alloc(), __x.__alloc());
-}
-
-template <class _Allocator>
-_LIBCPP_CONSTEXPR_SINCE_CXX20 void vector<bool, _Allocator>::resize(size_type __sz, value_type __x) {
-  size_type __cs = size();
-  if (__cs < __sz) {
-    iterator __r;
-    size_type __c = capacity();
-    size_type __n = __sz - __cs;
-    if (__n <= __c && __cs <= __c - __n) {
-      __r = end();
-      __size_ += __n;
-    } else {
-      vector __v(get_allocator());
-      __v.reserve(__recommend(__size_ + __n));
-      __v.__size_ = __size_ + __n;
-      __r         = std::copy(cbegin(), cend(), __v.begin());
-      swap(__v);
-    }
-    std::fill_n(__r, __n, __x);
-  } else
-    __size_ = __sz;
-}
-
-template <class _Allocator>
-_LIBCPP_CONSTEXPR_SINCE_CXX20 void vector<bool, _Allocator>::flip() _NOEXCEPT {
-  // do middle whole words
-  size_type __n         = __size_;
-  __storage_pointer __p = __begin_;
-  for (; __n >= __bits_per_word; ++__p, __n -= __bits_per_word)
-    *__p = ~*__p;
-  // do last partial word
-  if (__n > 0) {
-    __storage_type __m = ~__storage_type(0) >> (__bits_per_word - __n);
-    __storage_type __b = *__p & __m;
-    *__p &= ~__m;
-    *__p |= ~__b & __m;
-  }
-}
-
-template <class _Allocator>
-_LIBCPP_CONSTEXPR_SINCE_CXX20 bool vector<bool, _Allocator>::__invariants() const {
-  if (this->__begin_ == nullptr) {
-    if (this->__size_ != 0 || this->__cap() != 0)
-      return false;
-  } else {
-    if (this->__cap() == 0)
-      return false;
-    if (this->__size_ > this->capacity())
-      return false;
-  }
-  return true;
-}
-
-template <class _Allocator>
-_LIBCPP_CONSTEXPR_SINCE_CXX20 size_t vector<bool, _Allocator>::__hash_code() const _NOEXCEPT {
-  size_t __h = 0;
-  // do middle whole words
-  size_type __n         = __size_;
-  __storage_pointer __p = __begin_;
-  for (; __n >= __bits_per_word; ++__p, __n -= __bits_per_word)
-    __h ^= *__p;
-  // do last partial word
-  if (__n > 0) {
-    const __storage_type __m = ~__storage_type(0) >> (__bits_per_word - __n);
-    __h ^= *__p & __m;
-  }
-  return __h;
-}
-
-template <class _Allocator>
-struct _LIBCPP_TEMPLATE_VIS hash<vector<bool, _Allocator> >
-    : public __unary_function<vector<bool, _Allocator>, size_t> {
-  _LIBCPP_HIDE_FROM_ABI _LIBCPP_CONSTEXPR_SINCE_CXX20 size_t
-  operator()(const vector<bool, _Allocator>& __vec) const _NOEXCEPT {
-    return __vec.__hash_code();
-  }
-};
-=======
 // [vector.syn]
 #  include <compare>
 #  include <initializer_list>
 
 // [vector.syn], [unord.hash]
 #  include <__functional/hash.h>
->>>>>>> ce7c17d5
 
 #  if !defined(_LIBCPP_HAS_NO_PRAGMA_SYSTEM_HEADER)
 #    pragma GCC system_header
 #  endif
 
-<<<<<<< HEAD
-#endif // _LIBCPP_STD_VER >= 20
-
-#if _LIBCPP_STD_VER >= 23
-template <class _Tp, class _CharT>
-// Since is-vector-bool-reference is only used once it's inlined here.
-  requires same_as<typename _Tp::__container, vector<bool, typename _Tp::__container::allocator_type>>
-struct _LIBCPP_TEMPLATE_VIS formatter<_Tp, _CharT> {
-private:
-  formatter<bool, _CharT> __underlying_;
-
-public:
-  template <class _ParseContext>
-  _LIBCPP_HIDE_FROM_ABI constexpr typename _ParseContext::iterator parse(_ParseContext& __ctx) {
-    return __underlying_.parse(__ctx);
-  }
-
-  template <class _FormatContext>
-  _LIBCPP_HIDE_FROM_ABI typename _FormatContext::iterator format(const _Tp& __ref, _FormatContext& __ctx) const {
-    return __underlying_.format(__ref, __ctx);
-  }
-};
-#endif // _LIBCPP_STD_VER >= 23
-
-template <class _Tp, class _Allocator>
-struct __container_traits<vector<_Tp, _Allocator> > {
-  // http://eel.is/c++draft/vector.modifiers#2
-  //  If an exception is thrown other than by the copy constructor, move constructor, assignment operator, or move
-  //  assignment operator of T or by any InputIterator operation, there are no effects. If an exception is thrown while
-  //  inserting a single element at the end and T is Cpp17CopyInsertable or is_nothrow_move_constructible_v<T> is true,
-  //  there are no effects. Otherwise, if an exception is thrown by the move constructor of a non-Cpp17CopyInsertable T,
-  //  the effects are unspecified.
-  static _LIBCPP_CONSTEXPR const bool __emplacement_has_strong_exception_safety_guarantee =
-      _Or<is_nothrow_move_constructible<_Tp>, __is_cpp17_copy_insertable<_Allocator> >::value;
-};
-
-_LIBCPP_END_NAMESPACE_STD
-
-#if _LIBCPP_STD_VER >= 17
-_LIBCPP_BEGIN_NAMESPACE_STD
-namespace pmr {
-template <class _ValueT>
-using vector _LIBCPP_AVAILABILITY_PMR = std::vector<_ValueT, polymorphic_allocator<_ValueT>>;
-} // namespace pmr
-_LIBCPP_END_NAMESPACE_STD
-#endif
-
-_LIBCPP_POP_MACROS
-
-#if !defined(_LIBCPP_REMOVE_TRANSITIVE_INCLUDES) && _LIBCPP_STD_VER <= 20
-#  include <algorithm>
-#  include <atomic>
-#  include <concepts>
-#  include <cstdlib>
-#  include <iosfwd>
-#  if !defined(_LIBCPP_HAS_NO_LOCALIZATION)
-#    include <locale>
-=======
 #  if !defined(_LIBCPP_REMOVE_TRANSITIVE_INCLUDES) && _LIBCPP_STD_VER <= 20
 #    include <algorithm>
 #    include <array>
@@ -2783,7 +367,6 @@
 #    include <type_traits>
 #    include <typeinfo>
 #    include <utility>
->>>>>>> ce7c17d5
 #  endif
 #endif // 0
 
