--- conflicted
+++ resolved
@@ -71,58 +71,6 @@
 
 _LIBCPP_BEGIN_NAMESPACE_STD
 
-<<<<<<< HEAD
-// NOTE: Relaxed and acq/rel atomics (for increment and decrement respectively)
-// should be sufficient for thread safety.
-// See https://llvm.org/PR22803
-#if (defined(__clang__) && __has_builtin(__atomic_add_fetch) && defined(__ATOMIC_RELAXED) &&                           \
-     defined(__ATOMIC_ACQ_REL)) ||                                                                                     \
-    defined(_LIBCPP_COMPILER_GCC)
-#  define _LIBCPP_HAS_BUILTIN_ATOMIC_SUPPORT 1
-#else
-#  define _LIBCPP_HAS_BUILTIN_ATOMIC_SUPPORT 0
-#endif
-
-template <class _ValueType>
-inline _LIBCPP_HIDE_FROM_ABI _ValueType __libcpp_relaxed_load(_ValueType const* __value) {
-#if !defined(_LIBCPP_HAS_NO_THREADS) && defined(__ATOMIC_RELAXED) &&                                                   \
-    (__has_builtin(__atomic_load_n) || defined(_LIBCPP_COMPILER_GCC))
-  return __atomic_load_n(__value, __ATOMIC_RELAXED);
-#else
-  return *__value;
-#endif
-}
-
-template <class _ValueType>
-inline _LIBCPP_HIDE_FROM_ABI _ValueType __libcpp_acquire_load(_ValueType const* __value) {
-#if !defined(_LIBCPP_HAS_NO_THREADS) && defined(__ATOMIC_ACQUIRE) &&                                                   \
-    (__has_builtin(__atomic_load_n) || defined(_LIBCPP_COMPILER_GCC))
-  return __atomic_load_n(__value, __ATOMIC_ACQUIRE);
-#else
-  return *__value;
-#endif
-}
-
-template <class _Tp>
-inline _LIBCPP_HIDE_FROM_ABI _Tp __libcpp_atomic_refcount_increment(_Tp& __t) _NOEXCEPT {
-#if _LIBCPP_HAS_BUILTIN_ATOMIC_SUPPORT && !defined(_LIBCPP_HAS_NO_THREADS)
-  return __atomic_add_fetch(&__t, 1, __ATOMIC_RELAXED);
-#else
-  return __t += 1;
-#endif
-}
-
-template <class _Tp>
-inline _LIBCPP_HIDE_FROM_ABI _Tp __libcpp_atomic_refcount_decrement(_Tp& __t) _NOEXCEPT {
-#if _LIBCPP_HAS_BUILTIN_ATOMIC_SUPPORT && !defined(_LIBCPP_HAS_NO_THREADS)
-  return __atomic_add_fetch(&__t, -1, __ATOMIC_ACQ_REL);
-#else
-  return __t -= 1;
-#endif
-}
-
-=======
->>>>>>> ce7c17d5
 class _LIBCPP_EXPORTED_FROM_ABI bad_weak_ptr : public std::exception {
 public:
   _LIBCPP_HIDE_FROM_ABI bad_weak_ptr() _NOEXCEPT                               = default;
