--- conflicted
+++ resolved
@@ -253,11 +253,7 @@
     getLifetimeMarkers(const CodeExtractorAnalysisCache &CEAC,
                        Instruction *Addr, BasicBlock *ExitBlock) const;
 
-<<<<<<< HEAD
-    /// Updates the list of exit blocks (OldTargets and ExitBlocks) after
-=======
     /// Updates the list of SwitchCases (corresponding to exit blocks) after
->>>>>>> e2d1e218
     /// changes of the control flow or the Blocks list.
     void recomputeExitBlocks();
 
