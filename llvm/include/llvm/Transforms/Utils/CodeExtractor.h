//===- Transform/Utils/CodeExtractor.h - Code extraction util ---*- C++ -*-===//
//
// Part of the LLVM Project, under the Apache License v2.0 with LLVM Exceptions.
// See https://llvm.org/LICENSE.txt for license information.
// SPDX-License-Identifier: Apache-2.0 WITH LLVM-exception
//
//===----------------------------------------------------------------------===//
//
// A utility to support extracting code from one function into its own
// stand-alone function.
//
//===----------------------------------------------------------------------===//

#ifndef LLVM_TRANSFORMS_UTILS_CODEEXTRACTOR_H
#define LLVM_TRANSFORMS_UTILS_CODEEXTRACTOR_H

#include "llvm/ADT/ArrayRef.h"
#include "llvm/ADT/DenseMap.h"
#include "llvm/ADT/SetVector.h"
#include <limits>

namespace llvm {

template <typename PtrType> class SmallPtrSetImpl;
class AllocaInst;
class BasicBlock;
class BlockFrequency;
class BlockFrequencyInfo;
class BranchProbabilityInfo;
class AssumptionCache;
class CallInst;
class DominatorTree;
class Function;
class Instruction;
class Loop;
class Module;
class Type;
class Value;
class StructType;

/// A cache for the CodeExtractor analysis. The operation \ref
/// CodeExtractor::extractCodeRegion is guaranteed not to invalidate this
/// object. This object should conservatively be considered invalid if any
/// other mutating operations on the IR occur.
///
/// Constructing this object is O(n) in the size of the function.
class CodeExtractorAnalysisCache {
  /// The allocas in the function.
  SmallVector<AllocaInst *, 16> Allocas;

  /// Base memory addresses of load/store instructions, grouped by block.
  DenseMap<BasicBlock *, DenseSet<Value *>> BaseMemAddrs;

  /// Blocks which contain instructions which may have unknown side-effects
  /// on memory.
  DenseSet<BasicBlock *> SideEffectingBlocks;

  void findSideEffectInfoForBlock(BasicBlock &BB);

public:
  CodeExtractorAnalysisCache(Function &F);

  /// Get the allocas in the function at the time the analysis was created.
  /// Note that some of these allocas may no longer be present in the function,
  /// due to \ref CodeExtractor::extractCodeRegion.
  ArrayRef<AllocaInst *> getAllocas() const { return Allocas; }

  /// Check whether \p BB contains an instruction thought to load from, store
  /// to, or otherwise clobber the alloca \p Addr.
  bool doesBlockContainClobberOfAddr(BasicBlock &BB, AllocaInst *Addr) const;
};

  /// Utility class for extracting code into a new function.
  ///
  /// This utility provides a simple interface for extracting some sequence of
  /// code into its own function, replacing it with a call to that function. It
  /// also provides various methods to query about the nature and result of
  /// such a transformation.
  ///
  /// The rough algorithm used is:
  /// 1) Find both the inputs and outputs for the extracted region.
  /// 2) Pass the inputs as arguments, remapping them within the extracted
  ///    function to arguments.
  /// 3) Add allocas for any scalar outputs, adding all of the outputs' allocas
  ///    as arguments, and inserting stores to the arguments for any scalars.
  class CodeExtractor {
    using ValueSet = SetVector<Value *>;

    // Various bits of state computed on construction.
    DominatorTree *const DT;
    const bool AggregateArgs;
    BlockFrequencyInfo *BFI;
    BranchProbabilityInfo *BPI;
    AssumptionCache *AC;

    // A block outside of the extraction set where any intermediate
    // allocations will be placed inside. If this is null, allocations
    // will be placed in the entry block of the function.
    BasicBlock *AllocationBlock;

    // If true, varargs functions can be extracted.
    bool AllowVarArgs;

    /// If true, copies the code into the extracted function instead of moving
    /// it.
    bool KeepOldBlocks;

    // Bits of intermediate state computed at various phases of extraction.
    SetVector<BasicBlock *> Blocks;
    unsigned NumExitBlocks = std::numeric_limits<unsigned>::max();
    Type *RetTy;

    /// Lists of blocks that are branched from the code region to be extracted.
    /// Each block is contained at most once. Its order defines the return value
    /// of the extracted function, when leaving the extracted function via the
    /// first block it returns 0. When leaving via the second entry it returns
    /// 1, etc.
    SmallVector<BasicBlock *> SwitchCases;

    // Suffix to use when creating extracted function (appended to the original
    // function name + "."). If empty, the default is to use the entry block
    // label, if non-empty, otherwise "extracted".
    std::string Suffix;

  public:
    /// Create a code extractor for a sequence of blocks.
    ///
    /// Given a sequence of basic blocks where the first block in the sequence
    /// dominates the rest, prepare a code extractor object for pulling this
    /// sequence out into its new function. When a DominatorTree is also given,
    /// extra checking and transformations are enabled. If AllowVarArgs is true,
    /// vararg functions can be extracted. This is safe, if all vararg handling
    /// code is extracted, including vastart. If AllowAlloca is true, then
    /// extraction of blocks containing alloca instructions would be possible,
    /// however code extractor won't validate whether extraction is legal.
<<<<<<< HEAD
    /// Any new allocations will be placed in the AllocationBlock, unless
    /// it is null, in which case it will be placed in the entry block of
    /// the function from which the code is being extracted.
=======
    ///
    /// If KeepOldBlocks is true, the original instances of the extracted region
    /// remains in the original function so they can still be branched to from
    /// non-extracted blocks. However, only branches to the first block will
    /// call the extracted function.
>>>>>>> eb8c6a3b
    CodeExtractor(ArrayRef<BasicBlock *> BBs, DominatorTree *DT = nullptr,
                  bool AggregateArgs = false, BlockFrequencyInfo *BFI = nullptr,
                  BranchProbabilityInfo *BPI = nullptr,
                  AssumptionCache *AC = nullptr, bool AllowVarArgs = false,
<<<<<<< HEAD
                  bool AllowAlloca = false,
                  BasicBlock *AllocationBlock = nullptr,
                  std::string Suffix = "");
=======
                  bool AllowAlloca = false, std::string Suffix = "",
                  bool KeepOldBlocks = false);
>>>>>>> eb8c6a3b

    /// Create a code extractor for a loop body.
    ///
    /// Behaves just like the generic code sequence constructor, but uses the
    /// block sequence of the loop.
    CodeExtractor(DominatorTree &DT, Loop &L, bool AggregateArgs = false,
                  BlockFrequencyInfo *BFI = nullptr,
                  BranchProbabilityInfo *BPI = nullptr,
                  AssumptionCache *AC = nullptr,
                  std::string Suffix = "");

    /// Perform the extraction, returning the new function.
    ///
    /// Returns zero when called on a CodeExtractor instance where isEligible
    /// returns false.
    Function *extractCodeRegion(const CodeExtractorAnalysisCache &CEAC);

    /// Perform the extraction, returning the new function and providing an
    /// interface to see what was categorized as inputs and outputs.
    ///
    /// \param CEAC - Cache to speed up operations for the CodeExtractor when
    /// hoisting, and extracting lifetime values and assumes.
    /// \param Inputs [out] - filled with  values marked as inputs to the
    /// newly outlined function.
     /// \param Outputs [out] - filled with values marked as outputs to the
    /// newly outlined function.
    /// \returns zero when called on a CodeExtractor instance where isEligible
    /// returns false.
    Function *extractCodeRegion(const CodeExtractorAnalysisCache &CEAC,
                                ValueSet &Inputs, ValueSet &Outputs);

    /// Verify that assumption cache isn't stale after a region is extracted.
    /// Returns true when verifier finds errors. AssumptionCache is passed as
    /// parameter to make this function stateless.
    static bool verifyAssumptionCache(const Function &OldFunc,
                                      const Function &NewFunc,
                                      AssumptionCache *AC);

    /// Test whether this code extractor is eligible.
    ///
    /// Based on the blocks used when constructing the code extractor,
    /// determine whether it is eligible for extraction.
    ///
    /// Checks that varargs handling (with vastart and vaend) is only done in
    /// the outlined blocks.
    bool isEligible() const;

    /// Compute the set of input values and output values for the code.
    ///
    /// These can be used either when performing the extraction or to evaluate
    /// the expected size of a call to the extracted function. Note that this
    /// work cannot be cached between the two as once we decide to extract
    /// a code sequence, that sequence is modified, including changing these
    /// sets, before extraction occurs. These modifications won't have any
    /// significant impact on the cost however.
    void findInputsOutputs(ValueSet &Inputs, ValueSet &Outputs,
                           const ValueSet &Allocas) const;

    /// Check if life time marker nodes can be hoisted/sunk into the outline
    /// region.
    ///
    /// Returns true if it is safe to do the code motion.
    bool
    isLegalToShrinkwrapLifetimeMarkers(const CodeExtractorAnalysisCache &CEAC,
                                       Instruction *AllocaAddr) const;

    /// Find the set of allocas whose life ranges are contained within the
    /// outlined region.
    ///
    /// Allocas which have life_time markers contained in the outlined region
    /// should be pushed to the outlined function. The address bitcasts that
    /// are used by the lifetime markers are also candidates for shrink-
    /// wrapping. The instructions that need to be sunk are collected in
    /// 'Allocas'.
    void findAllocas(const CodeExtractorAnalysisCache &CEAC,
                     ValueSet &SinkCands, ValueSet &HoistCands,
                     BasicBlock *&ExitBlock) const;

    /// Find or create a block within the outline region for placing hoisted
    /// code.
    ///
    /// CommonExitBlock is block outside the outline region. It is the common
    /// successor of blocks inside the region. If there exists a single block
    /// inside the region that is the predecessor of CommonExitBlock, that block
    /// will be returned. Otherwise CommonExitBlock will be split and the
    /// original block will be added to the outline region.
    BasicBlock *findOrCreateBlockForHoisting(BasicBlock *CommonExitBlock);

    /// Exclude a value from aggregate argument passing when extracting a code
    /// region, passing it instead as a scalar.
    void excludeArgFromAggregate(Value *Arg);

  private:
    struct LifetimeMarkerInfo {
      bool SinkLifeStart = false;
      bool HoistLifeEnd = false;
      Instruction *LifeStart = nullptr;
      Instruction *LifeEnd = nullptr;
    };

    ValueSet ExcludeArgsFromAggregate;

    LifetimeMarkerInfo
    getLifetimeMarkers(const CodeExtractorAnalysisCache &CEAC,
                       Instruction *Addr, BasicBlock *ExitBlock) const;

    /// Updates the list of exit blocks (OldTargets and ExitBlocks) after
    /// changes of the control flow or the Blocks list.
    void recomputeExitBlocks();

    void severSplitPHINodesOfEntry(BasicBlock *&Header);
    void severSplitPHINodesOfExits();
    void splitReturnBlocks();

    void moveCodeToFunction(Function *newFunction);

    void calculateNewCallTerminatorWeights(
        BasicBlock *CodeReplacer,
        const DenseMap<BasicBlock *, BlockFrequency> &ExitWeights,
        BranchProbabilityInfo *BPI);

    /// Normalizes the control flow of the extracted regions, such as ensuring
    /// that the extracted region does not contain a return instruction.
    void normalizeCFGForExtraction(BasicBlock *&header);

    /// Generates the function declaration for the function containing the
    /// extracted code.
    Function *constructFunctionDeclaration(const ValueSet &inputs,
                                           const ValueSet &outputs,
                                           BlockFrequency EntryFreq,
                                           const Twine &Name,
                                           ValueSet &StructValues,
                                           StructType *&StructTy);

    /// Generates the code for the extracted function. That is: a prolog, the
    /// moved or copied code from the original function, and epilogs for each
    /// exit.
    void emitFunctionBody(const ValueSet &inputs, const ValueSet &outputs,
                          const ValueSet &StructValues, Function *newFunction,
                          StructType *StructArgTy, BasicBlock *header,
                          const ValueSet &SinkingCands);

    /// Generates a Basic Block that calls the extracted function.
    CallInst *emitReplacerCall(const ValueSet &inputs, const ValueSet &outputs,
                               const ValueSet &StructValues,
                               Function *newFunction, StructType *StructArgTy,
                               Function *oldFunction, BasicBlock *ReplIP,
                               BlockFrequency EntryFreq,
                               ArrayRef<Value *> LifetimesStart,
                               std::vector<Value *> &Reloads);

    /// Connects the basic block containing the call to the extracted function
    /// into the original function's control flow.
    void insertReplacerCall(
        Function *oldFunction, BasicBlock *header, BasicBlock *codeReplacer,
        const ValueSet &outputs, ArrayRef<Value *> Reloads,
        const DenseMap<BasicBlock *, BlockFrequency> &ExitWeights);
  };

} // end namespace llvm

#endif // LLVM_TRANSFORMS_UTILS_CODEEXTRACTOR_H<|MERGE_RESOLUTION|>--- conflicted
+++ resolved
@@ -133,29 +133,22 @@
     /// code is extracted, including vastart. If AllowAlloca is true, then
     /// extraction of blocks containing alloca instructions would be possible,
     /// however code extractor won't validate whether extraction is legal.
-<<<<<<< HEAD
     /// Any new allocations will be placed in the AllocationBlock, unless
     /// it is null, in which case it will be placed in the entry block of
     /// the function from which the code is being extracted.
-=======
     ///
     /// If KeepOldBlocks is true, the original instances of the extracted region
     /// remains in the original function so they can still be branched to from
     /// non-extracted blocks. However, only branches to the first block will
     /// call the extracted function.
->>>>>>> eb8c6a3b
     CodeExtractor(ArrayRef<BasicBlock *> BBs, DominatorTree *DT = nullptr,
                   bool AggregateArgs = false, BlockFrequencyInfo *BFI = nullptr,
                   BranchProbabilityInfo *BPI = nullptr,
                   AssumptionCache *AC = nullptr, bool AllowVarArgs = false,
-<<<<<<< HEAD
                   bool AllowAlloca = false,
                   BasicBlock *AllocationBlock = nullptr,
-                  std::string Suffix = "");
-=======
-                  bool AllowAlloca = false, std::string Suffix = "",
+                  std::string Suffix = "",
                   bool KeepOldBlocks = false);
->>>>>>> eb8c6a3b
 
     /// Create a code extractor for a loop body.
     ///
