--- conflicted
+++ resolved
@@ -124,13 +124,9 @@
 
   void mapping(llvm::yaml::IO &IO) override;
 
-<<<<<<< HEAD
   Error decode(DecoderContext &Data);
 
-  void encode(uint64_t &StartLoc, raw_ostream &OS) const;
-=======
   void encode(raw_ostream &OS) const;
->>>>>>> 82ffad17
 };
 
 /// {NumRecs, Recs...}
