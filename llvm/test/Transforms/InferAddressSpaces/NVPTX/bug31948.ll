--- conflicted
+++ resolved
@@ -11,19 +11,11 @@
 ; CHECK-LABEL: define void @bug31948(
 ; CHECK-SAME: float [[A:%.*]], ptr nocapture readnone [[X:%.*]], ptr nocapture readnone [[Y:%.*]]) local_unnamed_addr #[[ATTR0:[0-9]+]] {
 ; CHECK-NEXT:  [[ENTRY:.*:]]
-<<<<<<< HEAD
-; CHECK-NEXT:    [[TMP:%.*]] = load ptr, ptr addrspace(3) getelementptr inbounds ([[STRUCT_BAR:%.*]], ptr addrspace(3) @var1, i64 0, i32 1), align 8
-; CHECK-NEXT:    [[TMP1:%.*]] = load float, ptr [[TMP]], align 4
-; CHECK-NEXT:    [[CONV1:%.*]] = fadd float [[TMP1]], 1.000000e+00
-; CHECK-NEXT:    store float [[CONV1]], ptr [[TMP]], align 4
-; CHECK-NEXT:    store i32 32, ptr addrspace(3) getelementptr inbounds ([[STRUCT_BAR]], ptr addrspace(3) @var1, i64 0, i32 1), align 4
-=======
 ; CHECK-NEXT:    [[TMP:%.*]] = load ptr, ptr addrspace(3) getelementptr ([[STRUCT_BAR:%.*]], ptr addrspace(3) @var1, i64 0, i32 1), align 8
 ; CHECK-NEXT:    [[TMP1:%.*]] = load float, ptr [[TMP]], align 4
 ; CHECK-NEXT:    [[CONV1:%.*]] = fadd float [[TMP1]], 1.000000e+00
 ; CHECK-NEXT:    store float [[CONV1]], ptr [[TMP]], align 4
 ; CHECK-NEXT:    store i32 32, ptr addrspace(3) getelementptr ([[STRUCT_BAR]], ptr addrspace(3) @var1, i64 0, i32 1), align 4
->>>>>>> e9954ec0
 ; CHECK-NEXT:    ret void
 ;
 entry:
