; NOTE: Assertions have been autogenerated by utils/update_test_checks.py
; RUN: opt < %s -passes=slp-vectorizer,instcombine,dce -slp-threshold=-100 -S -mtriple=i386-apple-macosx10.8.0 -mcpu=corei7-avx | FileCheck %s
; RUN: opt < %s -passes=slp-vectorizer,instcombine,dce -slp-threshold=-100 -S -mtriple=i386-apple-macosx10.8.0 -mattr=+sse2 | FileCheck %s --check-prefix=SSE2

target datalayout = "e-p:32:32:32-i1:8:8-i8:8:8-i16:16:16-i32:32:32-i64:32:64-f32:32:32-f64:32:64-v64:64:64-v128:128:128-a0:0:64-f80:128:128-n8:16:32-S128"

; Make sure we order the operands of commutative operations so that we get
; bigger vectorizable trees.

define void @shuffle_operands1(ptr noalias %from, ptr noalias %to, double %v1, double %v2) {
; CHECK-LABEL: @shuffle_operands1(
; CHECK-NEXT:    [[TMP1:%.*]] = load <2 x double>, ptr [[FROM:%.*]], align 4
; CHECK-NEXT:    [[TMP2:%.*]] = insertelement <2 x double> poison, double [[V1:%.*]], i64 0
; CHECK-NEXT:    [[TMP3:%.*]] = insertelement <2 x double> [[TMP2]], double [[V2:%.*]], i64 1
; CHECK-NEXT:    [[TMP4:%.*]] = fadd <2 x double> [[TMP1]], [[TMP3]]
; CHECK-NEXT:    store <2 x double> [[TMP4]], ptr [[TO:%.*]], align 4
; CHECK-NEXT:    ret void
;
; SSE2-LABEL: @shuffle_operands1(
; SSE2-NEXT:    [[TMP1:%.*]] = load <2 x double>, ptr [[FROM:%.*]], align 4
; SSE2-NEXT:    [[TMP2:%.*]] = insertelement <2 x double> poison, double [[V1:%.*]], i64 0
; SSE2-NEXT:    [[TMP3:%.*]] = insertelement <2 x double> [[TMP2]], double [[V2:%.*]], i64 1
; SSE2-NEXT:    [[TMP4:%.*]] = fadd <2 x double> [[TMP1]], [[TMP3]]
; SSE2-NEXT:    store <2 x double> [[TMP4]], ptr [[TO:%.*]], align 4
; SSE2-NEXT:    ret void
;
  %from_1 = getelementptr double, ptr %from, i64 1
  %v0_1 = load double , ptr %from
  %v0_2 = load double , ptr %from_1
  %v1_1 = fadd double %v0_1, %v1
  %v1_2 = fadd double %v2, %v0_2
  %to_2 = getelementptr double, ptr %to, i64 1
  store double %v1_1, ptr %to
  store double %v1_2, ptr %to_2
  ret void
}

define void @vecload_vs_broadcast(ptr noalias %from, ptr noalias %to, double %v1, double %v2, i1 %c) {
; CHECK-LABEL: @vecload_vs_broadcast(
; CHECK-NEXT:  entry:
; CHECK-NEXT:    br label [[LP:%.*]]
; CHECK:       lp:
; CHECK-NEXT:    [[P:%.*]] = phi double [ 1.000000e+00, [[LP]] ], [ 0.000000e+00, [[ENTRY:%.*]] ]
; CHECK-NEXT:    [[TMP0:%.*]] = load <2 x double>, ptr [[FROM:%.*]], align 4
; CHECK-NEXT:    [[TMP1:%.*]] = shufflevector <2 x double> [[TMP0]], <2 x double> poison, <2 x i32> <i32 poison, i32 0>
; CHECK-NEXT:    [[TMP2:%.*]] = insertelement <2 x double> [[TMP1]], double [[P]], i64 0
; CHECK-NEXT:    [[TMP3:%.*]] = fadd <2 x double> [[TMP0]], [[TMP2]]
; CHECK-NEXT:    store <2 x double> [[TMP3]], ptr [[TO:%.*]], align 4
; CHECK-NEXT:    br i1 [[C:%.*]], label [[LP]], label [[EXT:%.*]]
; CHECK:       ext:
; CHECK-NEXT:    ret void
;
; SSE2-LABEL: @vecload_vs_broadcast(
; SSE2-NEXT:  entry:
; SSE2-NEXT:    br label [[LP:%.*]]
; SSE2:       lp:
; SSE2-NEXT:    [[P:%.*]] = phi double [ 1.000000e+00, [[LP]] ], [ 0.000000e+00, [[ENTRY:%.*]] ]
; SSE2-NEXT:    [[TMP0:%.*]] = load <2 x double>, ptr [[FROM:%.*]], align 4
; SSE2-NEXT:    [[TMP1:%.*]] = shufflevector <2 x double> [[TMP0]], <2 x double> poison, <2 x i32> <i32 poison, i32 0>
; SSE2-NEXT:    [[TMP2:%.*]] = insertelement <2 x double> [[TMP1]], double [[P]], i64 0
; SSE2-NEXT:    [[TMP3:%.*]] = fadd <2 x double> [[TMP0]], [[TMP2]]
; SSE2-NEXT:    store <2 x double> [[TMP3]], ptr [[TO:%.*]], align 4
; SSE2-NEXT:    br i1 [[C:%.*]], label [[LP]], label [[EXT:%.*]]
; SSE2:       ext:
; SSE2-NEXT:    ret void
;
entry:
br label %lp

lp:
  %p = phi double [ 1.000000e+00, %lp ], [ 0.000000e+00, %entry ]
  %from_1 = getelementptr double, ptr %from, i64 1
  %v0_1 = load double , ptr %from
  %v0_2 = load double , ptr %from_1
  %v1_1 = fadd double %v0_1, %p
  %v1_2 = fadd double %v0_1, %v0_2
  %to_2 = getelementptr double, ptr %to, i64 1
  store double %v1_1, ptr %to
  store double %v1_2, ptr %to_2
  br i1 %c, label %lp, label %ext

ext:
  ret void
}

define void @vecload_vs_broadcast2(ptr noalias %from, ptr noalias %to, double %v1, double %v2, i1 %c) {
; CHECK-LABEL: @vecload_vs_broadcast2(
; CHECK-NEXT:  entry:
; CHECK-NEXT:    br label [[LP:%.*]]
; CHECK:       lp:
; CHECK-NEXT:    [[P:%.*]] = phi double [ 1.000000e+00, [[LP]] ], [ 0.000000e+00, [[ENTRY:%.*]] ]
; CHECK-NEXT:    [[TMP0:%.*]] = load <2 x double>, ptr [[FROM:%.*]], align 4
; CHECK-NEXT:    [[TMP1:%.*]] = shufflevector <2 x double> [[TMP0]], <2 x double> poison, <2 x i32> <i32 poison, i32 0>
; CHECK-NEXT:    [[TMP2:%.*]] = insertelement <2 x double> [[TMP1]], double [[P]], i64 0
; CHECK-NEXT:    [[TMP3:%.*]] = fadd <2 x double> [[TMP2]], [[TMP0]]
; CHECK-NEXT:    store <2 x double> [[TMP3]], ptr [[TO:%.*]], align 4
; CHECK-NEXT:    br i1 [[C:%.*]], label [[LP]], label [[EXT:%.*]]
; CHECK:       ext:
; CHECK-NEXT:    ret void
;
; SSE2-LABEL: @vecload_vs_broadcast2(
; SSE2-NEXT:  entry:
; SSE2-NEXT:    br label [[LP:%.*]]
; SSE2:       lp:
; SSE2-NEXT:    [[P:%.*]] = phi double [ 1.000000e+00, [[LP]] ], [ 0.000000e+00, [[ENTRY:%.*]] ]
; SSE2-NEXT:    [[TMP0:%.*]] = load <2 x double>, ptr [[FROM:%.*]], align 4
; SSE2-NEXT:    [[TMP1:%.*]] = shufflevector <2 x double> [[TMP0]], <2 x double> poison, <2 x i32> <i32 poison, i32 0>
; SSE2-NEXT:    [[TMP2:%.*]] = insertelement <2 x double> [[TMP1]], double [[P]], i64 0
; SSE2-NEXT:    [[TMP3:%.*]] = fadd <2 x double> [[TMP2]], [[TMP0]]
; SSE2-NEXT:    store <2 x double> [[TMP3]], ptr [[TO:%.*]], align 4
; SSE2-NEXT:    br i1 [[C:%.*]], label [[LP]], label [[EXT:%.*]]
; SSE2:       ext:
; SSE2-NEXT:    ret void
;
entry:
br label %lp

lp:
  %p = phi double [ 1.000000e+00, %lp ], [ 0.000000e+00, %entry ]
  %from_1 = getelementptr double, ptr %from, i64 1
  %v0_1 = load double , ptr %from
  %v0_2 = load double , ptr %from_1
  %v1_1 = fadd double %p, %v0_1
  %v1_2 = fadd double %v0_2, %v0_1
  %to_2 = getelementptr double, ptr %to, i64 1
  store double %v1_1, ptr %to
  store double %v1_2, ptr %to_2
  br i1 %c, label %lp, label %ext

ext:
  ret void
}

define void @vecload_vs_broadcast3(ptr noalias %from, ptr noalias %to, double %v1, double %v2, i1 %c) {
; CHECK-LABEL: @vecload_vs_broadcast3(
; CHECK-NEXT:  entry:
; CHECK-NEXT:    br label [[LP:%.*]]
; CHECK:       lp:
; CHECK-NEXT:    [[P:%.*]] = phi double [ 1.000000e+00, [[LP]] ], [ 0.000000e+00, [[ENTRY:%.*]] ]
; CHECK-NEXT:    [[TMP0:%.*]] = load <2 x double>, ptr [[FROM:%.*]], align 4
; CHECK-NEXT:    [[TMP1:%.*]] = shufflevector <2 x double> [[TMP0]], <2 x double> poison, <2 x i32> <i32 poison, i32 0>
; CHECK-NEXT:    [[TMP2:%.*]] = insertelement <2 x double> [[TMP1]], double [[P]], i64 0
; CHECK-NEXT:    [[TMP3:%.*]] = fadd <2 x double> [[TMP2]], [[TMP0]]
; CHECK-NEXT:    store <2 x double> [[TMP3]], ptr [[TO:%.*]], align 4
; CHECK-NEXT:    br i1 [[C:%.*]], label [[LP]], label [[EXT:%.*]]
; CHECK:       ext:
; CHECK-NEXT:    ret void
;
; SSE2-LABEL: @vecload_vs_broadcast3(
; SSE2-NEXT:  entry:
; SSE2-NEXT:    br label [[LP:%.*]]
; SSE2:       lp:
; SSE2-NEXT:    [[P:%.*]] = phi double [ 1.000000e+00, [[LP]] ], [ 0.000000e+00, [[ENTRY:%.*]] ]
; SSE2-NEXT:    [[TMP0:%.*]] = load <2 x double>, ptr [[FROM:%.*]], align 4
; SSE2-NEXT:    [[TMP1:%.*]] = shufflevector <2 x double> [[TMP0]], <2 x double> poison, <2 x i32> <i32 poison, i32 0>
; SSE2-NEXT:    [[TMP2:%.*]] = insertelement <2 x double> [[TMP1]], double [[P]], i64 0
; SSE2-NEXT:    [[TMP3:%.*]] = fadd <2 x double> [[TMP2]], [[TMP0]]
; SSE2-NEXT:    store <2 x double> [[TMP3]], ptr [[TO:%.*]], align 4
; SSE2-NEXT:    br i1 [[C:%.*]], label [[LP]], label [[EXT:%.*]]
; SSE2:       ext:
; SSE2-NEXT:    ret void
;
entry:
br label %lp

lp:
  %p = phi double [ 1.000000e+00, %lp ], [ 0.000000e+00, %entry ]
  %from_1 = getelementptr double, ptr %from, i64 1
  %v0_1 = load double , ptr %from
  %v0_2 = load double , ptr %from_1
  %v1_1 = fadd double %p, %v0_1
  %v1_2 = fadd double %v0_1, %v0_2
  %to_2 = getelementptr double, ptr %to, i64 1
  store double %v1_1, ptr %to
  store double %v1_2, ptr %to_2
  br i1 %c, label %lp, label %ext

ext:
  ret void
}

define void @shuffle_nodes_match1(ptr noalias %from, ptr noalias %to, double %v1, double %v2, i1 %c) {
; CHECK-LABEL: @shuffle_nodes_match1(
; CHECK-NEXT:  entry:
; CHECK-NEXT:    br label [[LP:%.*]]
; CHECK:       lp:
; CHECK-NEXT:    [[P:%.*]] = phi double [ 1.000000e+00, [[LP]] ], [ 0.000000e+00, [[ENTRY:%.*]] ]
<<<<<<< HEAD
; CHECK-NEXT:    [[TMP0:%.*]] = load <2 x double>, ptr [[FROM:%.*]], align 4
; CHECK-NEXT:    [[TMP1:%.*]] = shufflevector <2 x double> [[TMP0]], <2 x double> poison, <2 x i32> <i32 poison, i32 0>
; CHECK-NEXT:    [[TMP2:%.*]] = insertelement <2 x double> [[TMP1]], double [[P]], i64 0
; CHECK-NEXT:    [[TMP3:%.*]] = fadd <2 x double> [[TMP2]], [[TMP0]]
; CHECK-NEXT:    [[TMP4:%.*]] = shufflevector <2 x double> [[TMP3]], <2 x double> poison, <2 x i32> <i32 1, i32 0>
; CHECK-NEXT:    store <2 x double> [[TMP4]], ptr [[TO:%.*]], align 4
=======
; CHECK-NEXT:    [[FROM_1:%.*]] = getelementptr i8, ptr [[FROM:%.*]], i32 8
; CHECK-NEXT:    [[V0_1:%.*]] = load double, ptr [[FROM]], align 4
; CHECK-NEXT:    [[V0_2:%.*]] = load double, ptr [[FROM_1]], align 4
; CHECK-NEXT:    [[TMP0:%.*]] = insertelement <2 x double> poison, double [[V0_2]], i64 0
; CHECK-NEXT:    [[TMP2:%.*]] = insertelement <2 x double> [[TMP0]], double [[P]], i64 1
; CHECK-NEXT:    [[TMP4:%.*]] = insertelement <2 x double> poison, double [[V0_1]], i64 0
; CHECK-NEXT:    [[TMP1:%.*]] = shufflevector <2 x double> [[TMP4]], <2 x double> poison, <2 x i32> zeroinitializer
; CHECK-NEXT:    [[TMP3:%.*]] = fadd <2 x double> [[TMP2]], [[TMP1]]
; CHECK-NEXT:    store <2 x double> [[TMP3]], ptr [[TO:%.*]], align 4
>>>>>>> 576261ac
; CHECK-NEXT:    br i1 [[C:%.*]], label [[LP]], label [[EXT:%.*]]
; CHECK:       ext:
; CHECK-NEXT:    ret void
;
; SSE2-LABEL: @shuffle_nodes_match1(
; SSE2-NEXT:  entry:
; SSE2-NEXT:    br label [[LP:%.*]]
; SSE2:       lp:
; SSE2-NEXT:    [[P:%.*]] = phi double [ 1.000000e+00, [[LP]] ], [ 0.000000e+00, [[ENTRY:%.*]] ]
; SSE2-NEXT:    [[TMP0:%.*]] = load <2 x double>, ptr [[FROM:%.*]], align 4
; SSE2-NEXT:    [[TMP1:%.*]] = shufflevector <2 x double> [[TMP0]], <2 x double> poison, <2 x i32> <i32 poison, i32 0>
; SSE2-NEXT:    [[TMP2:%.*]] = insertelement <2 x double> [[TMP1]], double [[P]], i64 0
; SSE2-NEXT:    [[TMP3:%.*]] = fadd <2 x double> [[TMP2]], [[TMP0]]
; SSE2-NEXT:    [[TMP4:%.*]] = shufflevector <2 x double> [[TMP3]], <2 x double> poison, <2 x i32> <i32 1, i32 0>
; SSE2-NEXT:    store <2 x double> [[TMP4]], ptr [[TO:%.*]], align 4
; SSE2-NEXT:    br i1 [[C:%.*]], label [[LP]], label [[EXT:%.*]]
; SSE2:       ext:
; SSE2-NEXT:    ret void
;
entry:
br label %lp

lp:
  %p = phi double [ 1.000000e+00, %lp ], [ 0.000000e+00, %entry ]
  %from_1 = getelementptr double, ptr %from, i64 1
  %v0_1 = load double , ptr %from
  %v0_2 = load double , ptr %from_1
  %v1_1 = fadd double %v0_2, %v0_1
  %v1_2 = fadd double %p, %v0_1
  %to_2 = getelementptr double, ptr %to, i64 1
  store double %v1_1, ptr %to
  store double %v1_2, ptr %to_2
  br i1 %c, label %lp, label %ext

ext:
  ret void
}

define void @vecload_vs_broadcast4(ptr noalias %from, ptr noalias %to, double %v1, double %v2, i1 %c) {
; CHECK-LABEL: @vecload_vs_broadcast4(
; CHECK-NEXT:  entry:
; CHECK-NEXT:    br label [[LP:%.*]]
; CHECK:       lp:
; CHECK-NEXT:    [[P:%.*]] = phi double [ 1.000000e+00, [[LP]] ], [ 0.000000e+00, [[ENTRY:%.*]] ]
; CHECK-NEXT:    [[TMP0:%.*]] = load <2 x double>, ptr [[FROM:%.*]], align 4
; CHECK-NEXT:    [[TMP3:%.*]] = shufflevector <2 x double> [[TMP0]], <2 x double> poison, <2 x i32> <i32 1, i32 0>
; CHECK-NEXT:    [[TMP1:%.*]] = insertelement <2 x double> [[TMP0]], double [[P]], i64 1
; CHECK-NEXT:    [[TMP4:%.*]] = fadd <2 x double> [[TMP1]], [[TMP3]]
; CHECK-NEXT:    store <2 x double> [[TMP4]], ptr [[TO:%.*]], align 4
; CHECK-NEXT:    br i1 [[C:%.*]], label [[LP]], label [[EXT:%.*]]
; CHECK:       ext:
; CHECK-NEXT:    ret void
;
; SSE2-LABEL: @vecload_vs_broadcast4(
; SSE2-NEXT:  entry:
; SSE2-NEXT:    br label [[LP:%.*]]
; SSE2:       lp:
; SSE2-NEXT:    [[P:%.*]] = phi double [ 1.000000e+00, [[LP]] ], [ 0.000000e+00, [[ENTRY:%.*]] ]
; SSE2-NEXT:    [[TMP0:%.*]] = load <2 x double>, ptr [[FROM:%.*]], align 4
; SSE2-NEXT:    [[TMP1:%.*]] = shufflevector <2 x double> [[TMP0]], <2 x double> poison, <2 x i32> <i32 poison, i32 0>
; SSE2-NEXT:    [[TMP2:%.*]] = insertelement <2 x double> [[TMP1]], double [[P]], i64 0
; SSE2-NEXT:    [[TMP3:%.*]] = fadd <2 x double> [[TMP2]], [[TMP0]]
; SSE2-NEXT:    [[TMP4:%.*]] = shufflevector <2 x double> [[TMP3]], <2 x double> poison, <2 x i32> <i32 1, i32 0>
; SSE2-NEXT:    store <2 x double> [[TMP4]], ptr [[TO:%.*]], align 4
; SSE2-NEXT:    br i1 [[C:%.*]], label [[LP]], label [[EXT:%.*]]
; SSE2:       ext:
; SSE2-NEXT:    ret void
;
entry:
br label %lp

lp:
  %p = phi double [ 1.000000e+00, %lp ], [ 0.000000e+00, %entry ]
  %from_1 = getelementptr double, ptr %from, i64 1
  %v0_1 = load double , ptr %from
  %v0_2 = load double , ptr %from_1
  %v1_1 = fadd double %v0_1, %v0_2
  %v1_2 = fadd double %p, %v0_1
  %to_2 = getelementptr double, ptr %to, i64 1
  store double %v1_1, ptr %to
  store double %v1_2, ptr %to_2
  br i1 %c, label %lp, label %ext

ext:
  ret void
}


define void @shuffle_nodes_match2(ptr noalias %from, ptr noalias %to, double %v1, double %v2, i1 %c) {
; CHECK-LABEL: @shuffle_nodes_match2(
; CHECK-NEXT:  entry:
; CHECK-NEXT:    br label [[LP:%.*]]
; CHECK:       lp:
; CHECK-NEXT:    [[P:%.*]] = phi double [ 1.000000e+00, [[LP]] ], [ 0.000000e+00, [[ENTRY:%.*]] ]
; CHECK-NEXT:    [[FROM_1:%.*]] = getelementptr i8, ptr [[FROM:%.*]], i32 8
; CHECK-NEXT:    [[V0_1:%.*]] = load double, ptr [[FROM]], align 4
; CHECK-NEXT:    [[V0_2:%.*]] = load double, ptr [[FROM_1]], align 4
; CHECK-NEXT:    [[TMP0:%.*]] = insertelement <2 x double> poison, double [[V0_1]], i64 0
; CHECK-NEXT:    [[TMP1:%.*]] = shufflevector <2 x double> [[TMP0]], <2 x double> poison, <2 x i32> zeroinitializer
; CHECK-NEXT:    [[TMP2:%.*]] = insertelement <2 x double> poison, double [[V0_2]], i64 0
; CHECK-NEXT:    [[TMP3:%.*]] = insertelement <2 x double> [[TMP2]], double [[P]], i64 1
; CHECK-NEXT:    [[TMP4:%.*]] = fadd <2 x double> [[TMP1]], [[TMP3]]
; CHECK-NEXT:    store <2 x double> [[TMP4]], ptr [[TO:%.*]], align 4
; CHECK-NEXT:    br i1 [[C:%.*]], label [[LP]], label [[EXT:%.*]]
; CHECK:       ext:
; CHECK-NEXT:    ret void
;
; SSE2-LABEL: @shuffle_nodes_match2(
; SSE2-NEXT:  entry:
; SSE2-NEXT:    br label [[LP:%.*]]
; SSE2:       lp:
; SSE2-NEXT:    [[P:%.*]] = phi double [ 1.000000e+00, [[LP]] ], [ 0.000000e+00, [[ENTRY:%.*]] ]
; SSE2-NEXT:    [[TMP0:%.*]] = load <2 x double>, ptr [[FROM:%.*]], align 4
; SSE2-NEXT:    [[TMP1:%.*]] = shufflevector <2 x double> [[TMP0]], <2 x double> poison, <2 x i32> <i32 poison, i32 0>
; SSE2-NEXT:    [[TMP2:%.*]] = insertelement <2 x double> [[TMP1]], double [[P]], i64 0
; SSE2-NEXT:    [[TMP3:%.*]] = fadd <2 x double> [[TMP0]], [[TMP2]]
; SSE2-NEXT:    [[TMP4:%.*]] = shufflevector <2 x double> [[TMP3]], <2 x double> poison, <2 x i32> <i32 1, i32 0>
; SSE2-NEXT:    store <2 x double> [[TMP4]], ptr [[TO:%.*]], align 4
; SSE2-NEXT:    br i1 [[C:%.*]], label [[LP]], label [[EXT:%.*]]
; SSE2:       ext:
; SSE2-NEXT:    ret void
;
entry:
br label %lp

lp:
  %p = phi double [ 1.000000e+00, %lp ], [ 0.000000e+00, %entry ]
  %from_1 = getelementptr double, ptr %from, i64 1
  %v0_1 = load double , ptr %from
  %v0_2 = load double , ptr %from_1
  %v1_1 = fadd double %v0_1, %v0_2
  %v1_2 = fadd double %v0_1, %p
  %to_2 = getelementptr double, ptr %to, i64 1
  store double %v1_1, ptr %to
  store double %v1_2, ptr %to_2
  br i1 %c, label %lp, label %ext

ext:
  ret void
}

; Make sure we don't scramble operands when we reorder them and destroy
; 'good' source order.

@a = common global [32000 x float] zeroinitializer, align 16

define void @good_load_order() {
; CHECK-LABEL: @good_load_order(
; CHECK-NEXT:  entry:
; CHECK-NEXT:    br label [[FOR_COND1_PREHEADER:%.*]]
; CHECK:       for.cond1.preheader:
; CHECK-NEXT:    [[TMP0:%.*]] = load float, ptr @a, align 16
; CHECK-NEXT:    br label [[FOR_BODY3:%.*]]
; CHECK:       for.body3:
; CHECK-NEXT:    [[TMP1:%.*]] = phi float [ [[TMP0]], [[FOR_COND1_PREHEADER]] ], [ [[TMP12:%.*]], [[FOR_BODY3]] ]
; CHECK-NEXT:    [[INDVARS_IV:%.*]] = phi i64 [ 0, [[FOR_COND1_PREHEADER]] ], [ [[INDVARS_IV_NEXT:%.*]], [[FOR_BODY3]] ]
; CHECK-NEXT:    [[TMP2:%.*]] = trunc i64 [[INDVARS_IV]] to i32
; CHECK-NEXT:    [[TMP3:%.*]] = add i32 [[TMP2]], 1
; CHECK-NEXT:    [[ARRAYIDX:%.*]] = getelementptr inbounds [32000 x float], ptr @a, i32 0, i32 [[TMP3]]
; CHECK-NEXT:    [[TMP4:%.*]] = trunc i64 [[INDVARS_IV]] to i32
; CHECK-NEXT:    [[ARRAYIDX5:%.*]] = getelementptr inbounds [32000 x float], ptr @a, i32 0, i32 [[TMP4]]
; CHECK-NEXT:    [[TMP5:%.*]] = trunc i64 [[INDVARS_IV]] to i32
; CHECK-NEXT:    [[TMP6:%.*]] = add i32 [[TMP5]], 4
; CHECK-NEXT:    [[ARRAYIDX31:%.*]] = getelementptr inbounds [32000 x float], ptr @a, i32 0, i32 [[TMP6]]
; CHECK-NEXT:    [[TMP7:%.*]] = load <4 x float>, ptr [[ARRAYIDX]], align 4
; CHECK-NEXT:    [[TMP8:%.*]] = shufflevector <4 x float> [[TMP7]], <4 x float> poison, <4 x i32> <i32 poison, i32 0, i32 1, i32 2>
; CHECK-NEXT:    [[TMP9:%.*]] = insertelement <4 x float> [[TMP8]], float [[TMP1]], i64 0
; CHECK-NEXT:    [[TMP10:%.*]] = fmul <4 x float> [[TMP7]], [[TMP9]]
; CHECK-NEXT:    store <4 x float> [[TMP10]], ptr [[ARRAYIDX5]], align 4
; CHECK-NEXT:    [[INDVARS_IV_NEXT]] = add nuw nsw i64 [[INDVARS_IV]], 5
; CHECK-NEXT:    [[TMP11:%.*]] = trunc i64 [[INDVARS_IV_NEXT]] to i32
; CHECK-NEXT:    [[ARRAYIDX41:%.*]] = getelementptr inbounds [32000 x float], ptr @a, i32 0, i32 [[TMP11]]
; CHECK-NEXT:    [[TMP12]] = load float, ptr [[ARRAYIDX41]], align 4
; CHECK-NEXT:    [[TMP13:%.*]] = extractelement <4 x float> [[TMP7]], i64 3
; CHECK-NEXT:    [[MUL45:%.*]] = fmul float [[TMP12]], [[TMP13]]
; CHECK-NEXT:    store float [[MUL45]], ptr [[ARRAYIDX31]], align 4
; CHECK-NEXT:    [[TMP14:%.*]] = trunc i64 [[INDVARS_IV_NEXT]] to i32
; CHECK-NEXT:    [[CMP2:%.*]] = icmp slt i32 [[TMP14]], 31995
; CHECK-NEXT:    br i1 [[CMP2]], label [[FOR_BODY3]], label [[FOR_END:%.*]]
; CHECK:       for.end:
; CHECK-NEXT:    ret void
;
; SSE2-LABEL: @good_load_order(
; SSE2-NEXT:  entry:
; SSE2-NEXT:    br label [[FOR_COND1_PREHEADER:%.*]]
; SSE2:       for.cond1.preheader:
; SSE2-NEXT:    [[TMP0:%.*]] = load float, ptr @a, align 16
; SSE2-NEXT:    br label [[FOR_BODY3:%.*]]
; SSE2:       for.body3:
; SSE2-NEXT:    [[TMP1:%.*]] = phi float [ [[TMP0]], [[FOR_COND1_PREHEADER]] ], [ [[TMP12:%.*]], [[FOR_BODY3]] ]
; SSE2-NEXT:    [[INDVARS_IV:%.*]] = phi i64 [ 0, [[FOR_COND1_PREHEADER]] ], [ [[INDVARS_IV_NEXT:%.*]], [[FOR_BODY3]] ]
; SSE2-NEXT:    [[TMP2:%.*]] = trunc i64 [[INDVARS_IV]] to i32
; SSE2-NEXT:    [[TMP3:%.*]] = add i32 [[TMP2]], 1
; SSE2-NEXT:    [[ARRAYIDX:%.*]] = getelementptr inbounds [32000 x float], ptr @a, i32 0, i32 [[TMP3]]
; SSE2-NEXT:    [[TMP4:%.*]] = trunc i64 [[INDVARS_IV]] to i32
; SSE2-NEXT:    [[ARRAYIDX5:%.*]] = getelementptr inbounds [32000 x float], ptr @a, i32 0, i32 [[TMP4]]
; SSE2-NEXT:    [[TMP5:%.*]] = trunc i64 [[INDVARS_IV]] to i32
; SSE2-NEXT:    [[TMP6:%.*]] = add i32 [[TMP5]], 4
; SSE2-NEXT:    [[ARRAYIDX31:%.*]] = getelementptr inbounds [32000 x float], ptr @a, i32 0, i32 [[TMP6]]
; SSE2-NEXT:    [[TMP7:%.*]] = load <4 x float>, ptr [[ARRAYIDX]], align 4
; SSE2-NEXT:    [[TMP8:%.*]] = shufflevector <4 x float> [[TMP7]], <4 x float> poison, <4 x i32> <i32 poison, i32 0, i32 1, i32 2>
; SSE2-NEXT:    [[TMP9:%.*]] = insertelement <4 x float> [[TMP8]], float [[TMP1]], i64 0
; SSE2-NEXT:    [[TMP10:%.*]] = fmul <4 x float> [[TMP7]], [[TMP9]]
; SSE2-NEXT:    store <4 x float> [[TMP10]], ptr [[ARRAYIDX5]], align 4
; SSE2-NEXT:    [[INDVARS_IV_NEXT]] = add nuw nsw i64 [[INDVARS_IV]], 5
; SSE2-NEXT:    [[TMP11:%.*]] = trunc i64 [[INDVARS_IV_NEXT]] to i32
; SSE2-NEXT:    [[ARRAYIDX41:%.*]] = getelementptr inbounds [32000 x float], ptr @a, i32 0, i32 [[TMP11]]
; SSE2-NEXT:    [[TMP12]] = load float, ptr [[ARRAYIDX41]], align 4
; SSE2-NEXT:    [[TMP13:%.*]] = extractelement <4 x float> [[TMP7]], i64 3
; SSE2-NEXT:    [[MUL45:%.*]] = fmul float [[TMP12]], [[TMP13]]
; SSE2-NEXT:    store float [[MUL45]], ptr [[ARRAYIDX31]], align 4
; SSE2-NEXT:    [[TMP14:%.*]] = trunc i64 [[INDVARS_IV_NEXT]] to i32
; SSE2-NEXT:    [[CMP2:%.*]] = icmp slt i32 [[TMP14]], 31995
; SSE2-NEXT:    br i1 [[CMP2]], label [[FOR_BODY3]], label [[FOR_END:%.*]]
; SSE2:       for.end:
; SSE2-NEXT:    ret void
;
entry:
  br label %for.cond1.preheader

for.cond1.preheader:
  %0 = load float, ptr @a, align 16
  br label %for.body3

for.body3:
  %1 = phi float [ %0, %for.cond1.preheader ], [ %10, %for.body3 ]
  %indvars.iv = phi i64 [ 0, %for.cond1.preheader ], [ %indvars.iv.next, %for.body3 ]
  %2 = add nsw i64 %indvars.iv, 1
  %arrayidx = getelementptr inbounds [32000 x float], ptr @a, i64 0, i64 %2
  %3 = load float, ptr %arrayidx, align 4
  %arrayidx5 = getelementptr inbounds [32000 x float], ptr @a, i64 0, i64 %indvars.iv
  %mul6 = fmul float %3, %1
  store float %mul6, ptr %arrayidx5, align 4
  %4 = add nsw i64 %indvars.iv, 2
  %arrayidx11 = getelementptr inbounds [32000 x float], ptr @a, i64 0, i64 %4
  %5 = load float, ptr %arrayidx11, align 4
  %mul15 = fmul float %5, %3
  store float %mul15, ptr %arrayidx, align 4
  %6 = add nsw i64 %indvars.iv, 3
  %arrayidx21 = getelementptr inbounds [32000 x float], ptr @a, i64 0, i64 %6
  %7 = load float, ptr %arrayidx21, align 4
  %mul25 = fmul float %7, %5
  store float %mul25, ptr %arrayidx11, align 4
  %8 = add nsw i64 %indvars.iv, 4
  %arrayidx31 = getelementptr inbounds [32000 x float], ptr @a, i64 0, i64 %8
  %9 = load float, ptr %arrayidx31, align 4
  %mul35 = fmul float %9, %7
  store float %mul35, ptr %arrayidx21, align 4
  %indvars.iv.next = add nuw nsw i64 %indvars.iv, 5
  %arrayidx41 = getelementptr inbounds [32000 x float], ptr @a, i64 0, i64 %indvars.iv.next
  %10 = load float, ptr %arrayidx41, align 4
  %mul45 = fmul float %10, %9
  store float %mul45, ptr %arrayidx31, align 4
  %11 = trunc i64 %indvars.iv.next to i32
  %cmp2 = icmp slt i32 %11, 31995
  br i1 %cmp2, label %for.body3, label %for.end

for.end:
  ret void
}

; Check vectorization of following code for double data type-
;  c[0] = a[0]+b[0];
;  c[1] = b[1]+a[1]; // swapped b[1] and a[1]

define void @load_reorder_double(ptr nocapture %c, ptr noalias nocapture readonly %a, ptr noalias nocapture readonly %b){
; CHECK-LABEL: @load_reorder_double(
; CHECK-NEXT:    [[TMP1:%.*]] = load <2 x double>, ptr [[B:%.*]], align 4
; CHECK-NEXT:    [[TMP2:%.*]] = load <2 x double>, ptr [[A:%.*]], align 4
; CHECK-NEXT:    [[TMP3:%.*]] = fadd <2 x double> [[TMP1]], [[TMP2]]
; CHECK-NEXT:    store <2 x double> [[TMP3]], ptr [[C:%.*]], align 4
; CHECK-NEXT:    ret void
;
; SSE2-LABEL: @load_reorder_double(
; SSE2-NEXT:    [[TMP1:%.*]] = load <2 x double>, ptr [[B:%.*]], align 4
; SSE2-NEXT:    [[TMP2:%.*]] = load <2 x double>, ptr [[A:%.*]], align 4
; SSE2-NEXT:    [[TMP3:%.*]] = fadd <2 x double> [[TMP1]], [[TMP2]]
; SSE2-NEXT:    store <2 x double> [[TMP3]], ptr [[C:%.*]], align 4
; SSE2-NEXT:    ret void
;
  %1 = load double, ptr %a
  %2 = load double, ptr %b
  %3 = fadd double %1, %2
  store double %3, ptr %c
  %4 = getelementptr inbounds double, ptr %b, i64 1
  %5 = load double, ptr %4
  %6 = getelementptr inbounds double, ptr %a, i64 1
  %7 = load double, ptr %6
  %8 = fadd double %5, %7
  %9 = getelementptr inbounds double, ptr %c, i64 1
  store double %8, ptr %9
  ret void
}

; Check vectorization of following code for float data type-
;  c[0] = a[0]+b[0];
;  c[1] = b[1]+a[1]; // swapped b[1] and a[1]
;  c[2] = a[2]+b[2];
;  c[3] = a[3]+b[3];

define void @load_reorder_float(ptr nocapture %c, ptr noalias nocapture readonly %a, ptr noalias nocapture readonly %b){
; CHECK-LABEL: @load_reorder_float(
; CHECK-NEXT:    [[TMP1:%.*]] = load <4 x float>, ptr [[A:%.*]], align 4
; CHECK-NEXT:    [[TMP2:%.*]] = load <4 x float>, ptr [[B:%.*]], align 4
; CHECK-NEXT:    [[TMP3:%.*]] = fadd <4 x float> [[TMP1]], [[TMP2]]
; CHECK-NEXT:    store <4 x float> [[TMP3]], ptr [[C:%.*]], align 4
; CHECK-NEXT:    ret void
;
; SSE2-LABEL: @load_reorder_float(
; SSE2-NEXT:    [[TMP1:%.*]] = load <4 x float>, ptr [[A:%.*]], align 4
; SSE2-NEXT:    [[TMP2:%.*]] = load <4 x float>, ptr [[B:%.*]], align 4
; SSE2-NEXT:    [[TMP3:%.*]] = fadd <4 x float> [[TMP1]], [[TMP2]]
; SSE2-NEXT:    store <4 x float> [[TMP3]], ptr [[C:%.*]], align 4
; SSE2-NEXT:    ret void
;
  %1 = load float, ptr %a
  %2 = load float, ptr %b
  %3 = fadd float %1, %2
  store float %3, ptr %c
  %4 = getelementptr inbounds float, ptr %b, i64 1
  %5 = load float, ptr %4
  %6 = getelementptr inbounds float, ptr %a, i64 1
  %7 = load float, ptr %6
  %8 = fadd float %5, %7
  %9 = getelementptr inbounds float, ptr %c, i64 1
  store float %8, ptr %9
  %10 = getelementptr inbounds float, ptr %a, i64 2
  %11 = load float, ptr %10
  %12 = getelementptr inbounds float, ptr %b, i64 2
  %13 = load float, ptr %12
  %14 = fadd float %11, %13
  %15 = getelementptr inbounds float, ptr %c, i64 2
  store float %14, ptr %15
  %16 = getelementptr inbounds float, ptr %a, i64 3
  %17 = load float, ptr %16
  %18 = getelementptr inbounds float, ptr %b, i64 3
  %19 = load float, ptr %18
  %20 = fadd float %17, %19
  %21 = getelementptr inbounds float, ptr %c, i64 3
  store float %20, ptr %21
  ret void
}

; Check we properly reorder the below code so that it gets vectorized optimally-
; a[0] = (b[0]+c[0])+d[0];
; a[1] = d[1]+(b[1]+c[1]);
; a[2] = (b[2]+c[2])+d[2];
; a[3] = (b[3]+c[3])+d[3];

define void @opcode_reorder(ptr noalias nocapture %a, ptr noalias nocapture readonly %b, ptr noalias nocapture readonly %c,ptr noalias nocapture readonly %d) {
; CHECK-LABEL: @opcode_reorder(
; CHECK-NEXT:    [[TMP1:%.*]] = load <4 x float>, ptr [[B:%.*]], align 4
; CHECK-NEXT:    [[TMP2:%.*]] = load <4 x float>, ptr [[C:%.*]], align 4
; CHECK-NEXT:    [[TMP3:%.*]] = fadd <4 x float> [[TMP1]], [[TMP2]]
; CHECK-NEXT:    [[TMP4:%.*]] = load <4 x float>, ptr [[D:%.*]], align 4
; CHECK-NEXT:    [[TMP5:%.*]] = fadd <4 x float> [[TMP4]], [[TMP3]]
; CHECK-NEXT:    store <4 x float> [[TMP5]], ptr [[A:%.*]], align 4
; CHECK-NEXT:    ret void
;
; SSE2-LABEL: @opcode_reorder(
; SSE2-NEXT:    [[TMP1:%.*]] = load <4 x float>, ptr [[B:%.*]], align 4
; SSE2-NEXT:    [[TMP2:%.*]] = load <4 x float>, ptr [[C:%.*]], align 4
; SSE2-NEXT:    [[TMP3:%.*]] = fadd <4 x float> [[TMP1]], [[TMP2]]
; SSE2-NEXT:    [[TMP4:%.*]] = load <4 x float>, ptr [[D:%.*]], align 4
; SSE2-NEXT:    [[TMP5:%.*]] = fadd <4 x float> [[TMP4]], [[TMP3]]
; SSE2-NEXT:    store <4 x float> [[TMP5]], ptr [[A:%.*]], align 4
; SSE2-NEXT:    ret void
;
  %1 = load float, ptr %b
  %2 = load float, ptr %c
  %3 = fadd float %1, %2
  %4 = load float, ptr %d
  %5 = fadd float %3, %4
  store float %5, ptr %a
  %6 = getelementptr inbounds float, ptr %d, i64 1
  %7 = load float, ptr %6
  %8 = getelementptr inbounds float, ptr %b, i64 1
  %9 = load float, ptr %8
  %10 = getelementptr inbounds float, ptr %c, i64 1
  %11 = load float, ptr %10
  %12 = fadd float %9, %11
  %13 = fadd float %7, %12
  %14 = getelementptr inbounds float, ptr %a, i64 1
  store float %13, ptr %14
  %15 = getelementptr inbounds float, ptr %b, i64 2
  %16 = load float, ptr %15
  %17 = getelementptr inbounds float, ptr %c, i64 2
  %18 = load float, ptr %17
  %19 = fadd float %16, %18
  %20 = getelementptr inbounds float, ptr %d, i64 2
  %21 = load float, ptr %20
  %22 = fadd float %19, %21
  %23 = getelementptr inbounds float, ptr %a, i64 2
  store float %22, ptr %23
  %24 = getelementptr inbounds float, ptr %b, i64 3
  %25 = load float, ptr %24
  %26 = getelementptr inbounds float, ptr %c, i64 3
  %27 = load float, ptr %26
  %28 = fadd float %25, %27
  %29 = getelementptr inbounds float, ptr %d, i64 3
  %30 = load float, ptr %29
  %31 = fadd float %28, %30
  %32 = getelementptr inbounds float, ptr %a, i64 3
  store float %31, ptr %32
  ret void
}<|MERGE_RESOLUTION|>--- conflicted
+++ resolved
@@ -185,24 +185,15 @@
 ; CHECK-NEXT:    br label [[LP:%.*]]
 ; CHECK:       lp:
 ; CHECK-NEXT:    [[P:%.*]] = phi double [ 1.000000e+00, [[LP]] ], [ 0.000000e+00, [[ENTRY:%.*]] ]
-<<<<<<< HEAD
-; CHECK-NEXT:    [[TMP0:%.*]] = load <2 x double>, ptr [[FROM:%.*]], align 4
-; CHECK-NEXT:    [[TMP1:%.*]] = shufflevector <2 x double> [[TMP0]], <2 x double> poison, <2 x i32> <i32 poison, i32 0>
-; CHECK-NEXT:    [[TMP2:%.*]] = insertelement <2 x double> [[TMP1]], double [[P]], i64 0
-; CHECK-NEXT:    [[TMP3:%.*]] = fadd <2 x double> [[TMP2]], [[TMP0]]
-; CHECK-NEXT:    [[TMP4:%.*]] = shufflevector <2 x double> [[TMP3]], <2 x double> poison, <2 x i32> <i32 1, i32 0>
-; CHECK-NEXT:    store <2 x double> [[TMP4]], ptr [[TO:%.*]], align 4
-=======
 ; CHECK-NEXT:    [[FROM_1:%.*]] = getelementptr i8, ptr [[FROM:%.*]], i32 8
 ; CHECK-NEXT:    [[V0_1:%.*]] = load double, ptr [[FROM]], align 4
 ; CHECK-NEXT:    [[V0_2:%.*]] = load double, ptr [[FROM_1]], align 4
 ; CHECK-NEXT:    [[TMP0:%.*]] = insertelement <2 x double> poison, double [[V0_2]], i64 0
-; CHECK-NEXT:    [[TMP2:%.*]] = insertelement <2 x double> [[TMP0]], double [[P]], i64 1
-; CHECK-NEXT:    [[TMP4:%.*]] = insertelement <2 x double> poison, double [[V0_1]], i64 0
-; CHECK-NEXT:    [[TMP1:%.*]] = shufflevector <2 x double> [[TMP4]], <2 x double> poison, <2 x i32> zeroinitializer
-; CHECK-NEXT:    [[TMP3:%.*]] = fadd <2 x double> [[TMP2]], [[TMP1]]
-; CHECK-NEXT:    store <2 x double> [[TMP3]], ptr [[TO:%.*]], align 4
->>>>>>> 576261ac
+; CHECK-NEXT:    [[TMP1:%.*]] = insertelement <2 x double> [[TMP0]], double [[P]], i64 1
+; CHECK-NEXT:    [[TMP2:%.*]] = insertelement <2 x double> poison, double [[V0_1]], i64 0
+; CHECK-NEXT:    [[TMP3:%.*]] = shufflevector <2 x double> [[TMP2]], <2 x double> poison, <2 x i32> zeroinitializer
+; CHECK-NEXT:    [[TMP4:%.*]] = fadd <2 x double> [[TMP1]], [[TMP3]]
+; CHECK-NEXT:    store <2 x double> [[TMP4]], ptr [[TO:%.*]], align 4
 ; CHECK-NEXT:    br i1 [[C:%.*]], label [[LP]], label [[EXT:%.*]]
 ; CHECK:       ext:
 ; CHECK-NEXT:    ret void
@@ -248,9 +239,10 @@
 ; CHECK:       lp:
 ; CHECK-NEXT:    [[P:%.*]] = phi double [ 1.000000e+00, [[LP]] ], [ 0.000000e+00, [[ENTRY:%.*]] ]
 ; CHECK-NEXT:    [[TMP0:%.*]] = load <2 x double>, ptr [[FROM:%.*]], align 4
-; CHECK-NEXT:    [[TMP3:%.*]] = shufflevector <2 x double> [[TMP0]], <2 x double> poison, <2 x i32> <i32 1, i32 0>
-; CHECK-NEXT:    [[TMP1:%.*]] = insertelement <2 x double> [[TMP0]], double [[P]], i64 1
-; CHECK-NEXT:    [[TMP4:%.*]] = fadd <2 x double> [[TMP1]], [[TMP3]]
+; CHECK-NEXT:    [[TMP1:%.*]] = shufflevector <2 x double> [[TMP0]], <2 x double> poison, <2 x i32> <i32 poison, i32 0>
+; CHECK-NEXT:    [[TMP2:%.*]] = insertelement <2 x double> [[TMP1]], double [[P]], i64 0
+; CHECK-NEXT:    [[TMP3:%.*]] = fadd <2 x double> [[TMP2]], [[TMP0]]
+; CHECK-NEXT:    [[TMP4:%.*]] = shufflevector <2 x double> [[TMP3]], <2 x double> poison, <2 x i32> <i32 1, i32 0>
 ; CHECK-NEXT:    store <2 x double> [[TMP4]], ptr [[TO:%.*]], align 4
 ; CHECK-NEXT:    br i1 [[C:%.*]], label [[LP]], label [[EXT:%.*]]
 ; CHECK:       ext:
