; NOTE: Assertions have been autogenerated by utils/update_test_checks.py UTC_ARGS: --version 5
; RUN: opt -passes=instcombine -S -o - %s | FileCheck %s
; Tests that we don't crash upon encountering a vector GEP

target datalayout = "e-m:e-i64:64-f80:128-n8:16:32:64-S128"
target triple = "x86_64-unknown-linux-gnu"

%Dual = type { %Dual.72, %Partials.73 }
%Dual.72 = type { double, %Partials }
%Partials = type { [2 x double] }
%Partials.73 = type { [2 x %Dual.72] }

; Function Attrs: sspreq
define <8 x ptr> @"julia_axpy!_65480"(ptr %arg1, <8 x i64> %arg2) {
top:
; CHECK: %VectorGep14 = getelementptr inbounds %Dual, ptr %arg1, <8 x i64> %arg2, i32 1, i32 0, i64 0, i32 1, i32 0, i64 0
  %VectorGep14 = getelementptr inbounds %Dual, ptr %arg1, <8 x i64> %arg2, i32 1, i32 0, i64 0, i32 1, i32 0, i64 0
  %0 = bitcast <8 x ptr> %VectorGep14 to <8 x ptr>
  ret <8 x ptr> %0
}

%struct.A = type { i32, ptr }
%struct.B = type { i64, ptr }
%struct.C = type { i64 }

@G = internal global [65 x %struct.A] zeroinitializer, align 16
define <16 x ptr> @test() {
; CHECK-LABEL: define <16 x ptr> @test() {
; CHECK-NEXT:  [[VECTOR_BODY:.*:]]
; CHECK-NEXT:    ret <16 x ptr> getelementptr ([65 x %struct.A], ptr @G, <16 x i64> zeroinitializer, <16 x i64> <i64 1, i64 2, i64 3, i64 4, i64 5, i64 6, i64 7, i64 8, i64 9, i64 10, i64 11, i64 12, i64 13, i64 14, i64 15, i64 16>, i32 0)
;
vector.body:
  %VectorGep = getelementptr [65 x %struct.A], ptr @G, <16 x i64> zeroinitializer, <16 x i64> <i64 1, i64 2, i64 3, i64 4, i64 5, i64 6, i64 7, i64 8, i64 9, i64 10, i64 11, i64 12, i64 13, i64 14, i64 15, i64 16>, <16 x i32> zeroinitializer
  ret <16 x ptr> %VectorGep
}

define <16 x ptr> @test2() {
; CHECK-LABEL: define <16 x ptr> @test2() {
; CHECK-NEXT:  [[VECTOR_BODY:.*:]]
; CHECK-NEXT:    ret <16 x ptr> getelementptr ([65 x %struct.A], ptr @G, <16 x i64> zeroinitializer, <16 x i64> <i64 1, i64 2, i64 3, i64 4, i64 5, i64 6, i64 7, i64 8, i64 9, i64 10, i64 11, i64 12, i64 13, i64 14, i64 15, i64 16>, i32 0)
;
vector.body:
  %VectorGep = getelementptr [65 x %struct.A], ptr @G, <16 x i32> zeroinitializer, <16 x i64> <i64 1, i64 2, i64 3, i64 4, i64 5, i64 6, i64 7, i64 8, i64 9, i64 10, i64 11, i64 12, i64 13, i64 14, i64 15, i64 16>, <16 x i32> zeroinitializer
  ret <16 x ptr> %VectorGep
}

@g = external global i8, align 1

define <2 x ptr> @constant_zero_index() {
; CHECK-LABEL: define <2 x ptr> @constant_zero_index() {
; CHECK-NEXT:    ret <2 x ptr> <ptr @g, ptr @g>
;
  %gep = getelementptr i8, ptr @g, <2 x i64> zeroinitializer
  ret <2 x ptr> %gep
}

define <2 x ptr> @constant_undef_index() {
; CHECK-LABEL: define <2 x ptr> @constant_undef_index() {
; CHECK-NEXT:    ret <2 x ptr> <ptr @g, ptr @g>
;
  %gep = getelementptr i8, ptr @g, <2 x i64> undef
  ret <2 x ptr> %gep
}

define <2 x ptr> @constant_inbounds() {
; CHECK-LABEL: define <2 x ptr> @constant_inbounds() {
<<<<<<< HEAD
; CHECK-NEXT:    ret <2 x ptr> getelementptr inbounds (i8, ptr @g, <2 x i64> <i64 1, i64 1>)
=======
; CHECK-NEXT:    ret <2 x ptr> getelementptr (i8, ptr @g, <2 x i64> <i64 1, i64 1>)
>>>>>>> e9954ec0
;
  %gep = getelementptr i8, ptr @g, <2 x i64> <i64 1, i64 1>
  ret <2 x ptr> %gep
}<|MERGE_RESOLUTION|>--- conflicted
+++ resolved
@@ -64,11 +64,7 @@
 
 define <2 x ptr> @constant_inbounds() {
 ; CHECK-LABEL: define <2 x ptr> @constant_inbounds() {
-<<<<<<< HEAD
-; CHECK-NEXT:    ret <2 x ptr> getelementptr inbounds (i8, ptr @g, <2 x i64> <i64 1, i64 1>)
-=======
 ; CHECK-NEXT:    ret <2 x ptr> getelementptr (i8, ptr @g, <2 x i64> <i64 1, i64 1>)
->>>>>>> e9954ec0
 ;
   %gep = getelementptr i8, ptr @g, <2 x i64> <i64 1, i64 1>
   ret <2 x ptr> %gep
