; REQUIRES: asserts
<<<<<<< HEAD
; RUN: opt -passes=loop-vectorize -mtriple=riscv64 -mattr=+v -debug-only=loop-vectorize -disable-output < %s 2>&1 | FileCheck %s
=======
; RUN: opt -passes=loop-vectorize -mtriple=riscv64 -mattr=+v,-optimized-nf2-segment-load-store -debug-only=loop-vectorize -disable-output < %s 2>&1 | FileCheck %s --check-prefix=NO-OPT
; RUN: opt -passes=loop-vectorize -mtriple=riscv64 -mattr=+v -debug-only=loop-vectorize -disable-output < %s 2>&1 | FileCheck %s --check-prefix=OPT-NF2
; RUN: opt -passes=loop-vectorize -mtriple=riscv64 -mattr=+v,+optimized-nf3-segment-load-store -debug-only=loop-vectorize -disable-output < %s 2>&1 | FileCheck %s --check-prefix=OPT-NF3
; RUN: opt -passes=loop-vectorize -mtriple=riscv64 -mattr=+v,+optimized-nf4-segment-load-store -debug-only=loop-vectorize -disable-output < %s 2>&1 | FileCheck %s --check-prefix=OPT-NF4
; RUN: opt -passes=loop-vectorize -mtriple=riscv64 -mattr=+v,+optimized-nf5-segment-load-store -debug-only=loop-vectorize -disable-output < %s 2>&1 | FileCheck %s --check-prefix=OPT-NF5
; RUN: opt -passes=loop-vectorize -mtriple=riscv64 -mattr=+v,+optimized-nf6-segment-load-store -debug-only=loop-vectorize -disable-output < %s 2>&1 | FileCheck %s --check-prefix=OPT-NF6
; RUN: opt -passes=loop-vectorize -mtriple=riscv64 -mattr=+v,+optimized-nf7-segment-load-store -debug-only=loop-vectorize -disable-output < %s 2>&1 | FileCheck %s --check-prefix=OPT-NF7
; RUN: opt -passes=loop-vectorize -mtriple=riscv64 -mattr=+v,+optimized-nf8-segment-load-store -debug-only=loop-vectorize -disable-output < %s 2>&1 | FileCheck %s --check-prefix=OPT-NF8
>>>>>>> ce7c17d5

%i8.2 = type {i8, i8}
define void @i8_factor_2(ptr %data, i64 %n) {
entry:
  br label %for.body
<<<<<<< HEAD
; CHECK-LABEL: Checking a loop in 'i8_factor_2'
; CHECK: Cost of 2 for VF 2: INTERLEAVE-GROUP with factor 2 at %l0, ir<%p0>
; CHECK: Cost of 2 for VF 2: INTERLEAVE-GROUP with factor 2 at <badref>, ir<%p0>
; CHECK: Cost of 2 for VF 4: INTERLEAVE-GROUP with factor 2 at %l0, ir<%p0>
; CHECK: Cost of 2 for VF 4: INTERLEAVE-GROUP with factor 2 at <badref>, ir<%p0>
; CHECK: Cost of 2 for VF 8: INTERLEAVE-GROUP with factor 2 at %l0, ir<%p0>
; CHECK: Cost of 2 for VF 8: INTERLEAVE-GROUP with factor 2 at <badref>, ir<%p0>
; CHECK: Cost of 3 for VF 16: INTERLEAVE-GROUP with factor 2 at %l0, ir<%p0>
; CHECK: Cost of 3 for VF 16: INTERLEAVE-GROUP with factor 2 at <badref>, ir<%p0>
; CHECK: Cost of 5 for VF 32: INTERLEAVE-GROUP with factor 2 at %l0, ir<%p0>
; CHECK: Cost of 5 for VF 32: INTERLEAVE-GROUP with factor 2 at <badref>, ir<%p0>
; CHECK: Cost of 2 for VF vscale x 1: INTERLEAVE-GROUP with factor 2 at %l0, ir<%p0>
; CHECK: Cost of 2 for VF vscale x 1: INTERLEAVE-GROUP with factor 2 at <badref>, ir<%p0>
; CHECK: Cost of 2 for VF vscale x 2: INTERLEAVE-GROUP with factor 2 at %l0, ir<%p0>
; CHECK: Cost of 2 for VF vscale x 2: INTERLEAVE-GROUP with factor 2 at <badref>, ir<%p0>
; CHECK: Cost of 2 for VF vscale x 4: INTERLEAVE-GROUP with factor 2 at %l0, ir<%p0>
; CHECK: Cost of 2 for VF vscale x 4: INTERLEAVE-GROUP with factor 2 at <badref>, ir<%p0>
; CHECK: Cost of 3 for VF vscale x 8: INTERLEAVE-GROUP with factor 2 at %l0, ir<%p0>
; CHECK: Cost of 3 for VF vscale x 8: INTERLEAVE-GROUP with factor 2 at <badref>, ir<%p0>
; CHECK: Cost of 5 for VF vscale x 16: INTERLEAVE-GROUP with factor 2 at %l0, ir<%p0>
; CHECK: Cost of 5 for VF vscale x 16: INTERLEAVE-GROUP with factor 2 at <badref>, ir<%p0>
=======
; OPT-NF2-LABEL: Checking a loop in 'i8_factor_2'
; OPT-NF2: Cost of 3 for VF 2: INTERLEAVE-GROUP with factor 2 at %l0, ir<%p0>
; OPT-NF2: Cost of 3 for VF 2: INTERLEAVE-GROUP with factor 2 at <badref>, ir<%p0>
; OPT-NF2: Cost of 3 for VF 4: INTERLEAVE-GROUP with factor 2 at %l0, ir<%p0>
; OPT-NF2: Cost of 3 for VF 4: INTERLEAVE-GROUP with factor 2 at <badref>, ir<%p0>
; OPT-NF2: Cost of 3 for VF 8: INTERLEAVE-GROUP with factor 2 at %l0, ir<%p0>
; OPT-NF2: Cost of 3 for VF 8: INTERLEAVE-GROUP with factor 2 at <badref>, ir<%p0>
; OPT-NF2: Cost of 4 for VF 16: INTERLEAVE-GROUP with factor 2 at %l0, ir<%p0>
; OPT-NF2: Cost of 4 for VF 16: INTERLEAVE-GROUP with factor 2 at <badref>, ir<%p0>
; OPT-NF2: Cost of 8 for VF 32: INTERLEAVE-GROUP with factor 2 at %l0, ir<%p0>
; OPT-NF2: Cost of 8 for VF 32: INTERLEAVE-GROUP with factor 2 at <badref>, ir<%p0>
; OPT-NF2: Cost of 3 for VF vscale x 1: INTERLEAVE-GROUP with factor 2 at %l0, ir<%p0>
; OPT-NF2: Cost of 3 for VF vscale x 1: INTERLEAVE-GROUP with factor 2 at <badref>, ir<%p0>
; OPT-NF2: Cost of 3 for VF vscale x 2: INTERLEAVE-GROUP with factor 2 at %l0, ir<%p0>
; OPT-NF2: Cost of 3 for VF vscale x 2: INTERLEAVE-GROUP with factor 2 at <badref>, ir<%p0>
; OPT-NF2: Cost of 3 for VF vscale x 4: INTERLEAVE-GROUP with factor 2 at %l0, ir<%p0>
; OPT-NF2: Cost of 3 for VF vscale x 4: INTERLEAVE-GROUP with factor 2 at <badref>, ir<%p0>
; OPT-NF2: Cost of 4 for VF vscale x 8: INTERLEAVE-GROUP with factor 2 at %l0, ir<%p0>
; OPT-NF2: Cost of 4 for VF vscale x 8: INTERLEAVE-GROUP with factor 2 at <badref>, ir<%p0>
; OPT-NF2: Cost of 8 for VF vscale x 16: INTERLEAVE-GROUP with factor 2 at %l0, ir<%p0>
; OPT-NF2: Cost of 8 for VF vscale x 16: INTERLEAVE-GROUP with factor 2 at <badref>, ir<%p0>
; NO-OPT-LABEL: Checking a loop in 'i8_factor_2'
; NO-OPT: Cost of 4 for VF 2: INTERLEAVE-GROUP with factor 2 at %l0, ir<%p0>
; NO-OPT: Cost of 4 for VF 2: INTERLEAVE-GROUP with factor 2 at <badref>, ir<%p0>
; NO-OPT: Cost of 8 for VF 4: INTERLEAVE-GROUP with factor 2 at %l0, ir<%p0>
; NO-OPT: Cost of 8 for VF 4: INTERLEAVE-GROUP with factor 2 at <badref>, ir<%p0>
; NO-OPT: Cost of 16 for VF 8: INTERLEAVE-GROUP with factor 2 at %l0, ir<%p0>
; NO-OPT: Cost of 16 for VF 8: INTERLEAVE-GROUP with factor 2 at <badref>, ir<%p0>
; NO-OPT: Cost of 32 for VF 16: INTERLEAVE-GROUP with factor 2 at %l0, ir<%p0>
; NO-OPT: Cost of 32 for VF 16: INTERLEAVE-GROUP with factor 2 at <badref>, ir<%p0>
; NO-OPT: Cost of 64 for VF 32: INTERLEAVE-GROUP with factor 2 at %l0, ir<%p0>
; NO-OPT: Cost of 64 for VF 32: INTERLEAVE-GROUP with factor 2 at <badref>, ir<%p0>
; NO-OPT: Cost of 4 for VF vscale x 1: INTERLEAVE-GROUP with factor 2 at %l0, ir<%p0>
; NO-OPT: Cost of 4 for VF vscale x 1: INTERLEAVE-GROUP with factor 2 at <badref>, ir<%p0>
; NO-OPT: Cost of 8 for VF vscale x 2: INTERLEAVE-GROUP with factor 2 at %l0, ir<%p0>
; NO-OPT: Cost of 8 for VF vscale x 2: INTERLEAVE-GROUP with factor 2 at <badref>, ir<%p0>
; NO-OPT: Cost of 16 for VF vscale x 4: INTERLEAVE-GROUP with factor 2 at %l0, ir<%p0>
; NO-OPT: Cost of 16 for VF vscale x 4: INTERLEAVE-GROUP with factor 2 at <badref>, ir<%p0>
; NO-OPT: Cost of 32 for VF vscale x 8: INTERLEAVE-GROUP with factor 2 at %l0, ir<%p0>
; NO-OPT: Cost of 32 for VF vscale x 8: INTERLEAVE-GROUP with factor 2 at <badref>, ir<%p0>
; NO-OPT: Cost of 64 for VF vscale x 16: INTERLEAVE-GROUP with factor 2 at %l0, ir<%p0>
; NO-OPT: Cost of 64 for VF vscale x 16: INTERLEAVE-GROUP with factor 2 at <badref>, ir<%p0>
>>>>>>> ce7c17d5
for.body:
  %i = phi i64 [ 0, %entry ], [ %i.next, %for.body ]
  %p0 = getelementptr inbounds %i8.2, ptr %data, i64 %i, i32 0
  %p1 = getelementptr inbounds %i8.2, ptr %data, i64 %i, i32 1
  %l0 = load i8, ptr %p0, align 1
  %l1 = load i8, ptr %p1, align 1
  %a0 = add i8 %l0, 1
  %a1 = add i8 %l1, 2
  store i8 %a0, ptr %p0, align 1
  store i8 %a1, ptr %p1, align 1
  %i.next = add nuw nsw i64 %i, 1
  %cond = icmp slt i64 %i.next, %n
  br i1 %cond, label %for.body, label %for.end

for.end:
  ret void
}

%i8.3 = type {i8, i8, i8}
define void @i8_factor_3(ptr %data, i64 %n) {
entry:
  br label %for.body
<<<<<<< HEAD
; CHECK-LABEL: Checking a loop in 'i8_factor_3'
; CHECK: Cost of 2 for VF 2: INTERLEAVE-GROUP with factor 3 at %l0, ir<%p0>
; CHECK: Cost of 2 for VF 2: INTERLEAVE-GROUP with factor 3 at <badref>, ir<%p0>
; CHECK: Cost of 2 for VF 4: INTERLEAVE-GROUP with factor 3 at %l0, ir<%p0>
; CHECK: Cost of 2 for VF 4: INTERLEAVE-GROUP with factor 3 at <badref>, ir<%p0>
; CHECK: Cost of 3 for VF 8: INTERLEAVE-GROUP with factor 3 at %l0, ir<%p0>
; CHECK: Cost of 3 for VF 8: INTERLEAVE-GROUP with factor 3 at <badref>, ir<%p0>
; CHECK: Cost of 5 for VF 16: INTERLEAVE-GROUP with factor 3 at %l0, ir<%p0>
; CHECK: Cost of 5 for VF 16: INTERLEAVE-GROUP with factor 3 at <badref>, ir<%p0>
; CHECK: Cost of 9 for VF 32: INTERLEAVE-GROUP with factor 3 at %l0, ir<%p0>
; CHECK: Cost of 9 for VF 32: INTERLEAVE-GROUP with factor 3 at <badref>, ir<%p0>
=======
; OPT-NF3-LABEL: Checking a loop in 'i8_factor_3'
; OPT-NF3: Cost of 4 for VF 2: INTERLEAVE-GROUP with factor 3 at %l0, ir<%p0>
; OPT-NF3: Cost of 4 for VF 2: INTERLEAVE-GROUP with factor 3 at <badref>, ir<%p0>
; OPT-NF3: Cost of 4 for VF 4: INTERLEAVE-GROUP with factor 3 at %l0, ir<%p0>
; OPT-NF3: Cost of 4 for VF 4: INTERLEAVE-GROUP with factor 3 at <badref>, ir<%p0>
; OPT-NF3: Cost of 5 for VF 8: INTERLEAVE-GROUP with factor 3 at %l0, ir<%p0>
; OPT-NF3: Cost of 5 for VF 8: INTERLEAVE-GROUP with factor 3 at <badref>, ir<%p0>
; OPT-NF3: Cost of 7 for VF 16: INTERLEAVE-GROUP with factor 3 at %l0, ir<%p0>
; OPT-NF3: Cost of 7 for VF 16: INTERLEAVE-GROUP with factor 3 at <badref>, ir<%p0>
; OPT-NF3: Cost of 14 for VF 32: INTERLEAVE-GROUP with factor 3 at %l0, ir<%p0>
; OPT-NF3: Cost of 14 for VF 32: INTERLEAVE-GROUP with factor 3 at <badref>, ir<%p0>
; NO-OPT-LABEL: Checking a loop in 'i8_factor_3'
; NO-OPT: Cost of 6 for VF 2: INTERLEAVE-GROUP with factor 3 at %l0, ir<%p0>
; NO-OPT: Cost of 6 for VF 2: INTERLEAVE-GROUP with factor 3 at <badref>, ir<%p0>
; NO-OPT: Cost of 12 for VF 4: INTERLEAVE-GROUP with factor 3 at %l0, ir<%p0>
; NO-OPT: Cost of 12 for VF 4: INTERLEAVE-GROUP with factor 3 at <badref>, ir<%p0>
; NO-OPT: Cost of 24 for VF 8: INTERLEAVE-GROUP with factor 3 at %l0, ir<%p0>
; NO-OPT: Cost of 24 for VF 8: INTERLEAVE-GROUP with factor 3 at <badref>, ir<%p0>
; NO-OPT: Cost of 48 for VF 16: INTERLEAVE-GROUP with factor 3 at %l0, ir<%p0>
; NO-OPT: Cost of 48 for VF 16: INTERLEAVE-GROUP with factor 3 at <badref>, ir<%p0>
; NO-OPT: Cost of 96 for VF 32: INTERLEAVE-GROUP with factor 3 at %l0, ir<%p0>
; NO-OPT: Cost of 96 for VF 32: INTERLEAVE-GROUP with factor 3 at <badref>, ir<%p0>
>>>>>>> ce7c17d5
for.body:
  %i = phi i64 [ 0, %entry ], [ %i.next, %for.body ]
  %p0 = getelementptr inbounds %i8.3, ptr %data, i64 %i, i32 0
  %p1 = getelementptr inbounds %i8.3, ptr %data, i64 %i, i32 1
  %p2 = getelementptr inbounds %i8.3, ptr %data, i64 %i, i32 2
  %l0 = load i8, ptr %p0, align 1
  %l1 = load i8, ptr %p1, align 1
  %l2 = load i8, ptr %p2, align 1
  %a0 = add i8 %l0, 1
  %a1 = add i8 %l1, 2
  %a2 = add i8 %l2, 3
  store i8 %a0, ptr %p0, align 1
  store i8 %a1, ptr %p1, align 1
  store i8 %a2, ptr %p2, align 1
  %i.next = add nuw nsw i64 %i, 1
  %cond = icmp slt i64 %i.next, %n
  br i1 %cond, label %for.body, label %for.end

for.end:
  ret void
}

%i8.4 = type {i8, i8, i8, i8}
define void @i8_factor_4(ptr %data, i64 %n) {
entry:
  br label %for.body
<<<<<<< HEAD
; CHECK-LABEL: Checking a loop in 'i8_factor_4'
; CHECK: Cost of 2 for VF 2: INTERLEAVE-GROUP with factor 4 at %l0, ir<%p0>
; CHECK: Cost of 2 for VF 2: INTERLEAVE-GROUP with factor 4 at <badref>, ir<%p0>
; CHECK: Cost of 2 for VF 4: INTERLEAVE-GROUP with factor 4 at %l0, ir<%p0>
; CHECK: Cost of 2 for VF 4: INTERLEAVE-GROUP with factor 4 at <badref>, ir<%p0>
; CHECK: Cost of 3 for VF 8: INTERLEAVE-GROUP with factor 4 at %l0, ir<%p0>
; CHECK: Cost of 3 for VF 8: INTERLEAVE-GROUP with factor 4 at <badref>, ir<%p0>
; CHECK: Cost of 5 for VF 16: INTERLEAVE-GROUP with factor 4 at %l0, ir<%p0>
; CHECK: Cost of 5 for VF 16: INTERLEAVE-GROUP with factor 4 at <badref>, ir<%p0>
; CHECK: Cost of 9 for VF 32: INTERLEAVE-GROUP with factor 4 at %l0, ir<%p0>
; CHECK: Cost of 9 for VF 32: INTERLEAVE-GROUP with factor 4 at <badref>, ir<%p0>
=======
; OPT-NF4-LABEL: Checking a loop in 'i8_factor_4'
; OPT-NF4: Cost of 5 for VF 2: INTERLEAVE-GROUP with factor 4 at %l0, ir<%p0>
; OPT-NF4: Cost of 5 for VF 2: INTERLEAVE-GROUP with factor 4 at <badref>, ir<%p0>
; OPT-NF4: Cost of 5 for VF 4: INTERLEAVE-GROUP with factor 4 at %l0, ir<%p0>
; OPT-NF4: Cost of 5 for VF 4: INTERLEAVE-GROUP with factor 4 at <badref>, ir<%p0>
; OPT-NF4: Cost of 6 for VF 8: INTERLEAVE-GROUP with factor 4 at %l0, ir<%p0>
; OPT-NF4: Cost of 6 for VF 8: INTERLEAVE-GROUP with factor 4 at <badref>, ir<%p0>
; OPT-NF4: Cost of 8 for VF 16: INTERLEAVE-GROUP with factor 4 at %l0, ir<%p0>
; OPT-NF4: Cost of 8 for VF 16: INTERLEAVE-GROUP with factor 4 at <badref>, ir<%p0>
; OPT-NF4: Cost of 16 for VF 32: INTERLEAVE-GROUP with factor 4 at %l0, ir<%p0>
; OPT-NF4: Cost of 16 for VF 32: INTERLEAVE-GROUP with factor 4 at <badref>, ir<%p0>
; NO-OPT-LABEL: Checking a loop in 'i8_factor_4'
; NO-OPT: Cost of 8 for VF 2: INTERLEAVE-GROUP with factor 4 at %l0, ir<%p0>
; NO-OPT: Cost of 8 for VF 2: INTERLEAVE-GROUP with factor 4 at <badref>, ir<%p0>
; NO-OPT: Cost of 16 for VF 4: INTERLEAVE-GROUP with factor 4 at %l0, ir<%p0>
; NO-OPT: Cost of 16 for VF 4: INTERLEAVE-GROUP with factor 4 at <badref>, ir<%p0>
; NO-OPT: Cost of 32 for VF 8: INTERLEAVE-GROUP with factor 4 at %l0, ir<%p0>
; NO-OPT: Cost of 32 for VF 8: INTERLEAVE-GROUP with factor 4 at <badref>, ir<%p0>
; NO-OPT: Cost of 64 for VF 16: INTERLEAVE-GROUP with factor 4 at %l0, ir<%p0>
; NO-OPT: Cost of 64 for VF 16: INTERLEAVE-GROUP with factor 4 at <badref>, ir<%p0>
; NO-OPT: Cost of 128 for VF 32: INTERLEAVE-GROUP with factor 4 at %l0, ir<%p0>
; NO-OPT: Cost of 128 for VF 32: INTERLEAVE-GROUP with factor 4 at <badref>, ir<%p0>
>>>>>>> ce7c17d5
for.body:
  %i = phi i64 [ 0, %entry ], [ %i.next, %for.body ]
  %p0 = getelementptr inbounds %i8.4, ptr %data, i64 %i, i32 0
  %p1 = getelementptr inbounds %i8.4, ptr %data, i64 %i, i32 1
  %p2 = getelementptr inbounds %i8.4, ptr %data, i64 %i, i32 2
  %p3 = getelementptr inbounds %i8.4, ptr %data, i64 %i, i32 3
  %l0 = load i8, ptr %p0, align 1
  %l1 = load i8, ptr %p1, align 1
  %l2 = load i8, ptr %p2, align 1
  %l3 = load i8, ptr %p3, align 1
  %a0 = add i8 %l0, 1
  %a1 = add i8 %l1, 2
  %a2 = add i8 %l2, 3
  %a3 = add i8 %l3, 4
  store i8 %a0, ptr %p0, align 1
  store i8 %a1, ptr %p1, align 1
  store i8 %a2, ptr %p2, align 1
  store i8 %a3, ptr %p3, align 1
  %i.next = add nuw nsw i64 %i, 1
  %cond = icmp slt i64 %i.next, %n
  br i1 %cond, label %for.body, label %for.end

for.end:
  ret void
}

%i8.5 = type {i8, i8, i8, i8, i8}
define void @i8_factor_5(ptr %data, i64 %n) {
entry:
  br label %for.body
<<<<<<< HEAD
; CHECK-LABEL: Checking a loop in 'i8_factor_5'
; CHECK: Cost of 2 for VF 2: INTERLEAVE-GROUP with factor 5 at %l0, ir<%p0>
; CHECK: Cost of 2 for VF 2: INTERLEAVE-GROUP with factor 5 at <badref>, ir<%p0>
; CHECK: Cost of 3 for VF 4: INTERLEAVE-GROUP with factor 5 at %l0, ir<%p0>
; CHECK: Cost of 3 for VF 4: INTERLEAVE-GROUP with factor 5 at <badref>, ir<%p0>
; CHECK: Cost of 5 for VF 8: INTERLEAVE-GROUP with factor 5 at %l0, ir<%p0>
; CHECK: Cost of 5 for VF 8: INTERLEAVE-GROUP with factor 5 at <badref>, ir<%p0>
; CHECK: Cost of 9 for VF 16: INTERLEAVE-GROUP with factor 5 at %l0, ir<%p0>
; CHECK: Cost of 9 for VF 16: INTERLEAVE-GROUP with factor 5 at <badref>, ir<%p0>
=======
; OPT-NF5-LABEL: Checking a loop in 'i8_factor_5'
; OPT-NF5: Cost of 6 for VF 2: INTERLEAVE-GROUP with factor 5 at %l0, ir<%p0>
; OPT-NF5: Cost of 6 for VF 2: INTERLEAVE-GROUP with factor 5 at <badref>, ir<%p0>
; OPT-NF5: Cost of 7 for VF 4: INTERLEAVE-GROUP with factor 5 at %l0, ir<%p0>
; OPT-NF5: Cost of 7 for VF 4: INTERLEAVE-GROUP with factor 5 at <badref>, ir<%p0>
; OPT-NF5: Cost of 9 for VF 8: INTERLEAVE-GROUP with factor 5 at %l0, ir<%p0>
; OPT-NF5: Cost of 9 for VF 8: INTERLEAVE-GROUP with factor 5 at <badref>, ir<%p0>
; OPT-NF5: Cost of 13 for VF 16: INTERLEAVE-GROUP with factor 5 at %l0, ir<%p0>
; OPT-NF5: Cost of 13 for VF 16: INTERLEAVE-GROUP with factor 5 at <badref>, ir<%p0>
; NO-OPT-LABEL: Checking a loop in 'i8_factor_5'
; NO-OPT: Cost of 10 for VF 2: INTERLEAVE-GROUP with factor 5 at %l0, ir<%p0>
; NO-OPT: Cost of 10 for VF 2: INTERLEAVE-GROUP with factor 5 at <badref>, ir<%p0>
; NO-OPT: Cost of 20 for VF 4: INTERLEAVE-GROUP with factor 5 at %l0, ir<%p0>
; NO-OPT: Cost of 20 for VF 4: INTERLEAVE-GROUP with factor 5 at <badref>, ir<%p0>
; NO-OPT: Cost of 40 for VF 8: INTERLEAVE-GROUP with factor 5 at %l0, ir<%p0>
; NO-OPT: Cost of 40 for VF 8: INTERLEAVE-GROUP with factor 5 at <badref>, ir<%p0>
; NO-OPT: Cost of 80 for VF 16: INTERLEAVE-GROUP with factor 5 at %l0, ir<%p0>
; NO-OPT: Cost of 80 for VF 16: INTERLEAVE-GROUP with factor 5 at <badref>, ir<%p0>
>>>>>>> ce7c17d5
for.body:
  %i = phi i64 [ 0, %entry ], [ %i.next, %for.body ]
  %p0 = getelementptr inbounds %i8.5, ptr %data, i64 %i, i32 0
  %p1 = getelementptr inbounds %i8.5, ptr %data, i64 %i, i32 1
  %p2 = getelementptr inbounds %i8.5, ptr %data, i64 %i, i32 2
  %p3 = getelementptr inbounds %i8.5, ptr %data, i64 %i, i32 3
  %p4 = getelementptr inbounds %i8.5, ptr %data, i64 %i, i32 4
  %l0 = load i8, ptr %p0, align 1
  %l1 = load i8, ptr %p1, align 1
  %l2 = load i8, ptr %p2, align 1
  %l3 = load i8, ptr %p3, align 1
  %l4 = load i8, ptr %p4, align 1
  %a0 = add i8 %l0, 1
  %a1 = add i8 %l1, 2
  %a2 = add i8 %l2, 3
  %a3 = add i8 %l3, 4
  %a4 = add i8 %l4, 5
  store i8 %a0, ptr %p0, align 1
  store i8 %a1, ptr %p1, align 1
  store i8 %a2, ptr %p2, align 1
  store i8 %a3, ptr %p3, align 1
  store i8 %a4, ptr %p4, align 1
  %i.next = add nuw nsw i64 %i, 1
  %cond = icmp slt i64 %i.next, %n
  br i1 %cond, label %for.body, label %for.end

for.end:
  ret void
}

%i8.6 = type {i8, i8, i8, i8, i8, i8}
define void @i8_factor_6(ptr %data, i64 %n) {
entry:
  br label %for.body
<<<<<<< HEAD
; CHECK-LABEL: Checking a loop in 'i8_factor_6'
; CHECK: Cost of 2 for VF 2: INTERLEAVE-GROUP with factor 6 at %l0, ir<%p0>
; CHECK: Cost of 2 for VF 2: INTERLEAVE-GROUP with factor 6 at <badref>, ir<%p0>
; CHECK: Cost of 3 for VF 4: INTERLEAVE-GROUP with factor 6 at %l0, ir<%p0>
; CHECK: Cost of 3 for VF 4: INTERLEAVE-GROUP with factor 6 at <badref>, ir<%p0>
; CHECK: Cost of 5 for VF 8: INTERLEAVE-GROUP with factor 6 at %l0, ir<%p0>
; CHECK: Cost of 5 for VF 8: INTERLEAVE-GROUP with factor 6 at <badref>, ir<%p0>
; CHECK: Cost of 9 for VF 16: INTERLEAVE-GROUP with factor 6 at %l0, ir<%p0>
; CHECK: Cost of 9 for VF 16: INTERLEAVE-GROUP with factor 6 at <badref>, ir<%p0>
=======
; OPT-NF6-LABEL: Checking a loop in 'i8_factor_6'
; OPT-NF6: Cost of 7 for VF 2: INTERLEAVE-GROUP with factor 6 at %l0, ir<%p0>
; OPT-NF6: Cost of 7 for VF 2: INTERLEAVE-GROUP with factor 6 at <badref>, ir<%p0>
; OPT-NF6: Cost of 8 for VF 4: INTERLEAVE-GROUP with factor 6 at %l0, ir<%p0>
; OPT-NF6: Cost of 8 for VF 4: INTERLEAVE-GROUP with factor 6 at <badref>, ir<%p0>
; OPT-NF6: Cost of 10 for VF 8: INTERLEAVE-GROUP with factor 6 at %l0, ir<%p0>
; OPT-NF6: Cost of 10 for VF 8: INTERLEAVE-GROUP with factor 6 at <badref>, ir<%p0>
; OPT-NF6: Cost of 14 for VF 16: INTERLEAVE-GROUP with factor 6 at %l0, ir<%p0>
; OPT-NF6: Cost of 14 for VF 16: INTERLEAVE-GROUP with factor 6 at <badref>, ir<%p0>
; NO-OPT-LABEL: Checking a loop in 'i8_factor_6'
; NO-OPT: Cost of 12 for VF 2: INTERLEAVE-GROUP with factor 6 at %l0, ir<%p0>
; NO-OPT: Cost of 12 for VF 2: INTERLEAVE-GROUP with factor 6 at <badref>, ir<%p0>
; NO-OPT: Cost of 24 for VF 4: INTERLEAVE-GROUP with factor 6 at %l0, ir<%p0>
; NO-OPT: Cost of 24 for VF 4: INTERLEAVE-GROUP with factor 6 at <badref>, ir<%p0>
; NO-OPT: Cost of 48 for VF 8: INTERLEAVE-GROUP with factor 6 at %l0, ir<%p0>
; NO-OPT: Cost of 48 for VF 8: INTERLEAVE-GROUP with factor 6 at <badref>, ir<%p0>
; NO-OPT: Cost of 96 for VF 16: INTERLEAVE-GROUP with factor 6 at %l0, ir<%p0>
; NO-OPT: Cost of 96 for VF 16: INTERLEAVE-GROUP with factor 6 at <badref>, ir<%p0>
>>>>>>> ce7c17d5
for.body:
  %i = phi i64 [ 0, %entry ], [ %i.next, %for.body ]
  %p0 = getelementptr inbounds %i8.6, ptr %data, i64 %i, i32 0
  %p1 = getelementptr inbounds %i8.6, ptr %data, i64 %i, i32 1
  %p2 = getelementptr inbounds %i8.6, ptr %data, i64 %i, i32 2
  %p3 = getelementptr inbounds %i8.6, ptr %data, i64 %i, i32 3
  %p4 = getelementptr inbounds %i8.6, ptr %data, i64 %i, i32 4
  %p5 = getelementptr inbounds %i8.6, ptr %data, i64 %i, i32 5
  %l0 = load i8, ptr %p0, align 1
  %l1 = load i8, ptr %p1, align 1
  %l2 = load i8, ptr %p2, align 1
  %l3 = load i8, ptr %p3, align 1
  %l4 = load i8, ptr %p4, align 1
  %l5 = load i8, ptr %p5, align 1
  %a0 = add i8 %l0, 1
  %a1 = add i8 %l1, 2
  %a2 = add i8 %l2, 3
  %a3 = add i8 %l3, 4
  %a4 = add i8 %l4, 5
  %a5 = add i8 %l5, 6
  store i8 %a0, ptr %p0, align 1
  store i8 %a1, ptr %p1, align 1
  store i8 %a2, ptr %p2, align 1
  store i8 %a3, ptr %p3, align 1
  store i8 %a4, ptr %p4, align 1
  store i8 %a5, ptr %p5, align 1
  %i.next = add nuw nsw i64 %i, 1
  %cond = icmp slt i64 %i.next, %n
  br i1 %cond, label %for.body, label %for.end

for.end:
  ret void
}

%i8.7 = type {i8, i8, i8, i8, i8, i8, i8}
define void @i8_factor_7(ptr %data, i64 %n) {
entry:
  br label %for.body
<<<<<<< HEAD
; CHECK-LABEL: Checking a loop in 'i8_factor_7'
; CHECK: Cost of 2 for VF 2: INTERLEAVE-GROUP with factor 7 at %l0, ir<%p0>
; CHECK: Cost of 2 for VF 2: INTERLEAVE-GROUP with factor 7 at <badref>, ir<%p0>
; CHECK: Cost of 3 for VF 4: INTERLEAVE-GROUP with factor 7 at %l0, ir<%p0>
; CHECK: Cost of 3 for VF 4: INTERLEAVE-GROUP with factor 7 at <badref>, ir<%p0>
; CHECK: Cost of 5 for VF 8: INTERLEAVE-GROUP with factor 7 at %l0, ir<%p0>
; CHECK: Cost of 5 for VF 8: INTERLEAVE-GROUP with factor 7 at <badref>, ir<%p0>
; CHECK: Cost of 9 for VF 16: INTERLEAVE-GROUP with factor 7 at %l0, ir<%p0>
; CHECK: Cost of 9 for VF 16: INTERLEAVE-GROUP with factor 7 at <badref>, ir<%p0>
=======
; OPT-NF7-LABEL: Checking a loop in 'i8_factor_7'
; OPT-NF7: Cost of 8 for VF 2: INTERLEAVE-GROUP with factor 7 at %l0, ir<%p0>
; OPT-NF7: Cost of 8 for VF 2: INTERLEAVE-GROUP with factor 7 at <badref>, ir<%p0>
; OPT-NF7: Cost of 9 for VF 4: INTERLEAVE-GROUP with factor 7 at %l0, ir<%p0>
; OPT-NF7: Cost of 9 for VF 4: INTERLEAVE-GROUP with factor 7 at <badref>, ir<%p0>
; OPT-NF7: Cost of 11 for VF 8: INTERLEAVE-GROUP with factor 7 at %l0, ir<%p0>
; OPT-NF7: Cost of 11 for VF 8: INTERLEAVE-GROUP with factor 7 at <badref>, ir<%p0>
; OPT-NF7: Cost of 15 for VF 16: INTERLEAVE-GROUP with factor 7 at %l0, ir<%p0>
; OPT-NF7: Cost of 15 for VF 16: INTERLEAVE-GROUP with factor 7 at <badref>, ir<%p0>
; NO-OPT-LABEL: Checking a loop in 'i8_factor_7'
; NO-OPT: Cost of 14 for VF 2: INTERLEAVE-GROUP with factor 7 at %l0, ir<%p0>
; NO-OPT: Cost of 14 for VF 2: INTERLEAVE-GROUP with factor 7 at <badref>, ir<%p0>
; NO-OPT: Cost of 28 for VF 4: INTERLEAVE-GROUP with factor 7 at %l0, ir<%p0>
; NO-OPT: Cost of 28 for VF 4: INTERLEAVE-GROUP with factor 7 at <badref>, ir<%p0>
; NO-OPT: Cost of 56 for VF 8: INTERLEAVE-GROUP with factor 7 at %l0, ir<%p0>
; NO-OPT: Cost of 56 for VF 8: INTERLEAVE-GROUP with factor 7 at <badref>, ir<%p0>
; NO-OPT: Cost of 112 for VF 16: INTERLEAVE-GROUP with factor 7 at %l0, ir<%p0>
; NO-OPT: Cost of 112 for VF 16: INTERLEAVE-GROUP with factor 7 at <badref>, ir<%p0>
>>>>>>> ce7c17d5
for.body:
  %i = phi i64 [ 0, %entry ], [ %i.next, %for.body ]
  %p0 = getelementptr inbounds %i8.7, ptr %data, i64 %i, i32 0
  %p1 = getelementptr inbounds %i8.7, ptr %data, i64 %i, i32 1
  %p2 = getelementptr inbounds %i8.7, ptr %data, i64 %i, i32 2
  %p3 = getelementptr inbounds %i8.7, ptr %data, i64 %i, i32 3
  %p4 = getelementptr inbounds %i8.7, ptr %data, i64 %i, i32 4
  %p5 = getelementptr inbounds %i8.7, ptr %data, i64 %i, i32 5
  %p6 = getelementptr inbounds %i8.7, ptr %data, i64 %i, i32 6
  %l0 = load i8, ptr %p0, align 1
  %l1 = load i8, ptr %p1, align 1
  %l2 = load i8, ptr %p2, align 1
  %l3 = load i8, ptr %p3, align 1
  %l4 = load i8, ptr %p4, align 1
  %l5 = load i8, ptr %p5, align 1
  %l6 = load i8, ptr %p6, align 1
  %a0 = add i8 %l0, 1
  %a1 = add i8 %l1, 2
  %a2 = add i8 %l2, 3
  %a3 = add i8 %l3, 4
  %a4 = add i8 %l4, 5
  %a5 = add i8 %l5, 6
  %a6 = add i8 %l6, 7
  store i8 %a0, ptr %p0, align 1
  store i8 %a1, ptr %p1, align 1
  store i8 %a2, ptr %p2, align 1
  store i8 %a3, ptr %p3, align 1
  store i8 %a4, ptr %p4, align 1
  store i8 %a5, ptr %p5, align 1
  store i8 %a6, ptr %p6, align 1
  %i.next = add nuw nsw i64 %i, 1
  %cond = icmp slt i64 %i.next, %n
  br i1 %cond, label %for.body, label %for.end

for.end:
  ret void
}

%i8.8 = type {i8, i8, i8, i8, i8, i8, i8, i8}
define void @i8_factor_8(ptr %data, i64 %n) {
entry:
  br label %for.body
<<<<<<< HEAD
; CHECK-LABEL: Checking a loop in 'i8_factor_8'
; CHECK: Cost of 2 for VF 2: INTERLEAVE-GROUP with factor 8 at %l0, ir<%p0>
; CHECK: Cost of 2 for VF 2: INTERLEAVE-GROUP with factor 8 at <badref>, ir<%p0>
; CHECK: Cost of 3 for VF 4: INTERLEAVE-GROUP with factor 8 at %l0, ir<%p0>
; CHECK: Cost of 3 for VF 4: INTERLEAVE-GROUP with factor 8 at <badref>, ir<%p0>
; CHECK: Cost of 5 for VF 8: INTERLEAVE-GROUP with factor 8 at %l0, ir<%p0>
; CHECK: Cost of 5 for VF 8: INTERLEAVE-GROUP with factor 8 at <badref>, ir<%p0>
; CHECK: Cost of 9 for VF 16: INTERLEAVE-GROUP with factor 8 at %l0, ir<%p0>
; CHECK: Cost of 9 for VF 16: INTERLEAVE-GROUP with factor 8 at <badref>, ir<%p0>
=======
; OPT-NF8-LABEL: Checking a loop in 'i8_factor_8'
; OPT-NF8: Cost of 9 for VF 2: INTERLEAVE-GROUP with factor 8 at %l0, ir<%p0>
; OPT-NF8: Cost of 9 for VF 2: INTERLEAVE-GROUP with factor 8 at <badref>, ir<%p0>
; OPT-NF8: Cost of 10 for VF 4: INTERLEAVE-GROUP with factor 8 at %l0, ir<%p0>
; OPT-NF8: Cost of 10 for VF 4: INTERLEAVE-GROUP with factor 8 at <badref>, ir<%p0>
; OPT-NF8: Cost of 12 for VF 8: INTERLEAVE-GROUP with factor 8 at %l0, ir<%p0>
; OPT-NF8: Cost of 12 for VF 8: INTERLEAVE-GROUP with factor 8 at <badref>, ir<%p0>
; OPT-NF8: Cost of 16 for VF 16: INTERLEAVE-GROUP with factor 8 at %l0, ir<%p0>
; OPT-NF8: Cost of 16 for VF 16: INTERLEAVE-GROUP with factor 8 at <badref>, ir<%p0>
; NO-OPT-LABEL: Checking a loop in 'i8_factor_8'
; NO-OPT: Cost of 16 for VF 2: INTERLEAVE-GROUP with factor 8 at %l0, ir<%p0>
; NO-OPT: Cost of 16 for VF 2: INTERLEAVE-GROUP with factor 8 at <badref>, ir<%p0>
; NO-OPT: Cost of 32 for VF 4: INTERLEAVE-GROUP with factor 8 at %l0, ir<%p0>
; NO-OPT: Cost of 32 for VF 4: INTERLEAVE-GROUP with factor 8 at <badref>, ir<%p0>
; NO-OPT: Cost of 64 for VF 8: INTERLEAVE-GROUP with factor 8 at %l0, ir<%p0>
; NO-OPT: Cost of 64 for VF 8: INTERLEAVE-GROUP with factor 8 at <badref>, ir<%p0>
; NO-OPT: Cost of 128 for VF 16: INTERLEAVE-GROUP with factor 8 at %l0, ir<%p0>
; NO-OPT: Cost of 128 for VF 16: INTERLEAVE-GROUP with factor 8 at <badref>, ir<%p0>
>>>>>>> ce7c17d5
for.body:
  %i = phi i64 [ 0, %entry ], [ %i.next, %for.body ]
  %p0 = getelementptr inbounds %i8.8, ptr %data, i64 %i, i32 0
  %p1 = getelementptr inbounds %i8.8, ptr %data, i64 %i, i32 1
  %p2 = getelementptr inbounds %i8.8, ptr %data, i64 %i, i32 2
  %p3 = getelementptr inbounds %i8.8, ptr %data, i64 %i, i32 3
  %p4 = getelementptr inbounds %i8.8, ptr %data, i64 %i, i32 4
  %p5 = getelementptr inbounds %i8.8, ptr %data, i64 %i, i32 5
  %p6 = getelementptr inbounds %i8.8, ptr %data, i64 %i, i32 6
  %p7 = getelementptr inbounds %i8.8, ptr %data, i64 %i, i32 7
  %l0 = load i8, ptr %p0, align 1
  %l1 = load i8, ptr %p1, align 1
  %l2 = load i8, ptr %p2, align 1
  %l3 = load i8, ptr %p3, align 1
  %l4 = load i8, ptr %p4, align 1
  %l5 = load i8, ptr %p5, align 1
  %l6 = load i8, ptr %p6, align 1
  %l7 = load i8, ptr %p7, align 1
  %a0 = add i8 %l0, 1
  %a1 = add i8 %l1, 2
  %a2 = add i8 %l2, 3
  %a3 = add i8 %l3, 4
  %a4 = add i8 %l4, 5
  %a5 = add i8 %l5, 6
  %a6 = add i8 %l6, 7
  %a7 = add i8 %l7, 8
  store i8 %a0, ptr %p0, align 1
  store i8 %a1, ptr %p1, align 1
  store i8 %a2, ptr %p2, align 1
  store i8 %a3, ptr %p3, align 1
  store i8 %a4, ptr %p4, align 1
  store i8 %a5, ptr %p5, align 1
  store i8 %a6, ptr %p6, align 1
  store i8 %a7, ptr %p7, align 1
  %i.next = add nuw nsw i64 %i, 1
  %cond = icmp slt i64 %i.next, %n
  br i1 %cond, label %for.body, label %for.end

for.end:
  ret void
}<|MERGE_RESOLUTION|>--- conflicted
+++ resolved
@@ -1,7 +1,4 @@
 ; REQUIRES: asserts
-<<<<<<< HEAD
-; RUN: opt -passes=loop-vectorize -mtriple=riscv64 -mattr=+v -debug-only=loop-vectorize -disable-output < %s 2>&1 | FileCheck %s
-=======
 ; RUN: opt -passes=loop-vectorize -mtriple=riscv64 -mattr=+v,-optimized-nf2-segment-load-store -debug-only=loop-vectorize -disable-output < %s 2>&1 | FileCheck %s --check-prefix=NO-OPT
 ; RUN: opt -passes=loop-vectorize -mtriple=riscv64 -mattr=+v -debug-only=loop-vectorize -disable-output < %s 2>&1 | FileCheck %s --check-prefix=OPT-NF2
 ; RUN: opt -passes=loop-vectorize -mtriple=riscv64 -mattr=+v,+optimized-nf3-segment-load-store -debug-only=loop-vectorize -disable-output < %s 2>&1 | FileCheck %s --check-prefix=OPT-NF3
@@ -10,35 +7,11 @@
 ; RUN: opt -passes=loop-vectorize -mtriple=riscv64 -mattr=+v,+optimized-nf6-segment-load-store -debug-only=loop-vectorize -disable-output < %s 2>&1 | FileCheck %s --check-prefix=OPT-NF6
 ; RUN: opt -passes=loop-vectorize -mtriple=riscv64 -mattr=+v,+optimized-nf7-segment-load-store -debug-only=loop-vectorize -disable-output < %s 2>&1 | FileCheck %s --check-prefix=OPT-NF7
 ; RUN: opt -passes=loop-vectorize -mtriple=riscv64 -mattr=+v,+optimized-nf8-segment-load-store -debug-only=loop-vectorize -disable-output < %s 2>&1 | FileCheck %s --check-prefix=OPT-NF8
->>>>>>> ce7c17d5
 
 %i8.2 = type {i8, i8}
 define void @i8_factor_2(ptr %data, i64 %n) {
 entry:
   br label %for.body
-<<<<<<< HEAD
-; CHECK-LABEL: Checking a loop in 'i8_factor_2'
-; CHECK: Cost of 2 for VF 2: INTERLEAVE-GROUP with factor 2 at %l0, ir<%p0>
-; CHECK: Cost of 2 for VF 2: INTERLEAVE-GROUP with factor 2 at <badref>, ir<%p0>
-; CHECK: Cost of 2 for VF 4: INTERLEAVE-GROUP with factor 2 at %l0, ir<%p0>
-; CHECK: Cost of 2 for VF 4: INTERLEAVE-GROUP with factor 2 at <badref>, ir<%p0>
-; CHECK: Cost of 2 for VF 8: INTERLEAVE-GROUP with factor 2 at %l0, ir<%p0>
-; CHECK: Cost of 2 for VF 8: INTERLEAVE-GROUP with factor 2 at <badref>, ir<%p0>
-; CHECK: Cost of 3 for VF 16: INTERLEAVE-GROUP with factor 2 at %l0, ir<%p0>
-; CHECK: Cost of 3 for VF 16: INTERLEAVE-GROUP with factor 2 at <badref>, ir<%p0>
-; CHECK: Cost of 5 for VF 32: INTERLEAVE-GROUP with factor 2 at %l0, ir<%p0>
-; CHECK: Cost of 5 for VF 32: INTERLEAVE-GROUP with factor 2 at <badref>, ir<%p0>
-; CHECK: Cost of 2 for VF vscale x 1: INTERLEAVE-GROUP with factor 2 at %l0, ir<%p0>
-; CHECK: Cost of 2 for VF vscale x 1: INTERLEAVE-GROUP with factor 2 at <badref>, ir<%p0>
-; CHECK: Cost of 2 for VF vscale x 2: INTERLEAVE-GROUP with factor 2 at %l0, ir<%p0>
-; CHECK: Cost of 2 for VF vscale x 2: INTERLEAVE-GROUP with factor 2 at <badref>, ir<%p0>
-; CHECK: Cost of 2 for VF vscale x 4: INTERLEAVE-GROUP with factor 2 at %l0, ir<%p0>
-; CHECK: Cost of 2 for VF vscale x 4: INTERLEAVE-GROUP with factor 2 at <badref>, ir<%p0>
-; CHECK: Cost of 3 for VF vscale x 8: INTERLEAVE-GROUP with factor 2 at %l0, ir<%p0>
-; CHECK: Cost of 3 for VF vscale x 8: INTERLEAVE-GROUP with factor 2 at <badref>, ir<%p0>
-; CHECK: Cost of 5 for VF vscale x 16: INTERLEAVE-GROUP with factor 2 at %l0, ir<%p0>
-; CHECK: Cost of 5 for VF vscale x 16: INTERLEAVE-GROUP with factor 2 at <badref>, ir<%p0>
-=======
 ; OPT-NF2-LABEL: Checking a loop in 'i8_factor_2'
 ; OPT-NF2: Cost of 3 for VF 2: INTERLEAVE-GROUP with factor 2 at %l0, ir<%p0>
 ; OPT-NF2: Cost of 3 for VF 2: INTERLEAVE-GROUP with factor 2 at <badref>, ir<%p0>
@@ -81,7 +54,6 @@
 ; NO-OPT: Cost of 32 for VF vscale x 8: INTERLEAVE-GROUP with factor 2 at <badref>, ir<%p0>
 ; NO-OPT: Cost of 64 for VF vscale x 16: INTERLEAVE-GROUP with factor 2 at %l0, ir<%p0>
 ; NO-OPT: Cost of 64 for VF vscale x 16: INTERLEAVE-GROUP with factor 2 at <badref>, ir<%p0>
->>>>>>> ce7c17d5
 for.body:
   %i = phi i64 [ 0, %entry ], [ %i.next, %for.body ]
   %p0 = getelementptr inbounds %i8.2, ptr %data, i64 %i, i32 0
@@ -104,19 +76,6 @@
 define void @i8_factor_3(ptr %data, i64 %n) {
 entry:
   br label %for.body
-<<<<<<< HEAD
-; CHECK-LABEL: Checking a loop in 'i8_factor_3'
-; CHECK: Cost of 2 for VF 2: INTERLEAVE-GROUP with factor 3 at %l0, ir<%p0>
-; CHECK: Cost of 2 for VF 2: INTERLEAVE-GROUP with factor 3 at <badref>, ir<%p0>
-; CHECK: Cost of 2 for VF 4: INTERLEAVE-GROUP with factor 3 at %l0, ir<%p0>
-; CHECK: Cost of 2 for VF 4: INTERLEAVE-GROUP with factor 3 at <badref>, ir<%p0>
-; CHECK: Cost of 3 for VF 8: INTERLEAVE-GROUP with factor 3 at %l0, ir<%p0>
-; CHECK: Cost of 3 for VF 8: INTERLEAVE-GROUP with factor 3 at <badref>, ir<%p0>
-; CHECK: Cost of 5 for VF 16: INTERLEAVE-GROUP with factor 3 at %l0, ir<%p0>
-; CHECK: Cost of 5 for VF 16: INTERLEAVE-GROUP with factor 3 at <badref>, ir<%p0>
-; CHECK: Cost of 9 for VF 32: INTERLEAVE-GROUP with factor 3 at %l0, ir<%p0>
-; CHECK: Cost of 9 for VF 32: INTERLEAVE-GROUP with factor 3 at <badref>, ir<%p0>
-=======
 ; OPT-NF3-LABEL: Checking a loop in 'i8_factor_3'
 ; OPT-NF3: Cost of 4 for VF 2: INTERLEAVE-GROUP with factor 3 at %l0, ir<%p0>
 ; OPT-NF3: Cost of 4 for VF 2: INTERLEAVE-GROUP with factor 3 at <badref>, ir<%p0>
@@ -139,7 +98,6 @@
 ; NO-OPT: Cost of 48 for VF 16: INTERLEAVE-GROUP with factor 3 at <badref>, ir<%p0>
 ; NO-OPT: Cost of 96 for VF 32: INTERLEAVE-GROUP with factor 3 at %l0, ir<%p0>
 ; NO-OPT: Cost of 96 for VF 32: INTERLEAVE-GROUP with factor 3 at <badref>, ir<%p0>
->>>>>>> ce7c17d5
 for.body:
   %i = phi i64 [ 0, %entry ], [ %i.next, %for.body ]
   %p0 = getelementptr inbounds %i8.3, ptr %data, i64 %i, i32 0
@@ -166,19 +124,6 @@
 define void @i8_factor_4(ptr %data, i64 %n) {
 entry:
   br label %for.body
-<<<<<<< HEAD
-; CHECK-LABEL: Checking a loop in 'i8_factor_4'
-; CHECK: Cost of 2 for VF 2: INTERLEAVE-GROUP with factor 4 at %l0, ir<%p0>
-; CHECK: Cost of 2 for VF 2: INTERLEAVE-GROUP with factor 4 at <badref>, ir<%p0>
-; CHECK: Cost of 2 for VF 4: INTERLEAVE-GROUP with factor 4 at %l0, ir<%p0>
-; CHECK: Cost of 2 for VF 4: INTERLEAVE-GROUP with factor 4 at <badref>, ir<%p0>
-; CHECK: Cost of 3 for VF 8: INTERLEAVE-GROUP with factor 4 at %l0, ir<%p0>
-; CHECK: Cost of 3 for VF 8: INTERLEAVE-GROUP with factor 4 at <badref>, ir<%p0>
-; CHECK: Cost of 5 for VF 16: INTERLEAVE-GROUP with factor 4 at %l0, ir<%p0>
-; CHECK: Cost of 5 for VF 16: INTERLEAVE-GROUP with factor 4 at <badref>, ir<%p0>
-; CHECK: Cost of 9 for VF 32: INTERLEAVE-GROUP with factor 4 at %l0, ir<%p0>
-; CHECK: Cost of 9 for VF 32: INTERLEAVE-GROUP with factor 4 at <badref>, ir<%p0>
-=======
 ; OPT-NF4-LABEL: Checking a loop in 'i8_factor_4'
 ; OPT-NF4: Cost of 5 for VF 2: INTERLEAVE-GROUP with factor 4 at %l0, ir<%p0>
 ; OPT-NF4: Cost of 5 for VF 2: INTERLEAVE-GROUP with factor 4 at <badref>, ir<%p0>
@@ -201,7 +146,6 @@
 ; NO-OPT: Cost of 64 for VF 16: INTERLEAVE-GROUP with factor 4 at <badref>, ir<%p0>
 ; NO-OPT: Cost of 128 for VF 32: INTERLEAVE-GROUP with factor 4 at %l0, ir<%p0>
 ; NO-OPT: Cost of 128 for VF 32: INTERLEAVE-GROUP with factor 4 at <badref>, ir<%p0>
->>>>>>> ce7c17d5
 for.body:
   %i = phi i64 [ 0, %entry ], [ %i.next, %for.body ]
   %p0 = getelementptr inbounds %i8.4, ptr %data, i64 %i, i32 0
@@ -232,17 +176,6 @@
 define void @i8_factor_5(ptr %data, i64 %n) {
 entry:
   br label %for.body
-<<<<<<< HEAD
-; CHECK-LABEL: Checking a loop in 'i8_factor_5'
-; CHECK: Cost of 2 for VF 2: INTERLEAVE-GROUP with factor 5 at %l0, ir<%p0>
-; CHECK: Cost of 2 for VF 2: INTERLEAVE-GROUP with factor 5 at <badref>, ir<%p0>
-; CHECK: Cost of 3 for VF 4: INTERLEAVE-GROUP with factor 5 at %l0, ir<%p0>
-; CHECK: Cost of 3 for VF 4: INTERLEAVE-GROUP with factor 5 at <badref>, ir<%p0>
-; CHECK: Cost of 5 for VF 8: INTERLEAVE-GROUP with factor 5 at %l0, ir<%p0>
-; CHECK: Cost of 5 for VF 8: INTERLEAVE-GROUP with factor 5 at <badref>, ir<%p0>
-; CHECK: Cost of 9 for VF 16: INTERLEAVE-GROUP with factor 5 at %l0, ir<%p0>
-; CHECK: Cost of 9 for VF 16: INTERLEAVE-GROUP with factor 5 at <badref>, ir<%p0>
-=======
 ; OPT-NF5-LABEL: Checking a loop in 'i8_factor_5'
 ; OPT-NF5: Cost of 6 for VF 2: INTERLEAVE-GROUP with factor 5 at %l0, ir<%p0>
 ; OPT-NF5: Cost of 6 for VF 2: INTERLEAVE-GROUP with factor 5 at <badref>, ir<%p0>
@@ -261,7 +194,6 @@
 ; NO-OPT: Cost of 40 for VF 8: INTERLEAVE-GROUP with factor 5 at <badref>, ir<%p0>
 ; NO-OPT: Cost of 80 for VF 16: INTERLEAVE-GROUP with factor 5 at %l0, ir<%p0>
 ; NO-OPT: Cost of 80 for VF 16: INTERLEAVE-GROUP with factor 5 at <badref>, ir<%p0>
->>>>>>> ce7c17d5
 for.body:
   %i = phi i64 [ 0, %entry ], [ %i.next, %for.body ]
   %p0 = getelementptr inbounds %i8.5, ptr %data, i64 %i, i32 0
@@ -296,17 +228,6 @@
 define void @i8_factor_6(ptr %data, i64 %n) {
 entry:
   br label %for.body
-<<<<<<< HEAD
-; CHECK-LABEL: Checking a loop in 'i8_factor_6'
-; CHECK: Cost of 2 for VF 2: INTERLEAVE-GROUP with factor 6 at %l0, ir<%p0>
-; CHECK: Cost of 2 for VF 2: INTERLEAVE-GROUP with factor 6 at <badref>, ir<%p0>
-; CHECK: Cost of 3 for VF 4: INTERLEAVE-GROUP with factor 6 at %l0, ir<%p0>
-; CHECK: Cost of 3 for VF 4: INTERLEAVE-GROUP with factor 6 at <badref>, ir<%p0>
-; CHECK: Cost of 5 for VF 8: INTERLEAVE-GROUP with factor 6 at %l0, ir<%p0>
-; CHECK: Cost of 5 for VF 8: INTERLEAVE-GROUP with factor 6 at <badref>, ir<%p0>
-; CHECK: Cost of 9 for VF 16: INTERLEAVE-GROUP with factor 6 at %l0, ir<%p0>
-; CHECK: Cost of 9 for VF 16: INTERLEAVE-GROUP with factor 6 at <badref>, ir<%p0>
-=======
 ; OPT-NF6-LABEL: Checking a loop in 'i8_factor_6'
 ; OPT-NF6: Cost of 7 for VF 2: INTERLEAVE-GROUP with factor 6 at %l0, ir<%p0>
 ; OPT-NF6: Cost of 7 for VF 2: INTERLEAVE-GROUP with factor 6 at <badref>, ir<%p0>
@@ -325,7 +246,6 @@
 ; NO-OPT: Cost of 48 for VF 8: INTERLEAVE-GROUP with factor 6 at <badref>, ir<%p0>
 ; NO-OPT: Cost of 96 for VF 16: INTERLEAVE-GROUP with factor 6 at %l0, ir<%p0>
 ; NO-OPT: Cost of 96 for VF 16: INTERLEAVE-GROUP with factor 6 at <badref>, ir<%p0>
->>>>>>> ce7c17d5
 for.body:
   %i = phi i64 [ 0, %entry ], [ %i.next, %for.body ]
   %p0 = getelementptr inbounds %i8.6, ptr %data, i64 %i, i32 0
@@ -364,17 +284,6 @@
 define void @i8_factor_7(ptr %data, i64 %n) {
 entry:
   br label %for.body
-<<<<<<< HEAD
-; CHECK-LABEL: Checking a loop in 'i8_factor_7'
-; CHECK: Cost of 2 for VF 2: INTERLEAVE-GROUP with factor 7 at %l0, ir<%p0>
-; CHECK: Cost of 2 for VF 2: INTERLEAVE-GROUP with factor 7 at <badref>, ir<%p0>
-; CHECK: Cost of 3 for VF 4: INTERLEAVE-GROUP with factor 7 at %l0, ir<%p0>
-; CHECK: Cost of 3 for VF 4: INTERLEAVE-GROUP with factor 7 at <badref>, ir<%p0>
-; CHECK: Cost of 5 for VF 8: INTERLEAVE-GROUP with factor 7 at %l0, ir<%p0>
-; CHECK: Cost of 5 for VF 8: INTERLEAVE-GROUP with factor 7 at <badref>, ir<%p0>
-; CHECK: Cost of 9 for VF 16: INTERLEAVE-GROUP with factor 7 at %l0, ir<%p0>
-; CHECK: Cost of 9 for VF 16: INTERLEAVE-GROUP with factor 7 at <badref>, ir<%p0>
-=======
 ; OPT-NF7-LABEL: Checking a loop in 'i8_factor_7'
 ; OPT-NF7: Cost of 8 for VF 2: INTERLEAVE-GROUP with factor 7 at %l0, ir<%p0>
 ; OPT-NF7: Cost of 8 for VF 2: INTERLEAVE-GROUP with factor 7 at <badref>, ir<%p0>
@@ -393,7 +302,6 @@
 ; NO-OPT: Cost of 56 for VF 8: INTERLEAVE-GROUP with factor 7 at <badref>, ir<%p0>
 ; NO-OPT: Cost of 112 for VF 16: INTERLEAVE-GROUP with factor 7 at %l0, ir<%p0>
 ; NO-OPT: Cost of 112 for VF 16: INTERLEAVE-GROUP with factor 7 at <badref>, ir<%p0>
->>>>>>> ce7c17d5
 for.body:
   %i = phi i64 [ 0, %entry ], [ %i.next, %for.body ]
   %p0 = getelementptr inbounds %i8.7, ptr %data, i64 %i, i32 0
@@ -436,17 +344,6 @@
 define void @i8_factor_8(ptr %data, i64 %n) {
 entry:
   br label %for.body
-<<<<<<< HEAD
-; CHECK-LABEL: Checking a loop in 'i8_factor_8'
-; CHECK: Cost of 2 for VF 2: INTERLEAVE-GROUP with factor 8 at %l0, ir<%p0>
-; CHECK: Cost of 2 for VF 2: INTERLEAVE-GROUP with factor 8 at <badref>, ir<%p0>
-; CHECK: Cost of 3 for VF 4: INTERLEAVE-GROUP with factor 8 at %l0, ir<%p0>
-; CHECK: Cost of 3 for VF 4: INTERLEAVE-GROUP with factor 8 at <badref>, ir<%p0>
-; CHECK: Cost of 5 for VF 8: INTERLEAVE-GROUP with factor 8 at %l0, ir<%p0>
-; CHECK: Cost of 5 for VF 8: INTERLEAVE-GROUP with factor 8 at <badref>, ir<%p0>
-; CHECK: Cost of 9 for VF 16: INTERLEAVE-GROUP with factor 8 at %l0, ir<%p0>
-; CHECK: Cost of 9 for VF 16: INTERLEAVE-GROUP with factor 8 at <badref>, ir<%p0>
-=======
 ; OPT-NF8-LABEL: Checking a loop in 'i8_factor_8'
 ; OPT-NF8: Cost of 9 for VF 2: INTERLEAVE-GROUP with factor 8 at %l0, ir<%p0>
 ; OPT-NF8: Cost of 9 for VF 2: INTERLEAVE-GROUP with factor 8 at <badref>, ir<%p0>
@@ -465,7 +362,6 @@
 ; NO-OPT: Cost of 64 for VF 8: INTERLEAVE-GROUP with factor 8 at <badref>, ir<%p0>
 ; NO-OPT: Cost of 128 for VF 16: INTERLEAVE-GROUP with factor 8 at %l0, ir<%p0>
 ; NO-OPT: Cost of 128 for VF 16: INTERLEAVE-GROUP with factor 8 at <badref>, ir<%p0>
->>>>>>> ce7c17d5
 for.body:
   %i = phi i64 [ 0, %entry ], [ %i.next, %for.body ]
   %p0 = getelementptr inbounds %i8.8, ptr %data, i64 %i, i32 0
