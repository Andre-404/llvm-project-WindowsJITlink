--- conflicted
+++ resolved
@@ -451,24 +451,6 @@
 ; CHECK-NEXT:    slli a1, a1, 3
 ; CHECK-NEXT:    sub sp, sp, a1
 ; CHECK-NEXT:    .cfi_escape 0x0f, 0x0d, 0x72, 0x00, 0x11, 0x10, 0x22, 0x11, 0x08, 0x92, 0xa2, 0x38, 0x00, 0x1e, 0x22 # sp + 16 + 8 * vlenb
-<<<<<<< HEAD
-; CHECK-NEXT:    addi a1, sp, 16
-; CHECK-NEXT:    vs8r.v v8, (a1) # Unknown-size Folded Spill
-; CHECK-NEXT:    csrr a1, vlenb
-; CHECK-NEXT:    slli a1, a1, 3
-; CHECK-NEXT:    add a1, a0, a1
-; CHECK-NEXT:    vl8re64.v v24, (a1)
-; CHECK-NEXT:    vl8re64.v v8, (a0)
-; CHECK-NEXT:    vsetvli a0, zero, e64, m8, ta, ma
-; CHECK-NEXT:    vmseq.vi v7, v16, 0
-; CHECK-NEXT:    addi a0, sp, 16
-; CHECK-NEXT:    vl8r.v v16, (a0) # Unknown-size Folded Reload
-; CHECK-NEXT:    vmseq.vi v0, v16, 0
-; CHECK-NEXT:    vmv.v.i v16, 0
-; CHECK-NEXT:    vmerge.vvm v8, v16, v8, v0
-; CHECK-NEXT:    vmv1r.v v0, v7
-; CHECK-NEXT:    vmerge.vvm v16, v16, v24, v0
-=======
 ; CHECK-NEXT:    vmv8r.v v0, v8
 ; CHECK-NEXT:    csrr a1, vlenb
 ; CHECK-NEXT:    slli a1, a1, 3
@@ -476,18 +458,16 @@
 ; CHECK-NEXT:    vl8re64.v v8, (a1)
 ; CHECK-NEXT:    addi a1, sp, 16
 ; CHECK-NEXT:    vs8r.v v8, (a1) # Unknown-size Folded Spill
-; CHECK-NEXT:    vl8re64.v v24, (a0)
+; CHECK-NEXT:    vl8re64.v v8, (a0)
 ; CHECK-NEXT:    vsetvli a0, zero, e64, m8, ta, ma
-; CHECK-NEXT:    vmseq.vi v16, v16, 0
+; CHECK-NEXT:    vmseq.vi v24, v16, 0
 ; CHECK-NEXT:    vmseq.vi v0, v0, 0
-; CHECK-NEXT:    vmv.v.i v8, 0
-; CHECK-NEXT:    vmerge.vvm v24, v8, v24, v0
-; CHECK-NEXT:    vmv1r.v v0, v16
+; CHECK-NEXT:    vmv.v.i v16, 0
+; CHECK-NEXT:    vmerge.vvm v8, v16, v8, v0
+; CHECK-NEXT:    vmv1r.v v0, v24
 ; CHECK-NEXT:    addi a0, sp, 16
-; CHECK-NEXT:    vl8r.v v16, (a0) # Unknown-size Folded Reload
-; CHECK-NEXT:    vmerge.vvm v16, v8, v16, v0
-; CHECK-NEXT:    vmv.v.v v8, v24
->>>>>>> e77f6742
+; CHECK-NEXT:    vl8r.v v24, (a0) # Unknown-size Folded Reload
+; CHECK-NEXT:    vmerge.vvm v16, v16, v24, v0
 ; CHECK-NEXT:    csrr a0, vlenb
 ; CHECK-NEXT:    slli a0, a0, 3
 ; CHECK-NEXT:    add sp, sp, a0
