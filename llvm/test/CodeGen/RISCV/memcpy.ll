--- conflicted
+++ resolved
@@ -26,13 +26,8 @@
 ; RV32-NEXT:    lui a0, %hi(src)
 ; RV32-NEXT:    lw a1, %lo(src)(a0)
 ; RV32-NEXT:    lui a2, %hi(dst)
-<<<<<<< HEAD
-; RV32-NEXT:    sw a1, %lo(dst)(a2)
-; RV32-NEXT:    addi a0, a0, %lo(src)
-=======
 ; RV32-NEXT:    addi a0, a0, %lo(src)
 ; RV32-NEXT:    sw a1, %lo(dst)(a2)
->>>>>>> ce7c17d5
 ; RV32-NEXT:    lw a1, 4(a0)
 ; RV32-NEXT:    lh a3, 8(a0)
 ; RV32-NEXT:    lbu a0, 10(a0)
@@ -46,15 +41,6 @@
 ; RV64-LABEL: t0:
 ; RV64:       # %bb.0: # %entry
 ; RV64-NEXT:    lui a0, %hi(src)
-<<<<<<< HEAD
-; RV64-NEXT:    ld a1, %lo(src)(a0)
-; RV64-NEXT:    lui a2, %hi(dst)
-; RV64-NEXT:    addi a0, a0, %lo(src)
-; RV64-NEXT:    lh a3, 8(a0)
-; RV64-NEXT:    lbu a0, 10(a0)
-; RV64-NEXT:    sd a1, %lo(dst)(a2)
-; RV64-NEXT:    addi a1, a2, %lo(dst)
-=======
 ; RV64-NEXT:    lui a1, %hi(dst)
 ; RV64-NEXT:    ld a2, %lo(src)(a0)
 ; RV64-NEXT:    addi a0, a0, %lo(src)
@@ -62,7 +48,6 @@
 ; RV64-NEXT:    lbu a0, 10(a0)
 ; RV64-NEXT:    sd a2, %lo(dst)(a1)
 ; RV64-NEXT:    addi a1, a1, %lo(dst)
->>>>>>> ce7c17d5
 ; RV64-NEXT:    sh a3, 8(a1)
 ; RV64-NEXT:    sb a0, 10(a1)
 ; RV64-NEXT:    li a0, 0
@@ -125,29 +110,6 @@
 ; RV32-FAST-NEXT:    lui a6, 337154
 ; RV32-FAST-NEXT:    addi a1, a1, -439
 ; RV32-FAST-NEXT:    sw a1, 27(a0)
-<<<<<<< HEAD
-; RV32-FAST-NEXT:    lui a1, 300325
-; RV32-FAST-NEXT:    addi a1, a1, 1107
-; RV32-FAST-NEXT:    lui a2, 132181
-; RV32-FAST-NEXT:    addi a2, a2, -689
-; RV32-FAST-NEXT:    lui a3, 340483
-; RV32-FAST-NEXT:    addi a3, a3, -947
-; RV32-FAST-NEXT:    sw a3, 16(a0)
-; RV32-FAST-NEXT:    sw a2, 20(a0)
-; RV32-FAST-NEXT:    sw a1, 24(a0)
-; RV32-FAST-NEXT:    lui a1, 267556
-; RV32-FAST-NEXT:    addi a1, a1, 1871
-; RV32-FAST-NEXT:    lui a2, 337154
-; RV32-FAST-NEXT:    addi a2, a2, 69
-; RV32-FAST-NEXT:    lui a3, 320757
-; RV32-FAST-NEXT:    addi a3, a3, 1107
-; RV32-FAST-NEXT:    lui a4, 365861
-; RV32-FAST-NEXT:    addi a4, a4, -1980
-; RV32-FAST-NEXT:    sw a4, 0(a0)
-; RV32-FAST-NEXT:    sw a3, 4(a0)
-; RV32-FAST-NEXT:    sw a2, 8(a0)
-; RV32-FAST-NEXT:    sw a1, 12(a0)
-=======
 ; RV32-FAST-NEXT:    lui a1, 320757
 ; RV32-FAST-NEXT:    addi a2, a2, 1107
 ; RV32-FAST-NEXT:    addi a3, a3, -689
@@ -164,7 +126,6 @@
 ; RV32-FAST-NEXT:    sw a1, 4(a0)
 ; RV32-FAST-NEXT:    sw a4, 8(a0)
 ; RV32-FAST-NEXT:    sw a3, 12(a0)
->>>>>>> ce7c17d5
 ; RV32-FAST-NEXT:    ret
 ;
 ; RV64-FAST-LABEL: t1:
@@ -203,18 +164,6 @@
 ; RV64-FAST-LABEL: t2:
 ; RV64-FAST:       # %bb.0: # %entry
 ; RV64-FAST-NEXT:    lui a1, %hi(.L.str2)
-<<<<<<< HEAD
-; RV64-FAST-NEXT:    ld a2, %lo(.L.str2)(a1)
-; RV64-FAST-NEXT:    lui a3, 1156
-; RV64-FAST-NEXT:    addi a3, a3, 332
-; RV64-FAST-NEXT:    sw a3, 32(a0)
-; RV64-FAST-NEXT:    addi a1, a1, %lo(.L.str2)
-; RV64-FAST-NEXT:    ld a3, 8(a1)
-; RV64-FAST-NEXT:    ld a4, 16(a1)
-; RV64-FAST-NEXT:    ld a1, 24(a1)
-; RV64-FAST-NEXT:    sd a2, 0(a0)
-; RV64-FAST-NEXT:    sd a3, 8(a0)
-=======
 ; RV64-FAST-NEXT:    lui a2, 1156
 ; RV64-FAST-NEXT:    ld a3, %lo(.L.str2)(a1)
 ; RV64-FAST-NEXT:    addi a2, a2, 332
@@ -225,7 +174,6 @@
 ; RV64-FAST-NEXT:    ld a1, 24(a1)
 ; RV64-FAST-NEXT:    sd a3, 0(a0)
 ; RV64-FAST-NEXT:    sd a2, 8(a0)
->>>>>>> ce7c17d5
 ; RV64-FAST-NEXT:    sd a4, 16(a0)
 ; RV64-FAST-NEXT:    sd a1, 24(a0)
 ; RV64-FAST-NEXT:    ret
@@ -257,24 +205,6 @@
 ; RV32-FAST-NEXT:    lui a4, 337154
 ; RV32-FAST-NEXT:    lui a5, 320757
 ; RV32-FAST-NEXT:    addi a1, a1, -689
-<<<<<<< HEAD
-; RV32-FAST-NEXT:    lui a2, 340483
-; RV32-FAST-NEXT:    addi a2, a2, -947
-; RV32-FAST-NEXT:    sw a2, 16(a0)
-; RV32-FAST-NEXT:    sw a1, 20(a0)
-; RV32-FAST-NEXT:    lui a1, 267556
-; RV32-FAST-NEXT:    addi a1, a1, 1871
-; RV32-FAST-NEXT:    lui a2, 337154
-; RV32-FAST-NEXT:    addi a2, a2, 69
-; RV32-FAST-NEXT:    lui a3, 320757
-; RV32-FAST-NEXT:    addi a3, a3, 1107
-; RV32-FAST-NEXT:    lui a4, 365861
-; RV32-FAST-NEXT:    addi a4, a4, -1980
-; RV32-FAST-NEXT:    sw a4, 0(a0)
-; RV32-FAST-NEXT:    sw a3, 4(a0)
-; RV32-FAST-NEXT:    sw a2, 8(a0)
-; RV32-FAST-NEXT:    sw a1, 12(a0)
-=======
 ; RV32-FAST-NEXT:    addi a2, a2, -947
 ; RV32-FAST-NEXT:    sw a2, 16(a0)
 ; RV32-FAST-NEXT:    sw a1, 20(a0)
@@ -287,7 +217,6 @@
 ; RV32-FAST-NEXT:    sw a4, 4(a0)
 ; RV32-FAST-NEXT:    sw a3, 8(a0)
 ; RV32-FAST-NEXT:    sw a2, 12(a0)
->>>>>>> ce7c17d5
 ; RV32-FAST-NEXT:    ret
 ;
 ; RV64-FAST-LABEL: t3:
@@ -328,20 +257,6 @@
 ; RV32-FAST-NEXT:    lui a3, 337154
 ; RV32-FAST-NEXT:    lui a4, 320757
 ; RV32-FAST-NEXT:    sh a1, 16(a0)
-<<<<<<< HEAD
-; RV32-FAST-NEXT:    lui a1, 132388
-; RV32-FAST-NEXT:    addi a1, a1, 1871
-; RV32-FAST-NEXT:    lui a2, 337154
-; RV32-FAST-NEXT:    addi a2, a2, 69
-; RV32-FAST-NEXT:    lui a3, 320757
-; RV32-FAST-NEXT:    addi a3, a3, 1107
-; RV32-FAST-NEXT:    lui a4, 365861
-; RV32-FAST-NEXT:    addi a4, a4, -1980
-; RV32-FAST-NEXT:    sw a4, 0(a0)
-; RV32-FAST-NEXT:    sw a3, 4(a0)
-; RV32-FAST-NEXT:    sw a2, 8(a0)
-; RV32-FAST-NEXT:    sw a1, 12(a0)
-=======
 ; RV32-FAST-NEXT:    lui a1, 365861
 ; RV32-FAST-NEXT:    addi a2, a2, 1871
 ; RV32-FAST-NEXT:    addi a3, a3, 69
@@ -351,7 +266,6 @@
 ; RV32-FAST-NEXT:    sw a4, 4(a0)
 ; RV32-FAST-NEXT:    sw a3, 8(a0)
 ; RV32-FAST-NEXT:    sw a2, 12(a0)
->>>>>>> ce7c17d5
 ; RV32-FAST-NEXT:    ret
 ;
 ; RV64-FAST-LABEL: t4:
@@ -375,19 +289,6 @@
 ; RV32:       # %bb.0: # %entry
 ; RV32-NEXT:    li a1, 84
 ; RV32-NEXT:    li a2, 83
-<<<<<<< HEAD
-; RV32-NEXT:    sb a2, 4(a0)
-; RV32-NEXT:    sb a1, 5(a0)
-; RV32-NEXT:    sb zero, 6(a0)
-; RV32-NEXT:    li a1, 89
-; RV32-NEXT:    li a2, 82
-; RV32-NEXT:    li a3, 72
-; RV32-NEXT:    li a4, 68
-; RV32-NEXT:    sb a4, 0(a0)
-; RV32-NEXT:    sb a3, 1(a0)
-; RV32-NEXT:    sb a2, 2(a0)
-; RV32-NEXT:    sb a1, 3(a0)
-=======
 ; RV32-NEXT:    li a3, 89
 ; RV32-NEXT:    li a4, 82
 ; RV32-NEXT:    li a5, 72
@@ -399,26 +300,12 @@
 ; RV32-NEXT:    sb a5, 1(a0)
 ; RV32-NEXT:    sb a4, 2(a0)
 ; RV32-NEXT:    sb a3, 3(a0)
->>>>>>> ce7c17d5
 ; RV32-NEXT:    ret
 ;
 ; RV64-LABEL: t5:
 ; RV64:       # %bb.0: # %entry
 ; RV64-NEXT:    li a1, 84
 ; RV64-NEXT:    li a2, 83
-<<<<<<< HEAD
-; RV64-NEXT:    sb a2, 4(a0)
-; RV64-NEXT:    sb a1, 5(a0)
-; RV64-NEXT:    sb zero, 6(a0)
-; RV64-NEXT:    li a1, 89
-; RV64-NEXT:    li a2, 82
-; RV64-NEXT:    li a3, 72
-; RV64-NEXT:    li a4, 68
-; RV64-NEXT:    sb a4, 0(a0)
-; RV64-NEXT:    sb a3, 1(a0)
-; RV64-NEXT:    sb a2, 2(a0)
-; RV64-NEXT:    sb a1, 3(a0)
-=======
 ; RV64-NEXT:    li a3, 89
 ; RV64-NEXT:    li a4, 82
 ; RV64-NEXT:    li a5, 72
@@ -430,7 +317,6 @@
 ; RV64-NEXT:    sb a5, 1(a0)
 ; RV64-NEXT:    sb a4, 2(a0)
 ; RV64-NEXT:    sb a3, 3(a0)
->>>>>>> ce7c17d5
 ; RV64-NEXT:    ret
 ;
 ; RV32-FAST-LABEL: t5:
