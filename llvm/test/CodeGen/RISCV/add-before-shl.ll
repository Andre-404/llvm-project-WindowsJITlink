; NOTE: Assertions have been autogenerated by utils/update_llc_test_checks.py
; RUN: llc -mtriple=riscv32 -verify-machineinstrs --riscv-no-aliases < %s \
; RUN:   | FileCheck -check-prefixes=RV32I %s
; RUN: llc -mtriple=riscv64 -verify-machineinstrs --riscv-no-aliases < %s \
; RUN:   | FileCheck -check-prefixes=RV64I %s
; RUN: llc -mtriple=riscv32 -mattr=+c -verify-machineinstrs --riscv-no-aliases \
; RUN:   < %s | FileCheck -check-prefixes=RV32C %s
; RUN: llc -mtriple=riscv64 -mattr=+c -verify-machineinstrs --riscv-no-aliases \
; RUN:   < %s | FileCheck -check-prefixes=RV64C %s
; RUN: llc -mtriple=riscv32 -mattr=+zca -verify-machineinstrs --riscv-no-aliases \
; RUN:   < %s | FileCheck -check-prefixes=RV32C %s
; RUN: llc -mtriple=riscv64 -mattr=+zca -verify-machineinstrs --riscv-no-aliases \
; RUN:   < %s | FileCheck -check-prefixes=RV64C %s

; These test that constant adds are not moved after shifts by DAGCombine,
; if the constant is cheaper to materialise before it has been shifted.

define signext i32 @add_small_const(i32 signext %a) nounwind {
; RV32I-LABEL: add_small_const:
; RV32I:       # %bb.0:
; RV32I-NEXT:    addi a0, a0, 1
; RV32I-NEXT:    slli a0, a0, 24
; RV32I-NEXT:    srai a0, a0, 24
; RV32I-NEXT:    jalr zero, 0(ra)
;
; RV64I-LABEL: add_small_const:
; RV64I:       # %bb.0:
; RV64I-NEXT:    addi a0, a0, 1
; RV64I-NEXT:    slli a0, a0, 56
; RV64I-NEXT:    srai a0, a0, 56
; RV64I-NEXT:    jalr zero, 0(ra)
;
; RV32C-LABEL: add_small_const:
; RV32C:       # %bb.0:
; RV32C-NEXT:    c.addi a0, 1
; RV32C-NEXT:    c.slli a0, 24
; RV32C-NEXT:    c.srai a0, 24
; RV32C-NEXT:    c.jr ra
;
; RV64C-LABEL: add_small_const:
; RV64C:       # %bb.0:
; RV64C-NEXT:    c.addi a0, 1
; RV64C-NEXT:    c.slli a0, 56
; RV64C-NEXT:    c.srai a0, 56
; RV64C-NEXT:    c.jr ra
  %1 = add i32 %a, 1
  %2 = shl i32 %1, 24
  %3 = ashr i32 %2, 24
  ret i32 %3
}

define signext i32 @add_large_const(i32 signext %a) nounwind {
; RV32I-LABEL: add_large_const:
; RV32I:       # %bb.0:
; RV32I-NEXT:    slli a0, a0, 16
; RV32I-NEXT:    lui a1, 65520
; RV32I-NEXT:    add a0, a0, a1
; RV32I-NEXT:    srai a0, a0, 16
; RV32I-NEXT:    jalr zero, 0(ra)
;
; RV64I-LABEL: add_large_const:
; RV64I:       # %bb.0:
; RV64I-NEXT:    slli a0, a0, 48
; RV64I-NEXT:    lui a1, 4095
; RV64I-NEXT:    slli a1, a1, 36
; RV64I-NEXT:    add a0, a0, a1
; RV64I-NEXT:    srai a0, a0, 48
; RV64I-NEXT:    jalr zero, 0(ra)
;
; RV32C-LABEL: add_large_const:
; RV32C:       # %bb.0:
; RV32C-NEXT:    c.slli a0, 16
; RV32C-NEXT:    lui a1, 65520
; RV32C-NEXT:    c.add a0, a1
; RV32C-NEXT:    c.srai a0, 16
; RV32C-NEXT:    c.jr ra
;
; RV64C-LABEL: add_large_const:
; RV64C:       # %bb.0:
; RV64C-NEXT:    c.lui a1, 1
; RV64C-NEXT:    c.addi a1, -1
; RV64C-NEXT:    c.add a0, a1
; RV64C-NEXT:    c.slli a0, 48
; RV64C-NEXT:    c.srai a0, 48
; RV64C-NEXT:    c.jr ra
  %1 = add i32 %a, 4095
  %2 = shl i32 %1, 16
  %3 = ashr i32 %2, 16
  ret i32 %3
}

define signext i32 @add_huge_const(i32 signext %a) nounwind {
; RV32I-LABEL: add_huge_const:
; RV32I:       # %bb.0:
; RV32I-NEXT:    slli a0, a0, 16
; RV32I-NEXT:    lui a1, 524272
; RV32I-NEXT:    add a0, a0, a1
; RV32I-NEXT:    srai a0, a0, 16
; RV32I-NEXT:    jalr zero, 0(ra)
;
; RV64I-LABEL: add_huge_const:
; RV64I:       # %bb.0:
; RV64I-NEXT:    slli a0, a0, 48
; RV64I-NEXT:    lui a1, 32767
; RV64I-NEXT:    slli a1, a1, 36
; RV64I-NEXT:    add a0, a0, a1
; RV64I-NEXT:    srai a0, a0, 48
; RV64I-NEXT:    jalr zero, 0(ra)
;
; RV32C-LABEL: add_huge_const:
; RV32C:       # %bb.0:
; RV32C-NEXT:    c.slli a0, 16
; RV32C-NEXT:    lui a1, 524272
; RV32C-NEXT:    c.add a0, a1
; RV32C-NEXT:    c.srai a0, 16
; RV32C-NEXT:    c.jr ra
;
; RV64C-LABEL: add_huge_const:
; RV64C:       # %bb.0:
; RV64C-NEXT:    c.lui a1, 8
; RV64C-NEXT:    c.addi a1, -1
; RV64C-NEXT:    c.add a0, a1
; RV64C-NEXT:    c.slli a0, 48
; RV64C-NEXT:    c.srai a0, 48
; RV64C-NEXT:    c.jr ra
  %1 = add i32 %a, 32767
  %2 = shl i32 %1, 16
  %3 = ashr i32 %2, 16
  ret i32 %3
}

define signext i24 @add_non_machine_type(i24 signext %a) nounwind {
; RV32I-LABEL: add_non_machine_type:
; RV32I:       # %bb.0:
; RV32I-NEXT:    addi a0, a0, 256
; RV32I-NEXT:    slli a0, a0, 20
; RV32I-NEXT:    srai a0, a0, 8
; RV32I-NEXT:    jalr zero, 0(ra)
;
; RV64I-LABEL: add_non_machine_type:
; RV64I:       # %bb.0:
; RV64I-NEXT:    addi a0, a0, 256
; RV64I-NEXT:    slli a0, a0, 52
; RV64I-NEXT:    srai a0, a0, 40
; RV64I-NEXT:    jalr zero, 0(ra)
;
; RV32C-LABEL: add_non_machine_type:
; RV32C:       # %bb.0:
; RV32C-NEXT:    addi a0, a0, 256
; RV32C-NEXT:    c.slli a0, 20
; RV32C-NEXT:    c.srai a0, 8
; RV32C-NEXT:    c.jr ra
;
; RV64C-LABEL: add_non_machine_type:
; RV64C:       # %bb.0:
; RV64C-NEXT:    addi a0, a0, 256
; RV64C-NEXT:    c.slli a0, 52
; RV64C-NEXT:    c.srai a0, 40
; RV64C-NEXT:    c.jr ra
  %1 = add i24 %a, 256
  %2 = shl i24 %1, 12
  ret i24 %2
}

define i128 @add_wide_operand(i128 %a) nounwind {
; RV32I-LABEL: add_wide_operand:
; RV32I:       # %bb.0:
; RV32I-NEXT:    lw a2, 0(a1)
; RV32I-NEXT:    lw a3, 4(a1)
; RV32I-NEXT:    lw a4, 8(a1)
; RV32I-NEXT:    lw a1, 12(a1)
; RV32I-NEXT:    srli a5, a2, 29
; RV32I-NEXT:    slli a6, a3, 3
; RV32I-NEXT:    or a5, a6, a5
; RV32I-NEXT:    srli a3, a3, 29
; RV32I-NEXT:    slli a6, a4, 3
; RV32I-NEXT:    or a3, a6, a3
; RV32I-NEXT:    srli a4, a4, 29
; RV32I-NEXT:    slli a1, a1, 3
; RV32I-NEXT:    or a1, a1, a4
; RV32I-NEXT:    slli a2, a2, 3
; RV32I-NEXT:    lui a4, 128
; RV32I-NEXT:    add a1, a1, a4
; RV32I-NEXT:    sw a2, 0(a0)
; RV32I-NEXT:    sw a5, 4(a0)
; RV32I-NEXT:    sw a3, 8(a0)
; RV32I-NEXT:    sw a1, 12(a0)
; RV32I-NEXT:    jalr zero, 0(ra)
;
; RV64I-LABEL: add_wide_operand:
; RV64I:       # %bb.0:
; RV64I-NEXT:    srli a2, a0, 61
; RV64I-NEXT:    slli a1, a1, 3
; RV64I-NEXT:    or a1, a1, a2
; RV64I-NEXT:    slli a0, a0, 3
; RV64I-NEXT:    addi a2, zero, 1
; RV64I-NEXT:    slli a2, a2, 51
; RV64I-NEXT:    add a1, a1, a2
; RV64I-NEXT:    jalr zero, 0(ra)
;
; RV32C-LABEL: add_wide_operand:
; RV32C:       # %bb.0:
; RV32C-NEXT:    c.lw a2, 12(a1)
; RV32C-NEXT:    lw a6, 0(a1)
; RV32C-NEXT:    c.lw a3, 4(a1)
; RV32C-NEXT:    c.lw a1, 8(a1)
; RV32C-NEXT:    c.lui a5, 16
; RV32C-NEXT:    c.add a2, a5
; RV32C-NEXT:    c.slli a2, 3
; RV32C-NEXT:    srli a5, a1, 29
; RV32C-NEXT:    c.or a2, a5
; RV32C-NEXT:    srli a5, a6, 29
; RV32C-NEXT:    slli a4, a3, 3
; RV32C-NEXT:    c.or a4, a5
; RV32C-NEXT:    c.srli a3, 29
; RV32C-NEXT:    c.slli a1, 3
; RV32C-NEXT:    c.or a1, a3
; RV32C-NEXT:    c.slli a6, 3
; RV32C-NEXT:    sw a6, 0(a0)
<<<<<<< HEAD
; RV32C-NEXT:    c.sw a1, 8(a0)
; RV32C-NEXT:    c.sw a4, 4(a0)
=======
; RV32C-NEXT:    c.sw a4, 4(a0)
; RV32C-NEXT:    c.sw a1, 8(a0)
>>>>>>> dd326b12
; RV32C-NEXT:    c.sw a2, 12(a0)
; RV32C-NEXT:    c.jr ra
;
; RV64C-LABEL: add_wide_operand:
; RV64C:       # %bb.0:
; RV64C-NEXT:    srli a2, a0, 61
; RV64C-NEXT:    c.slli a1, 3
; RV64C-NEXT:    c.or a1, a2
; RV64C-NEXT:    c.slli a0, 3
; RV64C-NEXT:    c.li a2, 1
; RV64C-NEXT:    c.slli a2, 51
; RV64C-NEXT:    c.add a1, a2
; RV64C-NEXT:    c.jr ra
  %1 = add i128 %a, 5192296858534827628530496329220096
  %2 = shl i128 %1, 3
  ret i128 %2
}<|MERGE_RESOLUTION|>--- conflicted
+++ resolved
@@ -217,13 +217,8 @@
 ; RV32C-NEXT:    c.or a1, a3
 ; RV32C-NEXT:    c.slli a6, 3
 ; RV32C-NEXT:    sw a6, 0(a0)
-<<<<<<< HEAD
-; RV32C-NEXT:    c.sw a1, 8(a0)
-; RV32C-NEXT:    c.sw a4, 4(a0)
-=======
 ; RV32C-NEXT:    c.sw a4, 4(a0)
 ; RV32C-NEXT:    c.sw a1, 8(a0)
->>>>>>> dd326b12
 ; RV32C-NEXT:    c.sw a2, 12(a0)
 ; RV32C-NEXT:    c.jr ra
 ;
