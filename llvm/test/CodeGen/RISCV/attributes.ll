;; Generate ELF attributes from llc.

; RUN: llc -mtriple=riscv32 %s -o - | FileCheck %s
; RUN: llc -mtriple=riscv32 -mattr=+m %s -o - | FileCheck --check-prefixes=CHECK,RV32M %s
; RUN: llc -mtriple=riscv32 -mattr=+zmmul %s -o - | FileCheck --check-prefixes=CHECK,RV32ZMMUL %s
; RUN: llc -mtriple=riscv32 -mattr=+m,+zmmul %s -o - | FileCheck --check-prefixes=CHECK,RV32MZMMUL %s
; RUN: llc -mtriple=riscv32 -mattr=+a %s -o - | FileCheck --check-prefixes=CHECK,RV32A %s
; RUN: llc -mtriple=riscv32 -mattr=+b %s -o - | FileCheck --check-prefixes=CHECK,RV32B %s
; RUN: llc -mtriple=riscv32 -mattr=+f %s -o - | FileCheck --check-prefixes=CHECK,RV32F %s
; RUN: llc -mtriple=riscv32 -mattr=+d %s -o - | FileCheck --check-prefixes=CHECK,RV32D %s
; RUN: llc -mtriple=riscv32 -mattr=+c %s -o - | FileCheck --check-prefixes=CHECK,RV32C %s
; RUN: llc -mtriple=riscv32 -mattr=+zihintpause %s -o - | FileCheck --check-prefixes=CHECK,RV32ZIHINTPAUSE %s
; RUN: llc -mtriple=riscv32 -mattr=+zihintntl %s -o - | FileCheck --check-prefixes=CHECK,RV32ZIHINTNTL %s
; RUN: llc -mtriple=riscv32 -mattr=+zfhmin %s -o - | FileCheck --check-prefixes=CHECK,RV32ZFHMIN %s
; RUN: llc -mtriple=riscv32 -mattr=+zfh %s -o - | FileCheck --check-prefixes=CHECK,RV32ZFH %s
; RUN: llc -mtriple=riscv32 -mattr=+zba %s -o - | FileCheck --check-prefixes=CHECK,RV32ZBA %s
; RUN: llc -mtriple=riscv32 -mattr=+zbb %s -o - | FileCheck --check-prefixes=CHECK,RV32ZBB %s
; RUN: llc -mtriple=riscv32 -mattr=+zbc %s -o - | FileCheck --check-prefixes=CHECK,RV32ZBC %s
; RUN: llc -mtriple=riscv32 -mattr=+zbs %s -o - | FileCheck --check-prefixes=CHECK,RV32ZBS %s
; RUN: llc -mtriple=riscv32 -mattr=+v %s -o - | FileCheck --check-prefixes=CHECK,RV32V %s
; RUN: llc -mtriple=riscv32 -mattr=+h %s -o - | FileCheck --check-prefixes=CHECK,RV32H %s
; RUN: llc -mtriple=riscv32 -mattr=+zbb,+zfh,+v,+f %s -o - | FileCheck --check-prefixes=CHECK,RV32COMBINED %s
; RUN: llc -mtriple=riscv32 -mattr=+zbkb %s -o - | FileCheck --check-prefixes=CHECK,RV32ZBKB %s
; RUN: llc -mtriple=riscv32 -mattr=+zbkc %s -o - | FileCheck --check-prefixes=CHECK,RV32ZBKC %s
; RUN: llc -mtriple=riscv32 -mattr=+zbkx %s -o - | FileCheck --check-prefixes=CHECK,RV32ZBKX %s
; RUN: llc -mtriple=riscv32 -mattr=+zknd %s -o - | FileCheck --check-prefixes=CHECK,RV32ZKND %s
; RUN: llc -mtriple=riscv32 -mattr=+zkne %s -o - | FileCheck --check-prefixes=CHECK,RV32ZKNE %s
; RUN: llc -mtriple=riscv32 -mattr=+zknh %s -o - | FileCheck --check-prefixes=CHECK,RV32ZKNH %s
; RUN: llc -mtriple=riscv32 -mattr=+zksed %s -o - | FileCheck --check-prefixes=CHECK,RV32ZKSED %s
; RUN: llc -mtriple=riscv32 -mattr=+zksh %s -o - | FileCheck --check-prefixes=CHECK,RV32ZKSH %s
; RUN: llc -mtriple=riscv32 -mattr=+zkr %s -o - | FileCheck --check-prefixes=CHECK,RV32ZKR %s
; RUN: llc -mtriple=riscv32 -mattr=+zkn %s -o - | FileCheck --check-prefixes=CHECK,RV32ZKN %s
; RUN: llc -mtriple=riscv32 -mattr=+zks %s -o - | FileCheck --check-prefixes=CHECK,RV32ZKS %s
; RUN: llc -mtriple=riscv32 -mattr=+zkt %s -o - | FileCheck --check-prefixes=CHECK,RV32ZKT %s
; RUN: llc -mtriple=riscv32 -mattr=+zk %s -o - | FileCheck --check-prefixes=CHECK,RV32ZK %s
; RUN: llc -mtriple=riscv32 -mattr=+zkn,+zkr,+zkt %s -o - | FileCheck --check-prefixes=CHECK,RV32COMBINEINTOZK %s
; RUN: llc -mtriple=riscv32 -mattr=+zbkb,+zbkc,+zbkx,+zkne,+zknd,+zknh %s -o - | FileCheck --check-prefixes=CHECK,RV32COMBINEINTOZKN %s
; RUN: llc -mtriple=riscv32 -mattr=+zbkb,+zbkc,+zbkx,+zksed,+zksh %s -o - | FileCheck --check-prefixes=CHECK,RV32COMBINEINTOZKS %s
; RUN: llc -mtriple=riscv32 -mattr=+zicbom %s -o - | FileCheck --check-prefixes=CHECK,RV32ZICBOM %s
; RUN: llc -mtriple=riscv32 -mattr=+zicboz %s -o - | FileCheck --check-prefixes=CHECK,RV32ZICBOZ %s
; RUN: llc -mtriple=riscv32 -mattr=+zicbop %s -o - | FileCheck --check-prefixes=CHECK,RV32ZICBOP %s
; RUN: llc -mtriple=riscv32 -mattr=+shcounterenw %s -o - | FileCheck --check-prefixes=CHECK,RV32SHCOUNTERENW %s
; RUN: llc -mtriple=riscv32 -mattr=+shgatpa %s -o - | FileCheck --check-prefixes=CHECK,RV32SHGATPA %s
; RUN: llc -mtriple=riscv32 -mattr=+shvsatpa %s -o - | FileCheck --check-prefixes=CHECK,RV32SHVSATPA %s
; RUN: llc -mtriple=riscv32 -mattr=+ssccfg %s -o - | FileCheck --check-prefixes=CHECK,RV32SSCCFG %s
; RUN: llc -mtriple=riscv32 -mattr=+ssccptr %s -o - | FileCheck --check-prefixes=CHECK,RV32SSCCPTR %s
; RUN: llc -mtriple=riscv32 -mattr=+sscofpmf %s -o - | FileCheck --check-prefixes=CHECK,RV32SSCOFPMF %s
; RUN: llc -mtriple=riscv32 -mattr=+sscounterenw %s -o - | FileCheck --check-prefixes=CHECK,RV32SSCOUNTERENW %s
; RUN: llc -mtriple=riscv32 -mattr=+smstateen %s -o - | FileCheck --check-prefixes=CHECK,RV32SMSTATEEN %s
; RUN: llc -mtriple=riscv32 -mattr=+ssstateen %s -o - | FileCheck --check-prefixes=CHECK,RV32SSSTATEEN %s
; RUN: llc -mtriple=riscv32 -mattr=+ssstrict %s -o - | FileCheck --check-prefixes=CHECK,RV32SSSTRICT %s
; RUN: llc -mtriple=riscv32 -mattr=+sstc %s -o - | FileCheck --check-prefixes=CHECK,RV32SSTC %s
; RUN: llc -mtriple=riscv32 -mattr=+shtvala %s -o - | FileCheck --check-prefixes=CHECK,RV32SHTVALA %s
; RUN: llc -mtriple=riscv32 -mattr=+shvstvala %s -o - | FileCheck --check-prefixes=CHECK,RV32SHVSTVALA %s
; RUN: llc -mtriple=riscv32 -mattr=+shvstvecd %s -o - | FileCheck --check-prefixes=CHECK,RV32SHVSTVECD %s
; RUN: llc -mtriple=riscv32 -mattr=+sstvala %s -o - | FileCheck --check-prefixes=CHECK,RV32SSTVALA %s
; RUN: llc -mtriple=riscv32 -mattr=+sstvecd %s -o - | FileCheck --check-prefixes=CHECK,RV32SSTVECD %s
; RUN: llc -mtriple=riscv32 -mattr=+ssu64xl %s -o - | FileCheck --check-prefixes=CHECK,RV32SSU64XL %s
; RUN: llc -mtriple=riscv32 -mattr=+svade %s -o - | FileCheck --check-prefixes=CHECK,RV32SVADE %s
; RUN: llc -mtriple=riscv32 -mattr=+svadu %s -o - | FileCheck --check-prefixes=CHECK,RV32SVADU %s
; RUN: llc -mtriple=riscv32 -mattr=+svbare %s -o - | FileCheck --check-prefixes=CHECK,RV32SVBARE %s
; RUN: llc -mtriple=riscv32 -mattr=+svnapot %s -o - | FileCheck --check-prefixes=CHECK,RV32SVNAPOT %s
; RUN: llc -mtriple=riscv32 -mattr=+svpbmt %s -o - | FileCheck --check-prefixes=CHECK,RV32SVPBMT %s
; RUN: llc -mtriple=riscv32 -mattr=+svinval %s -o - | FileCheck --check-prefixes=CHECK,RV32SVINVAL %s
; RUN: llc -mtriple=riscv32 -mattr=+xcvalu %s -o - | FileCheck --check-prefix=RV32XCVALU %s
; RUN: llc -mtriple=riscv32 -mattr=+xcvbitmanip %s -o - | FileCheck --check-prefix=RV32XCVBITMANIP %s
; RUN: llc -mtriple=riscv32 -mattr=+xcvelw %s -o - | FileCheck --check-prefix=RV32XCVELW %s
; RUN: llc -mtriple=riscv32 -mattr=+xcvmac %s -o - | FileCheck --check-prefix=RV32XCVMAC %s
; RUN: llc -mtriple=riscv32 -mattr=+xcvmem %s -o - | FileCheck --check-prefix=RV32XCVMEM %s
; RUN: llc -mtriple=riscv32 -mattr=+xcvsimd %s -o - | FileCheck --check-prefix=RV32XCVSIMD %s
; RUN: llc -mtriple=riscv32 -mattr=+xcvbi %s -o - | FileCheck --check-prefix=RV32XCVBI %s
; RUN: llc -mtriple=riscv32 -mattr=+xsfvfwmaccqqq %s -o - | FileCheck --check-prefix=RV32XSFVFWMACCQQQ %s
; RUN: llc -mtriple=riscv32 -mattr=+xtheadcmo %s -o - | FileCheck --check-prefix=RV32XTHEADCMO %s
; RUN: llc -mtriple=riscv32 -mattr=+xtheadcondmov %s -o - | FileCheck --check-prefix=RV32XTHEADCONDMOV %s
; RUN: llc -mtriple=riscv32 -mattr=+xtheadfmemidx %s -o - | FileCheck --check-prefix=RV32XTHEADFMEMIDX %s
; RUN: llc -mtriple=riscv32 -mattr=+xtheadmac %s -o - | FileCheck --check-prefixes=CHECK,RV32XTHEADMAC %s
; RUN: llc -mtriple=riscv32 -mattr=+xtheadmemidx %s -o - | FileCheck --check-prefix=RV32XTHEADMEMIDX %s
; RUN: llc -mtriple=riscv32 -mattr=+xtheadmempair %s -o - | FileCheck --check-prefix=RV32XTHEADMEMPAIR %s
; RUN: llc -mtriple=riscv32 -mattr=+xtheadsync %s -o - | FileCheck --check-prefix=RV32XTHEADSYNC %s
; RUN: llc -mtriple=riscv32 -mattr=+zaamo %s -o - | FileCheck --check-prefix=RV32ZAAMO %s
; RUN: llc -mtriple=riscv32 -mattr=+zalrsc %s -o - | FileCheck --check-prefix=RV32ZALRSC %s
; RUN: llc -mtriple=riscv32 -mattr=+zca %s -o - | FileCheck --check-prefixes=CHECK,RV32ZCA %s
; RUN: llc -mtriple=riscv32 -mattr=+zcb %s -o - | FileCheck --check-prefixes=CHECK,RV32ZCB %s
; RUN: llc -mtriple=riscv32 -mattr=+zcd %s -o - | FileCheck --check-prefixes=CHECK,RV32ZCD %s
; RUN: llc -mtriple=riscv32 -mattr=+zcf %s -o - | FileCheck --check-prefixes=CHECK,RV32ZCF %s
; RUN: llc -mtriple=riscv32 -mattr=+zcmp %s -o - | FileCheck --check-prefixes=CHECK,RV32ZCMP %s
; RUN: llc -mtriple=riscv32 -mattr=+zcmt %s -o - | FileCheck --check-prefixes=CHECK,RV32ZCMT %s
; RUN: llc -mtriple=riscv32 -mattr=+zicsr %s -o - | FileCheck --check-prefixes=CHECK,RV32ZICSR %s
; RUN: llc -mtriple=riscv32 -mattr=+zifencei %s -o - | FileCheck --check-prefixes=CHECK,RV32ZIFENCEI %s
; RUN: llc -mtriple=riscv32 -mattr=+zicntr %s -o - | FileCheck --check-prefixes=CHECK,RV32ZICNTR %s
; RUN: llc -mtriple=riscv32 -mattr=+zihpm %s -o - | FileCheck --check-prefixes=CHECK,RV32ZIHPM %s
; RUN: llc -mtriple=riscv32 -mattr=+zfa %s -o - | FileCheck --check-prefixes=CHECK,RV32ZFA %s
; RUN: llc -mtriple=riscv32 -mattr=+zve32x -mattr=+zvbb %s -o - | FileCheck --check-prefix=RV32ZVBB %s
; RUN: llc -mtriple=riscv32 -mattr=+zve64x -mattr=+zvbc %s -o - | FileCheck --check-prefix=RV32ZVBC %s
; RUN: llc -mtriple=riscv32 -mattr=+zve32x -mattr=+zvkb %s -o - | FileCheck --check-prefix=RV32ZVKB %s
; RUN: llc -mtriple=riscv32 -mattr=+zve32x -mattr=+zvkg %s -o - | FileCheck --check-prefix=RV32ZVKG %s
; RUN: llc -mtriple=riscv32 -mattr=+zve64x -mattr=+zvkn %s -o - | FileCheck --check-prefix=RV32ZVKN %s
; RUN: llc -mtriple=riscv32 -mattr=+zve64x -mattr=+zvknc %s -o - | FileCheck --check-prefix=RV32ZVKNC %s
; RUN: llc -mtriple=riscv32 -mattr=+zve32x -mattr=+zvkned %s -o - | FileCheck --check-prefix=RV32ZVKNED %s
; RUN: llc -mtriple=riscv32 -mattr=+zve64x -mattr=+zvkng %s -o - | FileCheck --check-prefix=RV32ZVKNG %s
; RUN: llc -mtriple=riscv32 -mattr=+zve32x -mattr=+zvknha %s -o - | FileCheck --check-prefix=RV32ZVKNHA %s
; RUN: llc -mtriple=riscv32 -mattr=+zve64x -mattr=+zvknhb %s -o - | FileCheck --check-prefix=RV32ZVKNHB %s
; RUN: llc -mtriple=riscv32 -mattr=+zve64x -mattr=+zvks %s -o - | FileCheck --check-prefix=RV32ZVKS %s
; RUN: llc -mtriple=riscv32 -mattr=+zve64x -mattr=+zvksc %s -o - | FileCheck --check-prefix=RV32ZVKSC %s
; RUN: llc -mtriple=riscv32 -mattr=+zve32x -mattr=+zvksed %s -o - | FileCheck --check-prefix=RV32ZVKSED %s
; RUN: llc -mtriple=riscv32 -mattr=+zve64x -mattr=+zvksg %s -o - | FileCheck --check-prefix=RV32ZVKSG %s
; RUN: llc -mtriple=riscv32 -mattr=+zve32x -mattr=+zvksh %s -o - | FileCheck --check-prefix=RV32ZVKSH %s
; RUN: llc -mtriple=riscv32 -mattr=+zve32x -mattr=+zvkt %s -o - | FileCheck --check-prefix=RV32ZVKT %s
; RUN: llc -mtriple=riscv32 -mattr=+zvfh %s -o - | FileCheck --check-prefix=RV32ZVFH %s
; RUN: llc -mtriple=riscv32 -mattr=+zicond %s -o - | FileCheck --check-prefix=RV32ZICOND %s
; RUN: llc -mtriple=riscv32 -mattr=+zimop %s -o - | FileCheck --check-prefix=RV32ZIMOP %s
; RUN: llc -mtriple=riscv32 -mattr=+zcmop %s -o - | FileCheck --check-prefix=RV32ZCMOP %s
; RUN: llc -mtriple=riscv32 -mattr=+smaia %s -o - | FileCheck --check-prefixes=CHECK,RV32SMAIA %s
; RUN: llc -mtriple=riscv32 -mattr=+ssaia %s -o - | FileCheck --check-prefixes=CHECK,RV32SSAIA %s
; RUN: llc -mtriple=riscv32 -mattr=+smcsrind %s -o - | FileCheck --check-prefixes=CHECK,RV32SMCSRIND %s
; RUN: llc -mtriple=riscv32 -mattr=+sscsrind %s -o - | FileCheck --check-prefixes=CHECK,RV32SSCSRIND %s
; RUN: llc -mtriple=riscv32 -mattr=+smcdeleg %s -o - | FileCheck --check-prefixes=CHECK,RV32SMCDELEG %s
; RUN: llc -mtriple=riscv32 -mattr=+smepmp %s -o - | FileCheck --check-prefixes=CHECK,RV32SMEPMP %s
; RUN: llc -mtriple=riscv32 -mattr=+experimental-zfbfmin %s -o - | FileCheck --check-prefixes=CHECK,RV32ZFBFMIN %s
; RUN: llc -mtriple=riscv32 -mattr=+experimental-zvfbfmin %s -o - | FileCheck --check-prefixes=CHECK,RV32ZVFBFMIN %s
; RUN: llc -mtriple=riscv32 -mattr=+experimental-zvfbfwma %s -o - | FileCheck --check-prefixes=CHECK,RV32ZVFBFWMA %s
; RUN: llc -mtriple=riscv32 -mattr=+a,zacas %s -o - | FileCheck --check-prefix=RV32ZACAS %s
; RUN: llc -mtriple=riscv32 -mattr=+experimental-zalasr %s -o - | FileCheck --check-prefix=RV32ZALASR %s
; RUN: llc -mtriple=riscv32 -mattr=+zama16b %s -o - | FileCheck --check-prefixes=CHECK,RV32ZAMA16B %s
; RUN: llc -mtriple=riscv32 -mattr=+experimental-zicfilp %s -o - | FileCheck --check-prefix=RV32ZICFILP %s
; RUN: llc -mtriple=riscv32 -mattr=+a,+zabha %s -o - | FileCheck --check-prefix=RV32ZABHA %s
; RUN: llc -mtriple=riscv32 -mattr=+experimental-ssnpm  %s -o - | FileCheck --check-prefix=RV32SSNPM %s
; RUN: llc -mtriple=riscv32 -mattr=+experimental-smnpm  %s -o - | FileCheck --check-prefix=RV32SMNPM %s
; RUN: llc -mtriple=riscv32 -mattr=+experimental-smmpm %s -o - | FileCheck --check-prefix=RV32SMMPM %s
; RUN: llc -mtriple=riscv32 -mattr=+experimental-sspm %s -o - | FileCheck --check-prefix=RV32SSPM %s
; RUN: llc -mtriple=riscv32 -mattr=+experimental-supm %s -o - | FileCheck --check-prefix=RV32SUPM %s
; RUN: llc -mtriple=riscv32 -mattr=+experimental-ssqosid %s -o - | FileCheck --check-prefix=RV32SSQOSID %s

; RUN: llc -mtriple=riscv64 %s -o - | FileCheck %s
; RUN: llc -mtriple=riscv64 -mattr=+m %s -o - | FileCheck --check-prefixes=CHECK,RV64M %s
; RUN: llc -mtriple=riscv64 -mattr=+zmmul %s -o - | FileCheck --check-prefixes=CHECK,RV64ZMMUL %s
; RUN: llc -mtriple=riscv64 -mattr=+m,+zmmul %s -o - | FileCheck --check-prefixes=CHECK,RV64MZMMUL %s
<<<<<<< HEAD
; RUN: llc -mtriple=riscv64 -mattr=+a,+abi-attr %s -o - | FileCheck --check-prefixes=CHECK,RV64A,A6C %s
; RUN: llc -mtriple=riscv64 -mattr=+a,+seq-cst-trailing-fence,+abi-attr %s -o - | FileCheck --check-prefixes=CHECK,RV64A,A6S %s
=======
; RUN: llc -mtriple=riscv64 -mattr=+a %s -o - | FileCheck --check-prefixes=CHECK,RV64A %s
; RUN: llc -mtriple=riscv64 -mattr=+b %s -o - | FileCheck --check-prefixes=CHECK,RV64B %s
>>>>>>> f985a882
; RUN: llc -mtriple=riscv64 -mattr=+f %s -o - | FileCheck --check-prefixes=CHECK,RV64F %s
; RUN: llc -mtriple=riscv64 -mattr=+d %s -o - | FileCheck --check-prefixes=CHECK,RV64D %s
; RUN: llc -mtriple=riscv64 -mattr=+c %s -o - | FileCheck --check-prefixes=CHECK,RV64C %s
; RUN: llc -mtriple=riscv64 -mattr=+zihintpause %s -o - | FileCheck --check-prefixes=CHECK,RV64ZIHINTPAUSE %s
; RUN: llc -mtriple=riscv64 -mattr=+zihintntl %s -o - | FileCheck --check-prefixes=CHECK,RV64ZIHINTNTL %s
; RUN: llc -mtriple=riscv64 -mattr=+zfhmin %s -o - | FileCheck --check-prefixes=CHECK,RV64ZFHMIN %s
; RUN: llc -mtriple=riscv64 -mattr=+zfh %s -o - | FileCheck --check-prefixes=CHECK,RV64ZFH %s
; RUN: llc -mtriple=riscv64 -mattr=+zba %s -o - | FileCheck --check-prefixes=CHECK,RV64ZBA %s
; RUN: llc -mtriple=riscv64 -mattr=+zbb %s -o - | FileCheck --check-prefixes=CHECK,RV64ZBB %s
; RUN: llc -mtriple=riscv64 -mattr=+zbc %s -o - | FileCheck --check-prefixes=CHECK,RV64ZBC %s
; RUN: llc -mtriple=riscv64 -mattr=+zbs %s -o - | FileCheck --check-prefixes=CHECK,RV64ZBS %s
; RUN: llc -mtriple=riscv64 -mattr=+v %s -o - | FileCheck --check-prefixes=CHECK,RV64V %s
; RUN: llc -mtriple=riscv64 -mattr=+h %s -o - | FileCheck --check-prefixes=CHECK,RV64H %s
; RUN: llc -mtriple=riscv64 -mattr=+zbb,+zfh,+v,+f %s -o - | FileCheck --check-prefixes=CHECK,RV64COMBINED %s
; RUN: llc -mtriple=riscv64 -mattr=+zbkb %s -o - | FileCheck --check-prefixes=CHECK,RV64ZBKB %s
; RUN: llc -mtriple=riscv64 -mattr=+zbkc %s -o - | FileCheck --check-prefixes=CHECK,RV64ZBKC %s
; RUN: llc -mtriple=riscv64 -mattr=+zbkx %s -o - | FileCheck --check-prefixes=CHECK,RV64ZBKX %s
; RUN: llc -mtriple=riscv64 -mattr=+zknd %s -o - | FileCheck --check-prefixes=CHECK,RV64ZKND %s
; RUN: llc -mtriple=riscv64 -mattr=+zkne %s -o - | FileCheck --check-prefixes=CHECK,RV64ZKNE %s
; RUN: llc -mtriple=riscv64 -mattr=+zknh %s -o - | FileCheck --check-prefixes=CHECK,RV64ZKNH %s
; RUN: llc -mtriple=riscv64 -mattr=+zksed %s -o - | FileCheck --check-prefixes=CHECK,RV64ZKSED %s
; RUN: llc -mtriple=riscv64 -mattr=+zksh %s -o - | FileCheck --check-prefixes=CHECK,RV64ZKSH %s
; RUN: llc -mtriple=riscv64 -mattr=+zkr %s -o - | FileCheck --check-prefixes=CHECK,RV64ZKR %s
; RUN: llc -mtriple=riscv64 -mattr=+zkn %s -o - | FileCheck --check-prefixes=CHECK,RV64ZKN %s
; RUN: llc -mtriple=riscv64 -mattr=+zks %s -o - | FileCheck --check-prefixes=CHECK,RV64ZKS %s
; RUN: llc -mtriple=riscv64 -mattr=+zkt %s -o - | FileCheck --check-prefixes=CHECK,RV64ZKT %s
; RUN: llc -mtriple=riscv64 -mattr=+zk %s -o - | FileCheck --check-prefixes=CHECK,RV64ZK %s
; RUN: llc -mtriple=riscv64 -mattr=+zkn,+zkr,+zkt %s -o - | FileCheck --check-prefixes=CHECK,RV64COMBINEINTOZK %s
; RUN: llc -mtriple=riscv64 -mattr=+zbkb,+zbkc,+zbkx,+zkne,+zknd,+zknh %s -o - | FileCheck --check-prefixes=CHECK,RV64COMBINEINTOZKN %s
; RUN: llc -mtriple=riscv64 -mattr=+zbkb,+zbkc,+zbkx,+zksed,+zksh %s -o - | FileCheck --check-prefixes=CHECK,RV64COMBINEINTOZKS %s
; RUN: llc -mtriple=riscv64 -mattr=+zic64b %s -o - | FileCheck --check-prefixes=CHECK,RV64ZIC64B %s
; RUN: llc -mtriple=riscv64 -mattr=+zicbom %s -o - | FileCheck --check-prefixes=CHECK,RV64ZICBOM %s
; RUN: llc -mtriple=riscv64 -mattr=+zicboz %s -o - | FileCheck --check-prefixes=CHECK,RV64ZICBOZ %s
; RUN: llc -mtriple=riscv64 -mattr=+zicbop %s -o - | FileCheck --check-prefixes=CHECK,RV64ZICBOP %s
; RUN: llc -mtriple=riscv64 -mattr=+shcounterenw %s -o - | FileCheck --check-prefixes=CHECK,RV64SHCOUNTERENW %s
; RUN: llc -mtriple=riscv64 -mattr=+shgatpa %s -o - | FileCheck --check-prefixes=CHECK,RV64SHGATPA %s
; RUN: llc -mtriple=riscv64 -mattr=+shvsatpa %s -o - | FileCheck --check-prefixes=CHECK,RV64SHVSATPA %s
; RUN: llc -mtriple=riscv64 -mattr=+ssccfg %s -o - | FileCheck --check-prefixes=CHECK,RV64SSCCFG %s
; RUN: llc -mtriple=riscv64 -mattr=+ssccptr %s -o - | FileCheck --check-prefixes=CHECK,RV64SSCCPTR %s
; RUN: llc -mtriple=riscv64 -mattr=+sscofpmf %s -o - | FileCheck --check-prefixes=CHECK,RV64SSCOFPMF %s
; RUN: llc -mtriple=riscv64 -mattr=+sscounterenw %s -o - | FileCheck --check-prefixes=CHECK,RV64SSCOUNTERENW %s
; RUN: llc -mtriple=riscv64 -mattr=+smstateen %s -o - | FileCheck --check-prefixes=CHECK,RV64SMSTATEEN %s
; RUN: llc -mtriple=riscv64 -mattr=+ssstateen %s -o - | FileCheck --check-prefixes=CHECK,RV64SSSTATEEN %s
; RUN: llc -mtriple=riscv64 -mattr=+ssstrict %s -o - | FileCheck --check-prefixes=CHECK,RV64SSSTRICT %s
; RUN: llc -mtriple=riscv64 -mattr=+sstc %s -o - | FileCheck --check-prefixes=CHECK,RV64SSTC %s
; RUN: llc -mtriple=riscv64 -mattr=+shtvala %s -o - | FileCheck --check-prefixes=CHECK,RV64SHTVALA %s
; RUN: llc -mtriple=riscv64 -mattr=+shvstvala %s -o - | FileCheck --check-prefixes=CHECK,RV64SHVSTVALA %s
; RUN: llc -mtriple=riscv64 -mattr=+shvstvecd %s -o - | FileCheck --check-prefixes=CHECK,RV64SHVSTVECD %s
; RUN: llc -mtriple=riscv64 -mattr=+sstvala %s -o - | FileCheck --check-prefixes=CHECK,RV64SSTVALA %s
; RUN: llc -mtriple=riscv64 -mattr=+sstvecd %s -o - | FileCheck --check-prefixes=CHECK,RV64SSTVECD %s
; RUN: llc -mtriple=riscv64 -mattr=+ssu64xl %s -o - | FileCheck --check-prefixes=CHECK,RV64SSU64XL %s
; RUN: llc -mtriple=riscv64 -mattr=+svade %s -o - | FileCheck --check-prefixes=CHECK,RV64SVADE %s
; RUN: llc -mtriple=riscv64 -mattr=+svadu %s -o - | FileCheck --check-prefixes=CHECK,RV64SVADU %s
; RUN: llc -mtriple=riscv64 -mattr=+svbare %s -o - | FileCheck --check-prefixes=CHECK,RV64SVBARE %s
; RUN: llc -mtriple=riscv64 -mattr=+svnapot %s -o - | FileCheck --check-prefixes=CHECK,RV64SVNAPOT %s
; RUN: llc -mtriple=riscv64 -mattr=+svpbmt %s -o - | FileCheck --check-prefixes=CHECK,RV64SVPBMT %s
; RUN: llc -mtriple=riscv64 -mattr=+svinval %s -o - | FileCheck --check-prefixes=CHECK,RV64SVINVAL %s
; RUN: llc -mtriple=riscv64 -mattr=+xventanacondops %s -o - | FileCheck --check-prefixes=CHECK,RV64XVENTANACONDOPS %s
; RUN: llc -mtriple=riscv64 -mattr=+xsfvfwmaccqqq %s -o - | FileCheck --check-prefix=RV64XSFVFWMACCQQQ %s
; RUN: llc -mtriple=riscv64 -mattr=+xtheadba %s -o - | FileCheck --check-prefixes=CHECK,RV64XTHEADBA %s
; RUN: llc -mtriple=riscv64 -mattr=+xtheadbb %s -o - | FileCheck --check-prefixes=CHECK,RV64XTHEADBB %s
; RUN: llc -mtriple=riscv64 -mattr=+xtheadbs %s -o - | FileCheck --check-prefixes=CHECK,RV64XTHEADBS %s
; RUN: llc -mtriple=riscv64 -mattr=+xtheadcmo %s -o - | FileCheck --check-prefix=RV64XTHEADCMO %s
; RUN: llc -mtriple=riscv64 -mattr=+xtheadcondmov %s -o - | FileCheck --check-prefix=RV64XTHEADCONDMOV %s
; RUN: llc -mtriple=riscv64 -mattr=+xtheadfmemidx %s -o - | FileCheck --check-prefix=RV64XTHEADFMEMIDX %s
; RUN: llc -mtriple=riscv64 -mattr=+xtheadmac %s -o - | FileCheck --check-prefixes=CHECK,RV64XTHEADMAC %s
; RUN: llc -mtriple=riscv64 -mattr=+xtheadmemidx %s -o - | FileCheck --check-prefix=RV64XTHEADMEMIDX %s
; RUN: llc -mtriple=riscv64 -mattr=+xtheadmempair %s -o - | FileCheck --check-prefix=RV64XTHEADMEMPAIR %s
; RUN: llc -mtriple=riscv64 -mattr=+xtheadsync %s -o - | FileCheck --check-prefix=RV64XTHEADSYNC %s
; RUN: llc -mtriple=riscv64 -mattr=+xtheadvdot %s -o - | FileCheck --check-prefixes=CHECK,RV64XTHEADVDOT %s
; RUN: llc -mtriple=riscv64 -mattr=+za64rs %s -o - | FileCheck --check-prefixes=CHECK,RV64ZA64RS %s
; RUN: llc -mtriple=riscv64 -mattr=+za128rs %s -o - | FileCheck --check-prefixes=CHECK,RV64ZA128RS %s
; RUN: llc -mtriple=riscv64 -mattr=+zama16b %s -o - | FileCheck --check-prefixes=CHECK,RV64ZAMA16B %s
; RUN: llc -mtriple=riscv64 -mattr=+zawrs %s -o - | FileCheck --check-prefixes=CHECK,RV64ZAWRS %s
; RUN: llc -mtriple=riscv64 -mattr=+experimental-ztso %s -o - | FileCheck --check-prefixes=CHECK,RV64ZTSO %s
; RUN: llc -mtriple=riscv64 -mattr=+zaamo %s -o - | FileCheck --check-prefix=RV64ZAAMO %s
; RUN: llc -mtriple=riscv64 -mattr=+zalrsc %s -o - | FileCheck --check-prefix=RV64ZALRSC %s
; RUN: llc -mtriple=riscv64 -mattr=+zca %s -o - | FileCheck --check-prefixes=CHECK,RV64ZCA %s
; RUN: llc -mtriple=riscv64 -mattr=+zcb %s -o - | FileCheck --check-prefixes=CHECK,RV64ZCB %s
; RUN: llc -mtriple=riscv64 -mattr=+zcd %s -o - | FileCheck --check-prefixes=CHECK,RV64ZCD %s
; RUN: llc -mtriple=riscv64 -mattr=+zcmp %s -o - | FileCheck --check-prefixes=CHECK,RV64ZCMP %s
; RUN: llc -mtriple=riscv64 -mattr=+zcmt %s -o - | FileCheck --check-prefixes=CHECK,RV64ZCMT %s
; RUN: llc -mtriple=riscv64 -mattr=+ziccamoa %s -o - | FileCheck --check-prefixes=CHECK,RV64ZICCAMOA %s
; RUN: llc -mtriple=riscv64 -mattr=+ziccif %s -o - | FileCheck --check-prefixes=CHECK,RV64ZICCIF %s
; RUN: llc -mtriple=riscv64 -mattr=+zicclsm %s -o - | FileCheck --check-prefixes=CHECK,RV64ZICCLSM %s
; RUN: llc -mtriple=riscv64 -mattr=+ziccrse %s -o - | FileCheck --check-prefixes=CHECK,RV64ZICCRSE %s
; RUN: llc -mtriple=riscv64 -mattr=+zicsr %s -o - | FileCheck --check-prefixes=CHECK,RV64ZICSR %s
; RUN: llc -mtriple=riscv64 -mattr=+zifencei %s -o - | FileCheck --check-prefixes=CHECK,RV64ZIFENCEI %s
; RUN: llc -mtriple=riscv64 -mattr=+zicntr %s -o - | FileCheck --check-prefixes=CHECK,RV64ZICNTR %s
; RUN: llc -mtriple=riscv64 -mattr=+zihpm %s -o - | FileCheck --check-prefixes=CHECK,RV64ZIHPM %s
; RUN: llc -mtriple=riscv64 -mattr=+zfa %s -o - | FileCheck --check-prefixes=CHECK,RV64ZFA %s
; RUN: llc -mtriple=riscv64 -mattr=+zve32x -mattr=+zvbb %s -o - | FileCheck --check-prefix=RV64ZVBB %s
; RUN: llc -mtriple=riscv64 -mattr=+zve64x -mattr=+zvbc %s -o - | FileCheck --check-prefix=RV64ZVBC %s
; RUN: llc -mtriple=riscv64 -mattr=+zve32x -mattr=+zvkb %s -o - | FileCheck --check-prefix=RV64ZVKB %s
; RUN: llc -mtriple=riscv64 -mattr=+zve32x -mattr=+zvkg %s -o - | FileCheck --check-prefix=RV64ZVKG %s
; RUN: llc -mtriple=riscv64 -mattr=+zve64x -mattr=+zvkn %s -o - | FileCheck --check-prefix=RV64ZVKN %s
; RUN: llc -mtriple=riscv64 -mattr=+zve64x -mattr=+zvknc %s -o - | FileCheck --check-prefix=RV64ZVKNC %s
; RUN: llc -mtriple=riscv64 -mattr=+zve32x -mattr=+zvkned %s -o - | FileCheck --check-prefix=RV64ZVKNED %s
; RUN: llc -mtriple=riscv64 -mattr=+zve64x -mattr=+zvkng %s -o - | FileCheck --check-prefix=RV64ZVKNG %s
; RUN: llc -mtriple=riscv64 -mattr=+zve32x -mattr=+zvknha %s -o - | FileCheck --check-prefix=RV64ZVKNHA %s
; RUN: llc -mtriple=riscv64 -mattr=+zve64x -mattr=+zvknhb %s -o - | FileCheck --check-prefix=RV64ZVKNHB %s
; RUN: llc -mtriple=riscv64 -mattr=+zve32x -mattr=+zvks %s -o - | FileCheck --check-prefix=RV64ZVKS %s
; RUN: llc -mtriple=riscv64 -mattr=+zve64x -mattr=+zvksc %s -o - | FileCheck --check-prefix=RV64ZVKSC %s
; RUN: llc -mtriple=riscv64 -mattr=+zve32x -mattr=+zvksed %s -o - | FileCheck --check-prefix=RV64ZVKSED %s
; RUN: llc -mtriple=riscv64 -mattr=+zve32x -mattr=+zvksg %s -o - | FileCheck --check-prefix=RV64ZVKSG %s
; RUN: llc -mtriple=riscv64 -mattr=+zve32x -mattr=+zvksh %s -o - | FileCheck --check-prefix=RV64ZVKSH %s
; RUN: llc -mtriple=riscv64 -mattr=+zve32x -mattr=+zvkt %s -o - | FileCheck --check-prefix=RV64ZVKT %s
; RUN: llc -mtriple=riscv64 -mattr=+zvfh %s -o - | FileCheck --check-prefix=RV64ZVFH %s
; RUN: llc -mtriple=riscv64 -mattr=+zicond %s -o - | FileCheck --check-prefix=RV64ZICOND %s
; RUN: llc -mtriple=riscv64 -mattr=+zimop %s -o - | FileCheck --check-prefix=RV64ZIMOP %s
; RUN: llc -mtriple=riscv64 -mattr=+zcmop %s -o - | FileCheck --check-prefix=RV64ZCMOP %s
; RUN: llc -mtriple=riscv64 -mattr=+smaia %s -o - | FileCheck --check-prefixes=CHECK,RV64SMAIA %s
; RUN: llc -mtriple=riscv64 -mattr=+ssaia %s -o - | FileCheck --check-prefixes=CHECK,RV64SSAIA %s
; RUN: llc -mtriple=riscv64 -mattr=+smcsrind %s -o - | FileCheck --check-prefixes=CHECK,RV64SMCSRIND %s
; RUN: llc -mtriple=riscv64 -mattr=+sscsrind %s -o - | FileCheck --check-prefixes=CHECK,RV64SSCSRIND %s
; RUN: llc -mtriple=riscv64 -mattr=+smcdeleg %s -o - | FileCheck --check-prefixes=CHECK,RV64SMCDELEG %s
; RUN: llc -mtriple=riscv64 -mattr=+smepmp %s -o - | FileCheck --check-prefixes=CHECK,RV64SMEPMP %s
; RUN: llc -mtriple=riscv64 -mattr=+experimental-zfbfmin %s -o - | FileCheck --check-prefixes=CHECK,RV64ZFBFMIN %s
; RUN: llc -mtriple=riscv64 -mattr=+experimental-zvfbfmin %s -o - | FileCheck --check-prefixes=CHECK,RV64ZVFBFMIN %s
; RUN: llc -mtriple=riscv64 -mattr=+experimental-zvfbfwma %s -o - | FileCheck --check-prefixes=CHECK,RV64ZVFBFWMA %s
; RUN: llc -mtriple=riscv64 -mattr=+a,zacas %s -o - | FileCheck --check-prefix=RV64ZACAS %s
; RUN: llc -mtriple=riscv64 -mattr=+experimental-zalasr %s -o - | FileCheck --check-prefix=RV64ZALASR %s
; RUN: llc -mtriple=riscv64 -mattr=+experimental-zicfilp %s -o - | FileCheck --check-prefix=RV64ZICFILP %s
; RUN: llc -mtriple=riscv64 -mattr=+a,+zabha %s -o - | FileCheck --check-prefix=RV64ZABHA %s
; RUN: llc -mtriple=riscv64 -mattr=+experimental-ssnpm  %s -o - | FileCheck --check-prefix=RV64SSNPM %s
; RUN: llc -mtriple=riscv64 -mattr=+experimental-smnpm  %s -o - | FileCheck --check-prefix=RV64SMNPM %s
; RUN: llc -mtriple=riscv64 -mattr=+experimental-smmpm %s -o - | FileCheck --check-prefix=RV64SMMPM %s
; RUN: llc -mtriple=riscv64 -mattr=+experimental-sspm %s -o - | FileCheck --check-prefix=RV64SSPM %s
; RUN: llc -mtriple=riscv64 -mattr=+experimental-supm %s -o - | FileCheck --check-prefix=RV64SUPM %s
; RUN: llc -mtriple=riscv64 -mattr=+experimental-ssqosid %s -o - | FileCheck --check-prefix=RV64SSQOSID %s

; Tests for profile features.
; RUN: llc -mtriple=riscv32 -mattr=+rvi20u32 %s -o - | FileCheck --check-prefix=RVI20U32 %s
; RUN: llc -mtriple=riscv64 -mattr=+rvi20u64 %s -o - | FileCheck --check-prefix=RVI20U64 %s
; RUN: llc -mtriple=riscv64 -mattr=+rva20u64 %s -o - | FileCheck --check-prefix=RVA20U64 %s
; RUN: llc -mtriple=riscv64 -mattr=+rva20s64 %s -o - | FileCheck --check-prefix=RVA20S64 %s
; RUN: llc -mtriple=riscv64 -mattr=+rva22u64 %s -o - | FileCheck --check-prefix=RVA22U64 %s
; RUN: llc -mtriple=riscv64 -mattr=+rva22s64 %s -o - | FileCheck --check-prefix=RVA22S64 %s
; RUN: llc -mtriple=riscv64 -mattr=+experimental-rva23u64 %s -o - | FileCheck --check-prefix=RVA23U64 %s
; RUN: llc -mtriple=riscv64 -mattr=+experimental-rva23s64 %s -o - | FileCheck --check-prefix=RVA23S64 %s
; RUN: llc -mtriple=riscv64 -mattr=+experimental-rvb23u64 %s -o - | FileCheck --check-prefix=RVB23U64 %s
; RUN: llc -mtriple=riscv64 -mattr=+experimental-rvb23s64 %s -o - | FileCheck --check-prefix=RVB23S64 %s
; RUN: llc -mtriple=riscv32 -mattr=+experimental-rvm23u32 %s -o - | FileCheck --check-prefix=RVM23U32 %s

; CHECK: .attribute 4, 16

; RV32M: .attribute 5, "rv32i2p1_m2p0_zmmul1p0"
; RV32ZMMUL: .attribute 5, "rv32i2p1_zmmul1p0"
; RV32MZMMUL: .attribute 5, "rv32i2p1_m2p0_zmmul1p0"
; RV32A: .attribute 5, "rv32i2p1_a2p1"
; RV32B: .attribute 5, "rv32i2p1_b1p0_zba1p0_zbb1p0_zbs1p0"
; RV32F: .attribute 5, "rv32i2p1_f2p2_zicsr2p0"
; RV32D: .attribute 5, "rv32i2p1_f2p2_d2p2_zicsr2p0"
; RV32C: .attribute 5, "rv32i2p1_c2p0"
; RV32ZIHINTPAUSE: .attribute 5, "rv32i2p1_zihintpause2p0"
; RV32ZIHINTNTL: .attribute 5, "rv32i2p1_zihintntl1p0"
; RV32ZFHMIN: .attribute 5, "rv32i2p1_f2p2_zicsr2p0_zfhmin1p0"
; RV32ZFH: .attribute 5, "rv32i2p1_f2p2_zicsr2p0_zfh1p0_zfhmin1p0"
; RV32ZBA: .attribute 5, "rv32i2p1_zba1p0"
; RV32ZBB: .attribute 5, "rv32i2p1_zbb1p0"
; RV32ZBC: .attribute 5, "rv32i2p1_zbc1p0"
; RV32ZBS: .attribute 5, "rv32i2p1_zbs1p0"
; RV32V: .attribute 5, "rv32i2p1_f2p2_d2p2_v1p0_zicsr2p0_zve32f1p0_zve32x1p0_zve64d1p0_zve64f1p0_zve64x1p0_zvl128b1p0_zvl32b1p0_zvl64b1p0"
; RV32H: .attribute 5, "rv32i2p1_h1p0"
; RV32COMBINED: .attribute 5, "rv32i2p1_f2p2_d2p2_v1p0_zicsr2p0_zfh1p0_zfhmin1p0_zbb1p0_zve32f1p0_zve32x1p0_zve64d1p0_zve64f1p0_zve64x1p0_zvl128b1p0_zvl32b1p0_zvl64b1p0"
; RV32ZBKB: .attribute 5, "rv32i2p1_zbkb1p0"
; RV32ZBKC: .attribute 5, "rv32i2p1_zbkc1p0"
; RV32ZBKX: .attribute 5, "rv32i2p1_zbkx1p0"
; RV32ZKND: .attribute 5, "rv32i2p1_zknd1p0"
; RV32ZKNE: .attribute 5, "rv32i2p1_zkne1p0"
; RV32ZKNH: .attribute 5, "rv32i2p1_zknh1p0"
; RV32ZKSED: .attribute 5, "rv32i2p1_zksed1p0"
; RV32ZKSH: .attribute 5, "rv32i2p1_zksh1p0"
; RV32ZKR: .attribute 5, "rv32i2p1_zkr1p0"
; RV32ZKN: .attribute 5, "rv32i2p1_zbkb1p0_zbkc1p0_zbkx1p0_zkn1p0_zknd1p0_zkne1p0_zknh1p0"
; RV32ZKS: .attribute 5, "rv32i2p1_zbkb1p0_zbkc1p0_zbkx1p0_zks1p0_zksed1p0_zksh1p0"
; RV32ZKT: .attribute 5, "rv32i2p1_zkt1p0"
; RV32ZK: .attribute 5, "rv32i2p1_zbkb1p0_zbkc1p0_zbkx1p0_zk1p0_zkn1p0_zknd1p0_zkne1p0_zknh1p0_zkr1p0_zkt1p0"
; RV32COMBINEINTOZK: .attribute 5, "rv32i2p1_zbkb1p0_zbkc1p0_zbkx1p0_zk1p0_zkn1p0_zknd1p0_zkne1p0_zknh1p0_zkr1p0_zkt1p0"
; RV32COMBINEINTOZKN: .attribute 5, "rv32i2p1_zbkb1p0_zbkc1p0_zbkx1p0_zkn1p0_zknd1p0_zkne1p0_zknh1p0"
; RV32COMBINEINTOZKS: .attribute 5, "rv32i2p1_zbkb1p0_zbkc1p0_zbkx1p0_zks1p0_zksed1p0_zksh1p0"
; RV32ZICBOM: .attribute 5, "rv32i2p1_zicbom1p0"
; RV32ZICBOZ: .attribute 5, "rv32i2p1_zicboz1p0"
; RV32ZICBOP: .attribute 5, "rv32i2p1_zicbop1p0"
; RV32SHCOUNTERENW: .attribute 5, "rv32i2p1_shcounterenw1p0"
; RV32SHGATPA: .attribute 5, "rv32i2p1_shgatpa1p0"
; RV32SHVSATPA: .attribute 5, "rv32i2p1_shvsatpa1p0"
; RV32SSCCFG: .attribute 5, "rv32i2p1_ssccfg1p0"
; RV32SSCCPTR: .attribute 5, "rv32i2p1_ssccptr1p0"
; RV32SSCOFPMF: .attribute 5, "rv32i2p1_sscofpmf1p0"
; RV32SSCOUNTERENW: .attribute 5, "rv32i2p1_sscounterenw1p0"
; RV32SMSTATEEN: .attribute 5, "rv32i2p1_smstateen1p0"
; RV32SSSTATEEN: .attribute 5, "rv32i2p1_ssstateen1p0"
; RV32SSSTRICT: .attribute 5, "rv32i2p1_ssstrict1p0"
; RV32SSTC: .attribute 5, "rv32i2p1_sstc1p0"
; RV32SHTVALA: .attribute 5, "rv32i2p1_shtvala1p0"
; RV32SHVSTVALA: .attribute 5, "rv32i2p1_shvstvala1p0"
; RV32SHVSTVECD: .attribute 5, "rv32i2p1_shvstvecd1p0"
; RV32SSTVALA: .attribute 5, "rv32i2p1_sstvala1p0"
; RV32SSTVECD: .attribute 5, "rv32i2p1_sstvecd1p0"
; RV32SSU64XL: .attribute 5, "rv32i2p1_ssu64xl1p0"
; RV32SVADE: .attribute 5, "rv32i2p1_svade1p0"
; RV32SVADU: .attribute 5, "rv32i2p1_svadu1p0"
; RV32SVBARE: .attribute 5, "rv32i2p1_svbare1p0"
; RV32SVNAPOT: .attribute 5, "rv32i2p1_svnapot1p0"
; RV32SVPBMT: .attribute 5, "rv32i2p1_svpbmt1p0"
; RV32SVINVAL: .attribute 5, "rv32i2p1_svinval1p0"
; RV32XCVALU: .attribute 5, "rv32i2p1_xcvalu1p0"
; RV32XCVBITMANIP: .attribute 5, "rv32i2p1_xcvbitmanip1p0"
; RV32XCVELW: .attribute 5, "rv32i2p1_xcvelw1p0"
; RV32XCVMAC: .attribute 5, "rv32i2p1_xcvmac1p0"
; RV32XCVMEM: .attribute 5, "rv32i2p1_xcvmem1p0"
; RV32XCVSIMD: .attribute 5, "rv32i2p1_xcvsimd1p0"
; RV32XCVBI: .attribute 5, "rv32i2p1_xcvbi1p0"
; RV32XSFVFWMACCQQQ: .attribute 5, "rv32i2p1_f2p2_zicsr2p0_zve32f1p0_zve32x1p0_zvfbfmin1p0_zvl32b1p0_xsfvfwmaccqqq1p0"
; RV32XTHEADCMO: .attribute 5, "rv32i2p1_xtheadcmo1p0"
; RV32XTHEADCONDMOV: .attribute 5, "rv32i2p1_xtheadcondmov1p0"
; RV32XTHEADFMEMIDX: .attribute 5, "rv32i2p1_xtheadfmemidx1p0"
; RV32XTHEADMAC: .attribute 5, "rv32i2p1_xtheadmac1p0"
; RV32XTHEADMEMIDX: .attribute 5, "rv32i2p1_xtheadmemidx1p0"
; RV32XTHEADMEMPAIR: .attribute 5, "rv32i2p1_xtheadmempair1p0"
; RV32XTHEADSYNC: .attribute 5, "rv32i2p1_xtheadsync1p0"
; RV32ZAAMO: .attribute 5, "rv32i2p1_zaamo1p0"
; RV32ZALRSC: .attribute 5, "rv32i2p1_zalrsc1p0"
; RV32ZCA: .attribute 5, "rv32i2p1_zca1p0"
; RV32ZCB: .attribute 5, "rv32i2p1_zca1p0_zcb1p0"
; RV32ZCD: .attribute 5, "rv32i2p1_f2p2_d2p2_zicsr2p0_zca1p0_zcd1p0"
; RV32ZCF: .attribute 5, "rv32i2p1_f2p2_zicsr2p0_zca1p0_zcf1p0"
; RV32ZCMP: .attribute 5, "rv32i2p1_zca1p0_zcmp1p0"
; RV32ZCMT: .attribute 5, "rv32i2p1_zicsr2p0_zca1p0_zcmt1p0"
; RV32ZICSR: .attribute 5, "rv32i2p1_zicsr2p0"
; RV32ZIFENCEI: .attribute 5, "rv32i2p1_zifencei2p0"
; RV32ZICNTR: .attribute 5, "rv32i2p1_zicntr2p0_zicsr2p0"
; RV32ZIHPM: .attribute 5, "rv32i2p1_zicsr2p0_zihpm2p0"
; RV32ZFA: .attribute 5, "rv32i2p1_f2p2_zicsr2p0_zfa1p0"
; RV32ZVBB: .attribute 5, "rv32i2p1_zicsr2p0_zvbb1p0_zve32x1p0_zvkb1p0_zvl32b1p0"
; RV32ZVBC: .attribute 5, "rv32i2p1_zicsr2p0_zvbc1p0_zve32x1p0_zve64x1p0_zvl32b1p0_zvl64b1p0"
; RV32ZVKB: .attribute 5, "rv32i2p1_zicsr2p0_zve32x1p0_zvkb1p0_zvl32b1p0"
; RV32ZVKG: .attribute 5, "rv32i2p1_zicsr2p0_zve32x1p0_zvkg1p0_zvl32b1p0"
; RV32ZVKN: .attribute 5, "rv32i2p1_zicsr2p0_zve32x1p0_zve64x1p0_zvkb1p0_zvkn1p0_zvkned1p0_zvknhb1p0_zvkt1p0_zvl32b1p0_zvl64b1p0"
; RV32ZVKNC: .attribute 5, "rv32i2p1_zicsr2p0_zvbc1p0_zve32x1p0_zve64x1p0_zvkb1p0_zvkn1p0_zvknc1p0_zvkned1p0_zvknhb1p0_zvkt1p0_zvl32b1p0_zvl64b1p0"
; RV32ZVKNED: .attribute 5, "rv32i2p1_zicsr2p0_zve32x1p0_zvkned1p0_zvl32b1p0"
; RV32ZVKNG: .attribute 5, "rv32i2p1_zicsr2p0_zve32x1p0_zve64x1p0_zvkb1p0_zvkg1p0_zvkn1p0_zvkned1p0_zvkng1p0_zvknhb1p0_zvkt1p0_zvl32b1p0_zvl64b1p0"
; RV32ZVKNHA: .attribute 5, "rv32i2p1_zicsr2p0_zve32x1p0_zvknha1p0_zvl32b1p0"
; RV32ZVKNHB: .attribute 5, "rv32i2p1_zicsr2p0_zve32x1p0_zve64x1p0_zvknhb1p0_zvl32b1p0_zvl64b1p0"
; RV32ZVKS: .attribute 5, "rv32i2p1_zicsr2p0_zve32x1p0_zve64x1p0_zvkb1p0_zvks1p0_zvksed1p0_zvksh1p0_zvkt1p0_zvl32b1p0_zvl64b1p0"
; RV32ZVKSC: .attribute 5, "rv32i2p1_zicsr2p0_zvbc1p0_zve32x1p0_zve64x1p0_zvkb1p0_zvks1p0_zvksc1p0_zvksed1p0_zvksh1p0_zvkt1p0_zvl32b1p0_zvl64b1p0"
; RV32ZVKSED: .attribute 5, "rv32i2p1_zicsr2p0_zve32x1p0_zvksed1p0_zvl32b1p0"
; RV32ZVKSG: .attribute 5, "rv32i2p1_zicsr2p0_zve32x1p0_zve64x1p0_zvkb1p0_zvkg1p0_zvks1p0_zvksed1p0_zvksg1p0_zvksh1p0_zvkt1p0_zvl32b1p0_zvl64b1p0"
; RV32ZVKSH: .attribute 5, "rv32i2p1_zicsr2p0_zve32x1p0_zvksh1p0_zvl32b1p0"
; RV32ZVKT: .attribute 5, "rv32i2p1_zicsr2p0_zve32x1p0_zvkt1p0_zvl32b1p0"
; RV32ZVFH: .attribute 5, "rv32i2p1_f2p2_zicsr2p0_zfhmin1p0_zve32f1p0_zve32x1p0_zvfh1p0_zvfhmin1p0_zvl32b1p0"
; RV32ZICOND: .attribute 5, "rv32i2p1_zicond1p0"
; RV32ZIMOP: .attribute 5, "rv32i2p1_zimop1p0"
; RV32ZCMOP: .attribute 5, "rv32i2p1_zca1p0_zcmop1p0"
; RV32SMAIA: .attribute 5, "rv32i2p1_smaia1p0"
; RV32SSAIA: .attribute 5, "rv32i2p1_ssaia1p0"
; RV32SMCSRIND: .attribute 5, "rv32i2p1_smcsrind1p0"
; RV32SSCSRIND: .attribute 5, "rv32i2p1_sscsrind1p0"
; RV32SMCDELEG: .attribute 5, "rv32i2p1_smcdeleg1p0"
; RV32SMEPMP: .attribute 5, "rv32i2p1_smepmp1p0"
; RV32ZFBFMIN: .attribute 5, "rv32i2p1_f2p2_zicsr2p0_zfbfmin1p0"
; RV32ZVFBFMIN: .attribute 5, "rv32i2p1_f2p2_zicsr2p0_zve32f1p0_zve32x1p0_zvfbfmin1p0_zvl32b1p0"
; RV32ZVFBFWMA: .attribute 5, "rv32i2p1_f2p2_zicsr2p0_zfbfmin1p0_zve32f1p0_zve32x1p0_zvfbfmin1p0_zvfbfwma1p0_zvl32b1p0"
; RV32ZACAS: .attribute 5, "rv32i2p1_a2p1_zacas1p0"
; RV32ZALASR: .attribute 5, "rv32i2p1_zalasr0p1"
; RV32ZAMA16B: .attribute 5, "rv32i2p1_zama16b1p0"
; RV32ZICFILP: .attribute 5, "rv32i2p1_zicfilp0p4_zicsr2p0"
; RV32ZABHA: .attribute 5, "rv32i2p1_a2p1_zabha1p0"
; RV32SSNPM: .attribute 5, "rv32i2p1_ssnpm0p8"
; RV32SMNPM: .attribute 5, "rv32i2p1_smnpm0p8"
; RV32SMMPM: .attribute 5, "rv32i2p1_smmpm0p8"
; RV32SSPM: .attribute 5, "rv32i2p1_sspm0p8"
; RV32SUPM: .attribute 5, "rv32i2p1_supm0p8"
; RV32SSQOSID: .attribute 5, "rv32i2p1_ssqosid1p0"

; RV64M: .attribute 5, "rv64i2p1_m2p0_zmmul1p0"
; RV64ZMMUL: .attribute 5, "rv64i2p1_zmmul1p0"
; RV64MZMMUL: .attribute 5, "rv64i2p1_m2p0_zmmul1p0"
; RV64A: .attribute 5, "rv64i2p1_a2p1"
; RV64B: .attribute 5, "rv64i2p1_b1p0_zba1p0_zbb1p0_zbs1p0"
; RV64F: .attribute 5, "rv64i2p1_f2p2_zicsr2p0"
; RV64D: .attribute 5, "rv64i2p1_f2p2_d2p2_zicsr2p0"
; RV64C: .attribute 5, "rv64i2p1_c2p0"
; RV64ZIHINTPAUSE: .attribute 5, "rv64i2p1_zihintpause2p0"
; RV64ZIHINTNTL: .attribute 5, "rv64i2p1_zihintntl1p0"
; RV64ZFHMIN: .attribute 5, "rv64i2p1_f2p2_zicsr2p0_zfhmin1p0"
; RV64ZFH: .attribute 5, "rv64i2p1_f2p2_zicsr2p0_zfh1p0_zfhmin1p0"
; RV64ZBA: .attribute 5, "rv64i2p1_zba1p0"
; RV64ZBB: .attribute 5, "rv64i2p1_zbb1p0"
; RV64ZBC: .attribute 5, "rv64i2p1_zbc1p0"
; RV64ZBS: .attribute 5, "rv64i2p1_zbs1p0"
; RV64V: .attribute 5, "rv64i2p1_f2p2_d2p2_v1p0_zicsr2p0_zve32f1p0_zve32x1p0_zve64d1p0_zve64f1p0_zve64x1p0_zvl128b1p0_zvl32b1p0_zvl64b1p0"
; RV64H: .attribute 5, "rv64i2p1_h1p0"
; RV64COMBINED: .attribute 5, "rv64i2p1_f2p2_d2p2_v1p0_zicsr2p0_zfh1p0_zfhmin1p0_zbb1p0_zve32f1p0_zve32x1p0_zve64d1p0_zve64f1p0_zve64x1p0_zvl128b1p0_zvl32b1p0_zvl64b1p0"
; RV64ZBKB: .attribute 5, "rv64i2p1_zbkb1p0"
; RV64ZBKC: .attribute 5, "rv64i2p1_zbkc1p0"
; RV64ZBKX: .attribute 5, "rv64i2p1_zbkx1p0"
; RV64ZKND: .attribute 5, "rv64i2p1_zknd1p0"
; RV64ZKNE: .attribute 5, "rv64i2p1_zkne1p0"
; RV64ZKNH: .attribute 5, "rv64i2p1_zknh1p0"
; RV64ZKSED: .attribute 5, "rv64i2p1_zksed1p0"
; RV64ZKSH: .attribute 5, "rv64i2p1_zksh1p0"
; RV64ZKR: .attribute 5, "rv64i2p1_zkr1p0"
; RV64ZKN: .attribute 5, "rv64i2p1_zbkb1p0_zbkc1p0_zbkx1p0_zkn1p0_zknd1p0_zkne1p0_zknh1p0"
; RV64ZKS: .attribute 5, "rv64i2p1_zbkb1p0_zbkc1p0_zbkx1p0_zks1p0_zksed1p0_zksh1p0"
; RV64ZKT: .attribute 5, "rv64i2p1_zkt1p0"
; RV64ZK: .attribute 5, "rv64i2p1_zbkb1p0_zbkc1p0_zbkx1p0_zk1p0_zkn1p0_zknd1p0_zkne1p0_zknh1p0_zkr1p0_zkt1p0"
; RV64COMBINEINTOZK: .attribute 5, "rv64i2p1_zbkb1p0_zbkc1p0_zbkx1p0_zk1p0_zkn1p0_zknd1p0_zkne1p0_zknh1p0_zkr1p0_zkt1p0"
; RV64COMBINEINTOZKN: .attribute 5, "rv64i2p1_zbkb1p0_zbkc1p0_zbkx1p0_zkn1p0_zknd1p0_zkne1p0_zknh1p0"
; RV64COMBINEINTOZKS: .attribute 5, "rv64i2p1_zbkb1p0_zbkc1p0_zbkx1p0_zks1p0_zksed1p0_zksh1p0"
; RV64ZIC64B: .attribute 5, "rv64i2p1_zic64b1p0"
; RV64ZICBOM: .attribute 5, "rv64i2p1_zicbom1p0"
; RV64ZICBOZ: .attribute 5, "rv64i2p1_zicboz1p0"
; RV64ZA64RS: .attribute 5, "rv64i2p1_za64rs1p0"
; RV64ZA128RS: .attribute 5, "rv64i2p1_za128rs1p0"
; RV64ZAMA16B: .attribute 5, "rv64i2p1_zama16b1p0"
; RV64ZAWRS: .attribute 5, "rv64i2p1_zawrs1p0"
; RV64ZICBOP: .attribute 5, "rv64i2p1_zicbop1p0"
; RV64SHCOUNTERENW: .attribute 5, "rv64i2p1_shcounterenw1p0"
; RV64SHGATPA: .attribute 5, "rv64i2p1_shgatpa1p0"
; RV64SHVSATPA: .attribute 5, "rv64i2p1_shvsatpa1p0"
; RV64SSCCFG: .attribute 5, "rv64i2p1_ssccfg1p0"
; RV64SSCCPTR: .attribute 5, "rv64i2p1_ssccptr1p0"
; RV64SSCOFPMF: .attribute 5, "rv64i2p1_sscofpmf1p0"
; RV64SSCOUNTERENW: .attribute 5, "rv64i2p1_sscounterenw1p0"
; RV64SMSTATEEN: .attribute 5, "rv64i2p1_smstateen1p0"
; RV64SSSTATEEN: .attribute 5, "rv64i2p1_ssstateen1p0"
; RV64SSSTRICT: .attribute 5, "rv64i2p1_ssstrict1p0"
; RV64SSTC: .attribute 5, "rv64i2p1_sstc1p0"
; RV64SHTVALA: .attribute 5, "rv64i2p1_shtvala1p0"
; RV64SHVSTVALA: .attribute 5, "rv64i2p1_shvstvala1p0"
; RV64SHVSTVECD: .attribute 5, "rv64i2p1_shvstvecd1p0"
; RV64SSTVALA: .attribute 5, "rv64i2p1_sstvala1p0"
; RV64SSTVECD: .attribute 5, "rv64i2p1_sstvecd1p0"
; RV64SSU64XL: .attribute 5, "rv64i2p1_ssu64xl1p0"
; RV64SVADE: .attribute 5, "rv64i2p1_svade1p0"
; RV64SVADU: .attribute 5, "rv64i2p1_svadu1p0"
; RV64SVBARE: .attribute 5, "rv64i2p1_svbare1p0"
; RV64SVNAPOT: .attribute 5, "rv64i2p1_svnapot1p0"
; RV64SVPBMT: .attribute 5, "rv64i2p1_svpbmt1p0"
; RV64SVINVAL: .attribute 5, "rv64i2p1_svinval1p0"
; RV64XVENTANACONDOPS: .attribute 5, "rv64i2p1_xventanacondops1p0"
; RV64XSFVFWMACCQQQ: .attribute 5, "rv64i2p1_f2p2_zicsr2p0_zve32f1p0_zve32x1p0_zvfbfmin1p0_zvl32b1p0_xsfvfwmaccqqq1p0"
; RV64XTHEADBA: .attribute 5, "rv64i2p1_xtheadba1p0"
; RV64XTHEADBB: .attribute 5, "rv64i2p1_xtheadbb1p0"
; RV64XTHEADBS: .attribute 5, "rv64i2p1_xtheadbs1p0"
; RV64XTHEADCMO: .attribute 5, "rv64i2p1_xtheadcmo1p0"
; RV64XTHEADCONDMOV: .attribute 5, "rv64i2p1_xtheadcondmov1p0"
; RV64XTHEADFMEMIDX: .attribute 5, "rv64i2p1_xtheadfmemidx1p0"
; RV64XTHEADMAC: .attribute 5, "rv64i2p1_xtheadmac1p0"
; RV64XTHEADMEMIDX: .attribute 5, "rv64i2p1_xtheadmemidx1p0"
; RV64XTHEADMEMPAIR: .attribute 5, "rv64i2p1_xtheadmempair1p0"
; RV64XTHEADSYNC: .attribute 5, "rv64i2p1_xtheadsync1p0"
; RV64XTHEADVDOT: .attribute 5, "rv64i2p1_f2p2_d2p2_v1p0_zicsr2p0_zve32f1p0_zve32x1p0_zve64d1p0_zve64f1p0_zve64x1p0_zvl128b1p0_zvl32b1p0_zvl64b1p0_xtheadvdot1p0"
; RV64ZTSO: .attribute 5, "rv64i2p1_ztso0p1"
; RV64ZAAMO: .attribute 5, "rv64i2p1_zaamo1p0"
; RV64ZALRSC: .attribute 5, "rv64i2p1_zalrsc1p0"
; RV64ZCA: .attribute 5, "rv64i2p1_zca1p0"
; RV64ZCB: .attribute 5, "rv64i2p1_zca1p0_zcb1p0"
; RV64ZCD: .attribute 5, "rv64i2p1_f2p2_d2p2_zicsr2p0_zca1p0_zcd1p0"
; RV64ZCMP: .attribute 5, "rv64i2p1_zca1p0_zcmp1p0"
; RV64ZCMT: .attribute 5, "rv64i2p1_zicsr2p0_zca1p0_zcmt1p0"
; RV64ZICCAMOA: .attribute 5, "rv64i2p1_ziccamoa1p0"
; RV64ZICCIF: .attribute 5, "rv64i2p1_ziccif1p0"
; RV64ZICCLSM: .attribute 5, "rv64i2p1_zicclsm1p0"
; RV64ZICCRSE: .attribute 5, "rv64i2p1_ziccrse1p0"
; RV64ZICSR: .attribute 5, "rv64i2p1_zicsr2p0"
; RV64ZIFENCEI: .attribute 5, "rv64i2p1_zifencei2p0"
; RV64ZICNTR: .attribute 5, "rv64i2p1_zicntr2p0_zicsr2p0"
; RV64ZIHPM: .attribute 5, "rv64i2p1_zicsr2p0_zihpm2p0"
; RV64ZFA: .attribute 5, "rv64i2p1_f2p2_zicsr2p0_zfa1p0"
; RV64ZVBB: .attribute 5, "rv64i2p1_zicsr2p0_zvbb1p0_zve32x1p0_zvkb1p0_zvl32b1p0"
; RV64ZVBC: .attribute 5, "rv64i2p1_zicsr2p0_zvbc1p0_zve32x1p0_zve64x1p0_zvl32b1p0_zvl64b1p0"
; RV64ZVKB: .attribute 5, "rv64i2p1_zicsr2p0_zve32x1p0_zvkb1p0_zvl32b1p0"
; RV64ZVKG: .attribute 5, "rv64i2p1_zicsr2p0_zve32x1p0_zvkg1p0_zvl32b1p0"
; RV64ZVKN: .attribute 5, "rv64i2p1_zicsr2p0_zve32x1p0_zve64x1p0_zvkb1p0_zvkn1p0_zvkned1p0_zvknhb1p0_zvkt1p0_zvl32b1p0_zvl64b1p0"
; RV64ZVKNC: .attribute 5, "rv64i2p1_zicsr2p0_zvbc1p0_zve32x1p0_zve64x1p0_zvkb1p0_zvkn1p0_zvknc1p0_zvkned1p0_zvknhb1p0_zvkt1p0_zvl32b1p0_zvl64b1p0"
; RV64ZVKNED: .attribute 5, "rv64i2p1_zicsr2p0_zve32x1p0_zvkned1p0_zvl32b1p0"
; RV64ZVKNG: .attribute 5, "rv64i2p1_zicsr2p0_zve32x1p0_zve64x1p0_zvkb1p0_zvkg1p0_zvkn1p0_zvkned1p0_zvkng1p0_zvknhb1p0_zvkt1p0_zvl32b1p0_zvl64b1p0"
; RV64ZVKNHA: .attribute 5, "rv64i2p1_zicsr2p0_zve32x1p0_zvknha1p0_zvl32b1p0"
; RV64ZVKNHB: .attribute 5, "rv64i2p1_zicsr2p0_zve32x1p0_zve64x1p0_zvknhb1p0_zvl32b1p0_zvl64b1p0"
; RV64ZVKS: .attribute 5, "rv64i2p1_zicsr2p0_zve32x1p0_zvkb1p0_zvks1p0_zvksed1p0_zvksh1p0_zvkt1p0_zvl32b1p0"
; RV64ZVKSC: .attribute 5, "rv64i2p1_zicsr2p0_zvbc1p0_zve32x1p0_zve64x1p0_zvkb1p0_zvks1p0_zvksc1p0_zvksed1p0_zvksh1p0_zvkt1p0_zvl32b1p0_zvl64b1p0"
; RV64ZVKSED: .attribute 5, "rv64i2p1_zicsr2p0_zve32x1p0_zvksed1p0_zvl32b1p0"
; RV64ZVKSG: .attribute 5, "rv64i2p1_zicsr2p0_zve32x1p0_zvkb1p0_zvkg1p0_zvks1p0_zvksed1p0_zvksg1p0_zvksh1p0_zvkt1p0_zvl32b1p0"
; RV64ZVKSH: .attribute 5, "rv64i2p1_zicsr2p0_zve32x1p0_zvksh1p0_zvl32b1p0"
; RV64ZVKT: .attribute 5, "rv64i2p1_zicsr2p0_zve32x1p0_zvkt1p0_zvl32b1p0"
; RV64ZVFH: .attribute 5, "rv64i2p1_f2p2_zicsr2p0_zfhmin1p0_zve32f1p0_zve32x1p0_zvfh1p0_zvfhmin1p0_zvl32b1p0"
; RV64ZICOND: .attribute 5, "rv64i2p1_zicond1p0"
; RV64ZIMOP: .attribute 5, "rv64i2p1_zimop1p0"
; RV64ZCMOP: .attribute 5, "rv64i2p1_zca1p0_zcmop1p0"
; RV64SMAIA: .attribute 5, "rv64i2p1_smaia1p0"
; RV64SSAIA: .attribute 5, "rv64i2p1_ssaia1p0"
; RV64SMCSRIND: .attribute 5, "rv64i2p1_smcsrind1p0"
; RV64SSCSRIND: .attribute 5, "rv64i2p1_sscsrind1p0"
; RV64SMCDELEG: .attribute 5, "rv64i2p1_smcdeleg1p0"
; RV64SMEPMP: .attribute 5, "rv64i2p1_smepmp1p0"
; RV64ZFBFMIN: .attribute 5, "rv64i2p1_f2p2_zicsr2p0_zfbfmin1p0"
; RV64ZVFBFMIN: .attribute 5, "rv64i2p1_f2p2_zicsr2p0_zve32f1p0_zve32x1p0_zvfbfmin1p0_zvl32b1p0"
; RV64ZVFBFWMA: .attribute 5, "rv64i2p1_f2p2_zicsr2p0_zfbfmin1p0_zve32f1p0_zve32x1p0_zvfbfmin1p0_zvfbfwma1p0_zvl32b1p0"
; RV64ZACAS: .attribute 5, "rv64i2p1_a2p1_zacas1p0"
; RV64ZALASR: .attribute 5, "rv64i2p1_zalasr0p1"
; RV64ZICFILP: .attribute 5, "rv64i2p1_zicfilp0p4_zicsr2p0"
; RV64ZABHA: .attribute 5, "rv64i2p1_a2p1_zabha1p0"
; RV64SSNPM: .attribute 5, "rv64i2p1_ssnpm0p8"
; RV64SMNPM: .attribute 5, "rv64i2p1_smnpm0p8"
; RV64SMMPM: .attribute 5, "rv64i2p1_smmpm0p8"
; RV64SSPM: .attribute 5, "rv64i2p1_sspm0p8"
; RV64SUPM: .attribute 5, "rv64i2p1_supm0p8"
; RV64SSQOSID: .attribute 5, "rv64i2p1_ssqosid1p0"

; RVI20U32: .attribute 5, "rv32i2p1"
; RVI20U64: .attribute 5, "rv64i2p1"
; RVA20U64: .attribute 5, "rv64i2p1_m2p0_a2p1_f2p2_d2p2_c2p0_ziccamoa1p0_ziccif1p0_zicclsm1p0_ziccrse1p0_zicntr2p0_zicsr2p0_zmmul1p0_za128rs1p0"
; RVA20S64: .attribute 5, "rv64i2p1_m2p0_a2p1_f2p2_d2p2_c2p0_ziccamoa1p0_ziccif1p0_zicclsm1p0_ziccrse1p0_zicntr2p0_zicsr2p0_zifencei2p0_zmmul1p0_za128rs1p0_ssccptr1p0_sstvala1p0_sstvecd1p0_svade1p0_svbare1p0"
; RVA22U64: .attribute 5, "rv64i2p1_m2p0_a2p1_f2p2_d2p2_c2p0_zic64b1p0_zicbom1p0_zicbop1p0_zicboz1p0_ziccamoa1p0_ziccif1p0_zicclsm1p0_ziccrse1p0_zicntr2p0_zicsr2p0_zihintpause2p0_zihpm2p0_zmmul1p0_za64rs1p0_zfhmin1p0_zba1p0_zbb1p0_zbs1p0_zkt1p0"
; RVA22S64: .attribute 5, "rv64i2p1_m2p0_a2p1_f2p2_d2p2_c2p0_zic64b1p0_zicbom1p0_zicbop1p0_zicboz1p0_ziccamoa1p0_ziccif1p0_zicclsm1p0_ziccrse1p0_zicntr2p0_zicsr2p0_zifencei2p0_zihintpause2p0_zihpm2p0_zmmul1p0_za64rs1p0_zfhmin1p0_zba1p0_zbb1p0_zbs1p0_zkt1p0_ssccptr1p0_sscounterenw1p0_sstvala1p0_sstvecd1p0_svade1p0_svbare1p0_svinval1p0_svpbmt1p0"
; RVA23U64: .attribute 5, "rv64i2p1_m2p0_a2p1_f2p2_d2p2_c2p0_v1p0_zic64b1p0_zicbom1p0_zicbop1p0_zicboz1p0_ziccamoa1p0_ziccif1p0_zicclsm1p0_ziccrse1p0_zicntr2p0_zicond1p0_zicsr2p0_zihintntl1p0_zihintpause2p0_zihpm2p0_zimop1p0_zmmul1p0_za64rs1p0_zawrs1p0_zfa1p0_zfhmin1p0_zca1p0_zcb1p0_zcmop1p0_zba1p0_zbb1p0_zbs1p0_zkt1p0_zvbb1p0_zve32f1p0_zve32x1p0_zve64d1p0_zve64f1p0_zve64x1p0_zvfhmin1p0_zvkb1p0_zvkt1p0_zvl128b1p0_zvl32b1p0_zvl64b1p0"
; RVA23S64: .attribute 5, "rv64i2p1_m2p0_a2p1_f2p2_d2p2_c2p0_v1p0_h1p0_zic64b1p0_zicbom1p0_zicbop1p0_zicboz1p0_ziccamoa1p0_ziccif1p0_zicclsm1p0_ziccrse1p0_zicntr2p0_zicond1p0_zicsr2p0_zifencei2p0_zihintntl1p0_zihintpause2p0_zihpm2p0_zimop1p0_zmmul1p0_za64rs1p0_zawrs1p0_zfa1p0_zfhmin1p0_zca1p0_zcb1p0_zcmop1p0_zba1p0_zbb1p0_zbs1p0_zkt1p0_zvbb1p0_zve32f1p0_zve32x1p0_zve64d1p0_zve64f1p0_zve64x1p0_zvfhmin1p0_zvkb1p0_zvkt1p0_zvl128b1p0_zvl32b1p0_zvl64b1p0_shcounterenw1p0_shgatpa1p0_shtvala1p0_shvsatpa1p0_shvstvala1p0_shvstvecd1p0_ssccptr1p0_sscofpmf1p0_sscounterenw1p0_ssnpm0p8_ssstateen1p0_sstc1p0_sstvala1p0_sstvecd1p0_ssu64xl1p0_svade1p0_svbare1p0_svinval1p0_svnapot1p0_svpbmt1p0"
; RVB23U64: .attribute 5, "rv64i2p1_m2p0_a2p1_f2p2_d2p2_c2p0_zic64b1p0_zicbom1p0_zicbop1p0_zicboz1p0_ziccamoa1p0_ziccif1p0_zicclsm1p0_ziccrse1p0_zicntr2p0_zicond1p0_zicsr2p0_zihintntl1p0_zihintpause2p0_zihpm2p0_zimop1p0_zmmul1p0_za64rs1p0_zawrs1p0_zfa1p0_zca1p0_zcb1p0_zcmop1p0_zba1p0_zbb1p0_zbs1p0_zkt1p0"
; RVB23S64: .attribute 5, "rv64i2p1_m2p0_a2p1_f2p2_d2p2_c2p0_zic64b1p0_zicbom1p0_zicbop1p0_zicboz1p0_ziccamoa1p0_ziccif1p0_zicclsm1p0_ziccrse1p0_zicntr2p0_zicond1p0_zicsr2p0_zifencei2p0_zihintntl1p0_zihintpause2p0_zihpm2p0_zimop1p0_zmmul1p0_za64rs1p0_zawrs1p0_zfa1p0_zca1p0_zcb1p0_zcmop1p0_zba1p0_zbb1p0_zbs1p0_zkt1p0_ssccptr1p0_sscofpmf1p0_sscounterenw1p0_sstc1p0_sstvala1p0_sstvecd1p0_ssu64xl1p0_svade1p0_svbare1p0_svinval1p0_svnapot1p0_svpbmt1p0"
; RVM23U32: .attribute 5, "rv32i2p1_m2p0_zicbop1p0_zicond1p0_zicsr2p0_zihintntl1p0_zihintpause2p0_zimop1p0_zmmul1p0_zca1p0_zcb1p0_zce1p0_zcmop1p0_zcmp1p0_zcmt1p0_zba1p0_zbb1p0_zbs1p0"

define i32 @addi(i32 %a) {
  %1 = add i32 %a, 1
  ret i32 %1
}

define i8 @atomic_load_i8_seq_cst(ptr %a) nounwind {
  %1 = load atomic i8, ptr %a seq_cst, align 1
  ret i8 %1
; A6S: .attribute 14, 2
; A6C: .attribute 14, 1
}<|MERGE_RESOLUTION|>--- conflicted
+++ resolved
@@ -135,13 +135,9 @@
 ; RUN: llc -mtriple=riscv64 -mattr=+m %s -o - | FileCheck --check-prefixes=CHECK,RV64M %s
 ; RUN: llc -mtriple=riscv64 -mattr=+zmmul %s -o - | FileCheck --check-prefixes=CHECK,RV64ZMMUL %s
 ; RUN: llc -mtriple=riscv64 -mattr=+m,+zmmul %s -o - | FileCheck --check-prefixes=CHECK,RV64MZMMUL %s
-<<<<<<< HEAD
-; RUN: llc -mtriple=riscv64 -mattr=+a,+abi-attr %s -o - | FileCheck --check-prefixes=CHECK,RV64A,A6C %s
-; RUN: llc -mtriple=riscv64 -mattr=+a,+seq-cst-trailing-fence,+abi-attr %s -o - | FileCheck --check-prefixes=CHECK,RV64A,A6S %s
-=======
-; RUN: llc -mtriple=riscv64 -mattr=+a %s -o - | FileCheck --check-prefixes=CHECK,RV64A %s
+; RUN: llc -mtriple=riscv64 -mattr=+a --riscv-abi-attributes %s -o - | FileCheck --check-prefixes=CHECK,RV64A,A6C %s
+; RUN: llc -mtriple=riscv64 -mattr=+a,+seq-cst-trailing-fence --riscv-abi-attributes %s -o - | FileCheck --check-prefixes=CHECK,RV64A,A6S %s
 ; RUN: llc -mtriple=riscv64 -mattr=+b %s -o - | FileCheck --check-prefixes=CHECK,RV64B %s
->>>>>>> f985a882
 ; RUN: llc -mtriple=riscv64 -mattr=+f %s -o - | FileCheck --check-prefixes=CHECK,RV64F %s
 ; RUN: llc -mtriple=riscv64 -mattr=+d %s -o - | FileCheck --check-prefixes=CHECK,RV64D %s
 ; RUN: llc -mtriple=riscv64 -mattr=+c %s -o - | FileCheck --check-prefixes=CHECK,RV64C %s
