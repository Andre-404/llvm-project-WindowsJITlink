--- conflicted
+++ resolved
@@ -191,18 +191,6 @@
 ; GFX9-NEXT:    s_mov_b32 s4, s33
 ; GFX9-NEXT:    s_mov_b32 s33, s32
 ; GFX9-NEXT:    s_or_saveexec_b64 s[6:7], -1
-<<<<<<< HEAD
-; GFX9-NEXT:    buffer_store_dword v42, off, s[0:3], s33 offset:12 ; 4-byte Folded Spill
-; GFX9-NEXT:    buffer_store_dword v44, off, s[0:3], s33 offset:16 ; 4-byte Folded Spill
-; GFX9-NEXT:    s_mov_b64 exec, s[6:7]
-; GFX9-NEXT:    ; implicit-def: $vgpr42
-; GFX9-NEXT:    s_addk_i32 s32, 0x800
-; GFX9-NEXT:    v_writelane_b32 v42, s30, 0
-; GFX9-NEXT:    v_writelane_b32 v42, s31, 1
-; GFX9-NEXT:    v_writelane_b32 v42, s34, 2
-; GFX9-NEXT:    v_writelane_b32 v44, s4, 0
-; GFX9-NEXT:    v_writelane_b32 v42, s36, 3
-=======
 ; GFX9-NEXT:    buffer_store_dword v40, off, s[0:3], s33 offset:12 ; 4-byte Folded Spill
 ; GFX9-NEXT:    buffer_store_dword v44, off, s[0:3], s33 offset:16 ; 4-byte Folded Spill
 ; GFX9-NEXT:    s_mov_b64 exec, s[6:7]
@@ -212,42 +200,29 @@
 ; GFX9-NEXT:    v_writelane_b32 v40, s34, 2
 ; GFX9-NEXT:    v_writelane_b32 v44, s4, 0
 ; GFX9-NEXT:    v_writelane_b32 v40, s36, 3
->>>>>>> e1acf65b
 ; GFX9-NEXT:    s_getpc_b64 s[4:5]
 ; GFX9-NEXT:    s_add_u32 s4, s4, foo@gotpcrel32@lo+4
 ; GFX9-NEXT:    s_addc_u32 s5, s5, foo@gotpcrel32@hi+12
-; GFX9-NEXT:    v_writelane_b32 v42, s37, 4
+; GFX9-NEXT:    v_writelane_b32 v40, s37, 4
 ; GFX9-NEXT:    s_load_dwordx2 s[36:37], s[4:5], 0x0
-; GFX9-NEXT:    buffer_store_dword v40, off, s[0:3], s33 offset:8 ; 4-byte Folded Spill
-; GFX9-NEXT:    buffer_store_dword v41, off, s[0:3], s33 offset:4 ; 4-byte Folded Spill
+; GFX9-NEXT:    buffer_store_dword v41, off, s[0:3], s33 offset:8 ; 4-byte Folded Spill
+; GFX9-NEXT:    buffer_store_dword v42, off, s[0:3], s33 offset:4 ; 4-byte Folded Spill
 ; GFX9-NEXT:    buffer_store_dword v43, off, s[0:3], s33 ; 4-byte Folded Spill
-; GFX9-NEXT:    v_mov_b32_e32 v40, v1
-; GFX9-NEXT:    v_mov_b32_e32 v41, v0
-; GFX9-NEXT:    v_mul_u32_u24_e32 v0, v41, v40
+; GFX9-NEXT:    v_mov_b32_e32 v41, v1
+; GFX9-NEXT:    v_mov_b32_e32 v42, v0
+; GFX9-NEXT:    v_mul_u32_u24_e32 v0, v42, v41
 ; GFX9-NEXT:    s_mov_b32 s34, s15
-; GFX9-NEXT:    v_and_b32_e32 v43, 0xffffff, v40
+; GFX9-NEXT:    v_and_b32_e32 v43, 0xffffff, v41
 ; GFX9-NEXT:    s_waitcnt lgkmcnt(0)
 ; GFX9-NEXT:    s_swappc_b64 s[30:31], s[36:37]
-; GFX9-NEXT:    v_mad_u32_u24 v40, v41, v40, v43
+; GFX9-NEXT:    v_mad_u32_u24 v41, v42, v41, v43
 ; GFX9-NEXT:    s_mov_b32 s15, s34
-; GFX9-NEXT:    v_mov_b32_e32 v0, v40
+; GFX9-NEXT:    v_mov_b32_e32 v0, v41
 ; GFX9-NEXT:    s_swappc_b64 s[30:31], s[36:37]
-; GFX9-NEXT:    v_add_u32_e32 v0, v40, v43
+; GFX9-NEXT:    v_add_u32_e32 v0, v41, v43
 ; GFX9-NEXT:    s_mov_b32 s15, s34
 ; GFX9-NEXT:    s_swappc_b64 s[30:31], s[36:37]
 ; GFX9-NEXT:    buffer_load_dword v43, off, s[0:3], s33 ; 4-byte Folded Reload
-<<<<<<< HEAD
-; GFX9-NEXT:    buffer_load_dword v41, off, s[0:3], s33 offset:4 ; 4-byte Folded Reload
-; GFX9-NEXT:    buffer_load_dword v40, off, s[0:3], s33 offset:8 ; 4-byte Folded Reload
-; GFX9-NEXT:    v_readlane_b32 s37, v42, 4
-; GFX9-NEXT:    v_readlane_b32 s36, v42, 3
-; GFX9-NEXT:    v_readlane_b32 s34, v42, 2
-; GFX9-NEXT:    v_readlane_b32 s31, v42, 1
-; GFX9-NEXT:    v_readlane_b32 s30, v42, 0
-; GFX9-NEXT:    v_readlane_b32 s4, v44, 0
-; GFX9-NEXT:    s_or_saveexec_b64 s[6:7], -1
-; GFX9-NEXT:    buffer_load_dword v42, off, s[0:3], s33 offset:12 ; 4-byte Folded Reload
-=======
 ; GFX9-NEXT:    buffer_load_dword v42, off, s[0:3], s33 offset:4 ; 4-byte Folded Reload
 ; GFX9-NEXT:    buffer_load_dword v41, off, s[0:3], s33 offset:8 ; 4-byte Folded Reload
 ; GFX9-NEXT:    v_readlane_b32 s37, v40, 4
@@ -258,7 +233,6 @@
 ; GFX9-NEXT:    v_readlane_b32 s4, v44, 0
 ; GFX9-NEXT:    s_or_saveexec_b64 s[6:7], -1
 ; GFX9-NEXT:    buffer_load_dword v40, off, s[0:3], s33 offset:12 ; 4-byte Folded Reload
->>>>>>> e1acf65b
 ; GFX9-NEXT:    buffer_load_dword v44, off, s[0:3], s33 offset:16 ; 4-byte Folded Reload
 ; GFX9-NEXT:    s_mov_b64 exec, s[6:7]
 ; GFX9-NEXT:    s_addk_i32 s32, 0xf800
