--- conflicted
+++ resolved
@@ -1038,17 +1038,9 @@
 ; CHECK-LABEL: umull_and_v8i32_dup:
 ; CHECK:       // %bb.0: // %entry
 ; CHECK-NEXT:    and w8, w0, #0xff
-<<<<<<< HEAD
-; CHECK-NEXT:    ext v1.16b, v0.16b, v0.16b, #8
-; CHECK-NEXT:    dup v2.4s, w8
-; CHECK-NEXT:    xtn v2.4h, v2.4s
-; CHECK-NEXT:    umull v0.4s, v0.4h, v2.4h
-; CHECK-NEXT:    umull v1.4s, v1.4h, v2.4h
-=======
 ; CHECK-NEXT:    dup v2.8h, w8
 ; CHECK-NEXT:    umull2 v1.4s, v0.8h, v2.8h
 ; CHECK-NEXT:    umull v0.4s, v0.4h, v2.4h
->>>>>>> e1acf65b
 ; CHECK-NEXT:    ret
 entry:
   %in1 = zext <8 x i16> %src1 to <8 x i32>
@@ -1096,19 +1088,10 @@
 define <4 x i64> @umull_and_v4i64_dup(<4 x i32> %src1, i64 %src2) {
 ; CHECK-LABEL: umull_and_v4i64_dup:
 ; CHECK:       // %bb.0: // %entry
-<<<<<<< HEAD
-; CHECK-NEXT:    and x8, x0, #0xff
-; CHECK-NEXT:    ext v1.16b, v0.16b, v0.16b, #8
-; CHECK-NEXT:    dup v2.2d, x8
-; CHECK-NEXT:    xtn v2.2s, v2.2d
-; CHECK-NEXT:    umull v0.2d, v0.2s, v2.2s
-; CHECK-NEXT:    umull v1.2d, v1.2s, v2.2s
-=======
 ; CHECK-NEXT:    and w8, w0, #0xff
 ; CHECK-NEXT:    dup v2.4s, w8
 ; CHECK-NEXT:    umull2 v1.2d, v0.4s, v2.4s
 ; CHECK-NEXT:    umull v0.2d, v0.2s, v2.2s
->>>>>>> e1acf65b
 ; CHECK-NEXT:    ret
 entry:
   %in1 = zext <4 x i32> %src1 to <4 x i64>
