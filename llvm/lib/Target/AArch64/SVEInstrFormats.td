--- conflicted
+++ resolved
@@ -3185,14 +3185,11 @@
 
   def : SVE_3_Op_Pat<nxv4f32, !cast<SDPatternOperator>(op # _f32f64), nxv4f32, nxv2i1, nxv2f64, !cast<Instruction>(NAME # _DtoS)>;
   def : SVE_1_Op_Passthru_Pat<nxv2f32, ir_op, nxv2i1, nxv2f64, !cast<Instruction>(NAME # _DtoS)>;
-<<<<<<< HEAD
-=======
 }
 
 multiclass sve_fp_2op_p_zd_frint<bits<2> opc, string asm> {
   def _S : sve_fp_2op_p_zd<{ 0b0010, opc{1}, 0, opc{0} }, asm, ZPR32, ZPR32, ElementSizeS>;
   def _D : sve_fp_2op_p_zd<{ 0b0010, opc{1}, 1, opc{0} }, asm, ZPR64, ZPR64, ElementSizeD>;
->>>>>>> ce7c17d5
 }
 
 //===----------------------------------------------------------------------===//
@@ -9309,11 +9306,6 @@
   def NAME : sve2_fp_convert_precision<0b1010, 0b1, asm, ZPR16, ZPR32>;
 
   def : SVE_3_Op_Pat<nxv8bf16, op, nxv8bf16, nxv4i1, nxv4f32, !cast<Instruction>(NAME)>;
-<<<<<<< HEAD
-  def : SVE_1_Op_Passthru_Round_Pat<nxv4bf16, ir_op, nxv4i1, nxv4f32, !cast<Instruction>(NAME)>;
-  def : SVE_1_Op_Passthru_Round_Pat<nxv2bf16, ir_op, nxv2i1, nxv2f32, !cast<Instruction>(NAME)>;
-=======
->>>>>>> ce7c17d5
 }
 
 //===----------------------------------------------------------------------===//
