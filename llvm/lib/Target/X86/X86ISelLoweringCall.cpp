--- conflicted
+++ resolved
@@ -2023,11 +2023,10 @@
   if (CallConv == CallingConv::X86_INTR)
     report_fatal_error("X86 interrupts may not be called directly");
 
-<<<<<<< HEAD
   // Set type id for call site info.
   if (MF.getTarget().Options.EmitCallGraphSection && CB && CB->isIndirectCall())
     CSInfo = MachineFunction::CallSiteInfo(*CB);
-=======
+
   // Analyze operands of the call, assigning locations to each operand.
   SmallVector<CCValAssign, 16> ArgLocs;
   CCState CCInfo(CallConv, isVarArg, MF, ArgLocs, *DAG.getContext());
@@ -2043,7 +2042,6 @@
   if (CallingConv::X86_VectorCall == CallConv) {
     CCInfo.AnalyzeArgumentsSecondPass(Outs, CC_X86);
   }
->>>>>>> fc517973
 
   bool IsMustTail = CLI.CB && CLI.CB->isMustTailCall();
   if (Subtarget.isPICStyleGOT() && !IsGuaranteeTCO && !IsMustTail) {
