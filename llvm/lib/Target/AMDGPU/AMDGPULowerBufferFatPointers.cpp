--- conflicted
+++ resolved
@@ -200,6 +200,7 @@
 #include "llvm/ADT/SetOperations.h"
 #include "llvm/ADT/SmallVector.h"
 #include "llvm/Analysis/ConstantFolding.h"
+#include "llvm/Analysis/Utils/Local.h"
 #include "llvm/CodeGen/TargetPassConfig.h"
 #include "llvm/IR/AttributeMask.h"
 #include "llvm/IR/Constants.h"
@@ -214,6 +215,7 @@
 #include "llvm/IR/Metadata.h"
 #include "llvm/IR/Operator.h"
 #include "llvm/IR/PatternMatch.h"
+#include "llvm/IR/ReplaceConstant.h"
 #include "llvm/InitializePasses.h"
 #include "llvm/Pass.h"
 #include "llvm/Support/AtomicOrdering.h"
@@ -578,18 +580,14 @@
 /// buffer fat pointer constant.
 static std::pair<Constant *, Constant *>
 splitLoweredFatBufferConst(Constant *C) {
-  if (auto *AZ = dyn_cast<ConstantAggregateZero>(C))
-    return std::make_pair(AZ->getStructElement(0), AZ->getStructElement(1));
-  if (auto *SC = dyn_cast<ConstantStruct>(C))
-    return std::make_pair(SC->getOperand(0), SC->getOperand(1));
-  llvm_unreachable("Conversion should've created a {p8, i32} struct");
+  assert(isSplitFatPtr(C->getType()) && "Not a split fat buffer pointer");
+  return std::make_pair(C->getAggregateElement(0u), C->getAggregateElement(1u));
 }
 
 namespace {
 /// Handle the remapping of ptr addrspace(7) constants.
 class FatPtrConstMaterializer final : public ValueMaterializer {
   BufferFatPtrToStructTypeMap *TypeMap;
-  BufferFatPtrToIntTypeMap *IntTypeMap;
   // An internal mapper that is used to recurse into the arguments of constants.
   // While the documentation for `ValueMapper` specifies not to use it
   // recursively, examination of the logic in mapValue() shows that it can
@@ -599,16 +597,12 @@
 
   Constant *materializeBufferFatPtrConst(Constant *C);
 
-  const DataLayout &DL;
-
 public:
   // UnderlyingMap is the value map this materializer will be filling.
   FatPtrConstMaterializer(BufferFatPtrToStructTypeMap *TypeMap,
-                          ValueToValueMapTy &UnderlyingMap,
-                          BufferFatPtrToIntTypeMap *IntTypeMap,
-                          const DataLayout &DL)
-      : TypeMap(TypeMap), IntTypeMap(IntTypeMap),
-        InternalMapper(UnderlyingMap, RF_None, TypeMap, this), DL(DL) {}
+                          ValueToValueMapTy &UnderlyingMap)
+      : TypeMap(TypeMap),
+        InternalMapper(UnderlyingMap, RF_None, TypeMap, this) {}
   virtual ~FatPtrConstMaterializer() = default;
 
   Value *materialize(Value *V) override;
@@ -631,10 +625,6 @@
                                 UndefValue::get(NewTy->getElementType(1))});
   }
 
-  if (isa<GlobalValue>(C))
-    report_fatal_error("Global values containing ptr addrspace(7) (buffer "
-                       "fat pointer) values are not supported");
-
   if (auto *VC = dyn_cast<ConstantVector>(C)) {
     if (Constant *S = VC->getSplatValue()) {
       Constant *NewS = InternalMapper.mapConstant(*S);
@@ -660,127 +650,14 @@
     return ConstantStruct::get(NewTy, {RsrcVec, OffVec});
   }
 
-  // Constant expressions. This code mirrors how we fix up the equivalent
-  // instructions later.
-  auto *CE = dyn_cast<ConstantExpr>(C);
-  if (!CE)
-    return nullptr;
-  if (auto *GEPO = dyn_cast<GEPOperator>(C)) {
-    Constant *RemappedPtr =
-        InternalMapper.mapConstant(*cast<Constant>(GEPO->getPointerOperand()));
-    auto [Rsrc, Off] = splitLoweredFatBufferConst(RemappedPtr);
-    Type *OffTy = Off->getType();
-    bool InBounds = GEPO->isInBounds();
-
-    MapVector<Value *, APInt> VariableOffs;
-    APInt NewConstOffVal = APInt::getZero(BufferOffsetWidth);
-    if (!GEPO->collectOffset(DL, BufferOffsetWidth, VariableOffs,
-                             NewConstOffVal))
-      report_fatal_error(
-          "Scalable vector or unsized struct in fat pointer GEP");
-    Constant *OffAccum = nullptr;
-    // Accumulate offsets together before adding to the base in order to
-    // preserve as many of the inbounds properties as possible.
-    for (auto [Arg, Multiple] : VariableOffs) {
-      Constant *NewArg = InternalMapper.mapConstant(*cast<Constant>(Arg));
-      NewArg = ConstantFoldIntegerCast(NewArg, OffTy, /*IsSigned=*/true, DL);
-      if (!Multiple.isOne()) {
-        if (Multiple.isPowerOf2()) {
-          NewArg = ConstantExpr::getShl(
-              NewArg,
-              CE->getIntegerValue(
-                  OffTy, APInt(BufferOffsetWidth, Multiple.logBase2())),
-              /*hasNUW=*/InBounds, /*HasNSW=*/InBounds);
-        } else {
-          NewArg =
-              ConstantExpr::getMul(NewArg, CE->getIntegerValue(OffTy, Multiple),
-                                   /*hasNUW=*/InBounds, /*hasNSW=*/InBounds);
-        }
-      }
-      if (OffAccum) {
-        OffAccum = ConstantExpr::getAdd(OffAccum, NewArg, /*hasNUW=*/InBounds,
-                                        /*hasNSW=*/InBounds);
-      } else {
-        OffAccum = NewArg;
-      }
-    }
-    Constant *NewConstOff = CE->getIntegerValue(OffTy, NewConstOffVal);
-    if (OffAccum)
-      OffAccum = ConstantExpr::getAdd(OffAccum, NewConstOff,
-                                      /*hasNUW=*/InBounds, /*hasNSW=*/InBounds);
-    else
-      OffAccum = NewConstOff;
-    bool HasNonNegativeOff = false;
-    if (auto *CI = dyn_cast<ConstantInt>(OffAccum)) {
-      HasNonNegativeOff = !CI->isNegative();
-    }
-    Constant *NewOff = ConstantExpr::getAdd(
-        Off, OffAccum, /*hasNUW=*/InBounds && HasNonNegativeOff,
-        /*hasNSW=*/false);
-    return ConstantStruct::get(NewTy, {Rsrc, NewOff});
-  }
-
-  if (auto *PI = dyn_cast<PtrToIntOperator>(CE)) {
-    Constant *Parts =
-        InternalMapper.mapConstant(*cast<Constant>(PI->getPointerOperand()));
-    auto [Rsrc, Off] = splitLoweredFatBufferConst(Parts);
-    // Here, we take advantage of the fact that ptrtoint has a built-in
-    // zero-extension behavior.
-    unsigned FatPtrWidth =
-        DL.getPointerSizeInBits(AMDGPUAS::BUFFER_FAT_POINTER);
-    Constant *RsrcInt = CE->getPtrToInt(Rsrc, SrcTy);
-    unsigned Width = SrcTy->getScalarSizeInBits();
-    Constant *Shift =
-        CE->getIntegerValue(SrcTy, APInt(Width, BufferOffsetWidth));
-    Constant *OffCast =
-        ConstantFoldIntegerCast(Off, SrcTy, /*IsSigned=*/false, DL);
-    Constant *RsrcHi = ConstantExpr::getShl(
-        RsrcInt, Shift, Width >= FatPtrWidth, Width > FatPtrWidth);
-    // This should be an or, but those got recently removed.
-    Constant *Result = ConstantExpr::getAdd(RsrcHi, OffCast, true, true);
-    return Result;
-  }
-
-  if (CE->getOpcode() == Instruction::IntToPtr) {
-    auto *Arg = cast<Constant>(CE->getOperand(0));
-    unsigned FatPtrWidth =
-        DL.getPointerSizeInBits(AMDGPUAS::BUFFER_FAT_POINTER);
-    unsigned RsrcPtrWidth = DL.getPointerSizeInBits(AMDGPUAS::BUFFER_RESOURCE);
-    auto *WantedTy = Arg->getType()->getWithNewBitWidth(FatPtrWidth);
-    Arg = ConstantFoldIntegerCast(Arg, WantedTy, /*IsSigned=*/false, DL);
-
-    Constant *Shift =
-        CE->getIntegerValue(WantedTy, APInt(FatPtrWidth, BufferOffsetWidth));
-    Type *RsrcIntType = WantedTy->getWithNewBitWidth(RsrcPtrWidth);
-    Type *RsrcTy = NewTy->getElementType(0);
-    Type *OffTy = WantedTy->getWithNewBitWidth(BufferOffsetWidth);
-    Constant *RsrcInt = CE->getTrunc(
-        ConstantFoldBinaryOpOperands(Instruction::LShr, Arg, Shift, DL),
-        RsrcIntType);
-    Constant *Rsrc = CE->getIntToPtr(RsrcInt, RsrcTy);
-    Constant *Off = ConstantFoldIntegerCast(Arg, OffTy, /*isSigned=*/false, DL);
-
-    return ConstantStruct::get(NewTy, {Rsrc, Off});
-  }
-
-  if (auto *AC = dyn_cast<AddrSpaceCastOperator>(CE)) {
-    unsigned SrcAS = AC->getSrcAddressSpace();
-    unsigned DstAS = AC->getDestAddressSpace();
-    auto *Arg = cast<Constant>(AC->getPointerOperand());
-    auto *NewArg = InternalMapper.mapConstant(*Arg);
-    if (!NewArg)
-      return nullptr;
-    if (SrcAS == AMDGPUAS::BUFFER_FAT_POINTER &&
-        DstAS == AMDGPUAS::BUFFER_FAT_POINTER)
-      return NewArg;
-    if (SrcAS == AMDGPUAS::BUFFER_RESOURCE &&
-        DstAS == AMDGPUAS::BUFFER_FAT_POINTER) {
-      auto *NullOff = CE->getNullValue(NewTy->getElementType(1));
-      return ConstantStruct::get(NewTy, {NewArg, NullOff});
-    }
-    report_fatal_error(
-        "Unsupported address space cast for a buffer fat pointer");
-  }
+  if (isa<GlobalValue>(C))
+    report_fatal_error("Global values containing ptr addrspace(7) (buffer "
+                       "fat pointer) values are not supported");
+
+  if (isa<ConstantExpr>(C))
+    report_fatal_error("Constant exprs containing ptr addrspace(7) (buffer "
+                       "fat pointer) values should have been expanded earlier");
+
   return nullptr;
 }
 
@@ -788,26 +665,6 @@
   Constant *C = dyn_cast<Constant>(V);
   if (!C)
     return nullptr;
-  if (auto *GEPO = dyn_cast<GEPOperator>(C)) {
-    // As a special case, adjust GEP constants that have a ptr addrspace(7) in
-    // their source types here, since the earlier local changes didn't handle
-    // htis.
-    Type *SrcTy = GEPO->getSourceElementType();
-    Type *NewSrcTy = IntTypeMap->remapType(SrcTy);
-    if (SrcTy != NewSrcTy) {
-      SmallVector<Constant *> Ops;
-      Ops.reserve(GEPO->getNumOperands());
-      for (const Use &U : GEPO->operands())
-        Ops.push_back(cast<Constant>(U.get()));
-      auto *NewGEP = ConstantExpr::getGetElementPtr(
-          NewSrcTy, Ops[0], ArrayRef<Constant *>(Ops).slice(1),
-          GEPO->getNoWrapFlags(), GEPO->getInRange());
-      LLVM_DEBUG(dbgs() << "p7-getting GEP: " << *GEPO << " becomes " << *NewGEP
-                        << "\n");
-      Value *FurtherMap = materialize(NewGEP);
-      return FurtherMap ? FurtherMap : NewGEP;
-    }
-  }
   // Structs and other types that happen to contain fat pointers get remapped
   // by the mapValue() logic.
   if (!isBufferFatPtrConst(C))
@@ -1387,61 +1244,25 @@
 }
 
 PtrParts SplitPtrStructs::visitGetElementPtrInst(GetElementPtrInst &GEP) {
+  using namespace llvm::PatternMatch;
   Value *Ptr = GEP.getPointerOperand();
   if (!isSplitFatPtr(Ptr->getType()))
     return {nullptr, nullptr};
   IRB.SetInsertPoint(&GEP);
 
   auto [Rsrc, Off] = getPtrParts(Ptr);
-<<<<<<< HEAD
-  Type *OffTy = Off->getType();
-  const DataLayout &DL = GEP.getModule()->getDataLayout();
-=======
   const DataLayout &DL = GEP.getDataLayout();
->>>>>>> 4ae23bcc
   bool InBounds = GEP.isInBounds();
 
-  // In order to call collectOffset() and thus not have to reimplement it,
-  // we need the GEP's pointer operand to have ptr addrspace(7) type
-  GEP.setOperand(GEP.getPointerOperandIndex(),
-                 PoisonValue::get(IRB.getPtrTy(AMDGPUAS::BUFFER_FAT_POINTER)));
-  MapVector<Value *, APInt> VariableOffs;
-  APInt ConstOffVal = APInt::getZero(BufferOffsetWidth);
-  if (!GEP.collectOffset(DL, BufferOffsetWidth, VariableOffs, ConstOffVal))
-    report_fatal_error("Scalable vector or unsized struct in fat pointer GEP");
-  GEP.setOperand(GEP.getPointerOperandIndex(), Ptr);
-  Value *OffAccum = nullptr;
-  // Accumulate offsets together before adding to the base in order to preserve
-  // as many of the inbounds properties as possible.
-  for (auto [Arg, Multiple] : VariableOffs) {
-    if (auto *OffVecTy = dyn_cast<VectorType>(OffTy))
-      if (!Arg->getType()->isVectorTy())
-        Arg = IRB.CreateVectorSplat(OffVecTy->getElementCount(), Arg);
-    Arg = IRB.CreateIntCast(Arg, OffTy, /*isSigned=*/true);
-    if (!Multiple.isOne()) {
-      if (Multiple.isPowerOf2())
-        Arg = IRB.CreateShl(Arg, Multiple.logBase2(), "", /*hasNUW=*/InBounds,
-                            /*HasNSW=*/InBounds);
-      else
-        Arg = IRB.CreateMul(Arg, ConstantExpr::getIntegerValue(OffTy, Multiple),
-                            "", /*hasNUW=*/InBounds, /*hasNSW=*/InBounds);
-    }
-    if (OffAccum)
-      OffAccum = IRB.CreateAdd(OffAccum, Arg, "", /*hasNUW=*/InBounds,
-                               /*hasNSW=*/InBounds);
-    else
-      OffAccum = Arg;
-  }
-  if (!ConstOffVal.isZero()) {
-    Constant *ConstOff = ConstantExpr::getIntegerValue(OffTy, ConstOffVal);
-    if (OffAccum)
-      OffAccum = IRB.CreateAdd(OffAccum, ConstOff, "", /*hasNUW=*/InBounds,
-                               /*hasNSW=*/InBounds);
-    else
-      OffAccum = ConstOff;
-  }
-
-  if (!OffAccum) { // Constant-zero offset
+  // In order to call emitGEPOffset() and thus not have to reimplement it,
+  // we need the GEP result to have ptr addrspace(7) type.
+  Type *FatPtrTy = IRB.getPtrTy(AMDGPUAS::BUFFER_FAT_POINTER);
+  if (auto *VT = dyn_cast<VectorType>(Off->getType()))
+    FatPtrTy = VectorType::get(FatPtrTy, VT->getElementCount());
+  GEP.mutateType(FatPtrTy);
+  Value *OffAccum = emitGEPOffset(&IRB, DL, &GEP);
+  GEP.mutateType(Ptr->getType());
+  if (match(OffAccum, m_Zero())) { // Constant-zero offset
     SplitUsers.insert(&GEP);
     return {Rsrc, Off};
   }
@@ -1451,7 +1272,7 @@
     HasNonNegativeOff = !CI->isNegative();
   }
   Value *NewOff;
-  if (PatternMatch::match(Off, PatternMatch::is_zero())) {
+  if (match(Off, m_Zero())) {
     NewOff = OffAccum;
   } else {
     NewOff = IRB.CreateAdd(Off, OffAccum, "",
@@ -1477,20 +1298,22 @@
   const DataLayout &DL = PI.getDataLayout();
   unsigned FatPtrWidth = DL.getPointerSizeInBits(AMDGPUAS::BUFFER_FAT_POINTER);
 
-  Value *RsrcInt;
-  if (Width <= BufferOffsetWidth)
-    RsrcInt = ConstantExpr::getIntegerValue(ResTy, APInt::getZero(Width));
-  else
-    RsrcInt = IRB.CreatePtrToInt(Rsrc, ResTy, PI.getName() + ".rsrc");
-  copyMetadata(RsrcInt, &PI);
-
-  Value *Shl = IRB.CreateShl(
-      RsrcInt,
-      ConstantExpr::getIntegerValue(ResTy, APInt(Width, BufferOffsetWidth)), "",
-      Width >= FatPtrWidth, Width > FatPtrWidth);
-  Value *OffCast =
-      IRB.CreateIntCast(Off, ResTy, /*isSigned=*/false, PI.getName() + ".off");
-  Value *Res = IRB.CreateOr(Shl, OffCast);
+  Value *Res;
+  if (Width <= BufferOffsetWidth) {
+    Res = IRB.CreateIntCast(Off, ResTy, /*isSigned=*/false,
+                            PI.getName() + ".off");
+  } else {
+    Value *RsrcInt = IRB.CreatePtrToInt(Rsrc, ResTy, PI.getName() + ".rsrc");
+    Value *Shl = IRB.CreateShl(
+        RsrcInt,
+        ConstantExpr::getIntegerValue(ResTy, APInt(Width, BufferOffsetWidth)),
+        "", Width >= FatPtrWidth, Width > FatPtrWidth);
+    Value *OffCast = IRB.CreateIntCast(Off, ResTy, /*isSigned=*/false,
+                                       PI.getName() + ".off");
+    Res = IRB.CreateOr(Shl, OffCast);
+  }
+
+  copyMetadata(Res, &PI);
   Res->takeName(&PI);
   SplitUsers.insert(&PI);
   PI.replaceAllUsesWith(Res);
@@ -1822,14 +1645,9 @@
 static bool containsBufferFatPointers(const Function &F,
                                       BufferFatPtrToStructTypeMap *TypeMap) {
   bool HasFatPointers = false;
-  for (const BasicBlock &BB : F) {
-    for (const Instruction &I : BB) {
+  for (const BasicBlock &BB : F)
+    for (const Instruction &I : BB)
       HasFatPointers |= (I.getType() != TypeMap->remapType(I.getType()));
-      for (const Use &U : I.operands())
-        if (auto *C = dyn_cast<Constant>(U.get()))
-          HasFatPointers |= isBufferFatPtrConst(C);
-    }
-  }
   return HasFatPointers;
 }
 
@@ -1928,6 +1746,36 @@
                          "buffer resource pointers (address space 8) instead.");
   }
 
+  {
+    // Collect all constant exprs and aggregates referenced by any function.
+    SmallVector<Constant *, 8> Worklist;
+    for (Function &F : M.functions())
+      for (Instruction &I : instructions(F))
+        for (Value *Op : I.operands())
+          if (isa<ConstantExpr>(Op) || isa<ConstantAggregate>(Op))
+            Worklist.push_back(cast<Constant>(Op));
+
+    // Recursively look for any referenced buffer pointer constants.
+    SmallPtrSet<Constant *, 8> Visited;
+    SetVector<Constant *> BufferFatPtrConsts;
+    while (!Worklist.empty()) {
+      Constant *C = Worklist.pop_back_val();
+      if (!Visited.insert(C).second)
+        continue;
+      if (isBufferFatPtrOrVector(C->getType()))
+        BufferFatPtrConsts.insert(C);
+      for (Value *Op : C->operands())
+        if (isa<ConstantExpr>(Op) || isa<ConstantAggregate>(Op))
+          Worklist.push_back(cast<Constant>(Op));
+    }
+
+    // Expand all constant expressions using fat buffer pointers to
+    // instructions.
+    Changed |= convertUsersOfConstantsToInstructions(
+        BufferFatPtrConsts.getArrayRef(), /*RestrictToFunc=*/nullptr,
+        /*RemoveDeadConstants=*/false, /*IncludeSelf=*/true);
+  }
+
   StoreFatPtrsAsIntsVisitor MemOpsRewrite(&IntTM, M.getContext());
   for (Function &F : M.functions()) {
     bool InterfaceChange = hasFatPointerInterface(F, &StructTM);
@@ -1943,7 +1791,7 @@
   SmallVector<Function *> Intrinsics;
   // Keep one big map so as to memoize constants across functions.
   ValueToValueMapTy CloneMap;
-  FatPtrConstMaterializer Materializer(&StructTM, CloneMap, &IntTM, DL);
+  FatPtrConstMaterializer Materializer(&StructTM, CloneMap);
 
   ValueMapper LowerInFuncs(CloneMap, RF_None, &StructTM, &Materializer);
   for (auto [F, InterfaceChange] : NeedsRemap) {
