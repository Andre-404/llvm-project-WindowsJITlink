//===-- AMDGPUTargetMachine.cpp - TargetMachine for hw codegen targets-----===//
//
// Part of the LLVM Project, under the Apache License v2.0 with LLVM Exceptions.
// See https://llvm.org/LICENSE.txt for license information.
// SPDX-License-Identifier: Apache-2.0 WITH LLVM-exception
//
//===----------------------------------------------------------------------===//
//
/// \file
/// This file contains both AMDGPU target machine and the CodeGen pass builder.
/// The AMDGPU target machine contains all of the hardware specific information
/// needed to emit code for SI+ GPUs in the legacy pass manager pipeline. The
/// CodeGen pass builder handles the pass pipeline for new pass manager.
//
//===----------------------------------------------------------------------===//

#include "AMDGPUTargetMachine.h"
#include "AMDGPU.h"
#include "AMDGPUAliasAnalysis.h"
#include "AMDGPUCtorDtorLowering.h"
#include "AMDGPUExportClustering.h"
#include "AMDGPUIGroupLP.h"
#include "AMDGPUISelDAGToDAG.h"
#include "AMDGPUMacroFusion.h"
#include "AMDGPUPerfHintAnalysis.h"
#include "AMDGPURegBankSelect.h"
#include "AMDGPUSplitModule.h"
#include "AMDGPUTargetObjectFile.h"
#include "AMDGPUTargetTransformInfo.h"
#include "AMDGPUUnifyDivergentExitNodes.h"
#include "GCNDPPCombine.h"
#include "GCNIterativeScheduler.h"
#include "GCNSchedStrategy.h"
#include "GCNVOPDUtils.h"
#include "R600.h"
#include "R600TargetMachine.h"
#include "SIFixSGPRCopies.h"
#include "SIFoldOperands.h"
#include "SILoadStoreOptimizer.h"
#include "SILowerSGPRSpills.h"
#include "SIMachineFunctionInfo.h"
#include "SIMachineScheduler.h"
#include "SIPeepholeSDWA.h"
#include "SIPreAllocateWWMRegs.h"
#include "SIShrinkInstructions.h"
#include "TargetInfo/AMDGPUTargetInfo.h"
#include "Utils/AMDGPUBaseInfo.h"
#include "llvm/Analysis/CGSCCPassManager.h"
#include "llvm/Analysis/CallGraphSCCPass.h"
#include "llvm/Analysis/UniformityAnalysis.h"
#include "llvm/CodeGen/DeadMachineInstructionElim.h"
#include "llvm/CodeGen/GlobalISel/CSEInfo.h"
#include "llvm/CodeGen/GlobalISel/IRTranslator.h"
#include "llvm/CodeGen/GlobalISel/InstructionSelect.h"
#include "llvm/CodeGen/GlobalISel/Legalizer.h"
#include "llvm/CodeGen/GlobalISel/Localizer.h"
#include "llvm/CodeGen/GlobalISel/RegBankSelect.h"
#include "llvm/CodeGen/MIRParser/MIParser.h"
#include "llvm/CodeGen/MachineCSE.h"
#include "llvm/CodeGen/MachineLICM.h"
#include "llvm/CodeGen/Passes.h"
#include "llvm/CodeGen/RegAllocRegistry.h"
#include "llvm/CodeGen/TargetPassConfig.h"
#include "llvm/IR/IntrinsicsAMDGPU.h"
#include "llvm/IR/PassManager.h"
#include "llvm/IR/PatternMatch.h"
#include "llvm/InitializePasses.h"
#include "llvm/MC/TargetRegistry.h"
#include "llvm/Passes/PassBuilder.h"
#include "llvm/Support/FormatVariadic.h"
#include "llvm/Transforms/HipStdPar/HipStdPar.h"
#include "llvm/Transforms/IPO.h"
#include "llvm/Transforms/IPO/AlwaysInliner.h"
#include "llvm/Transforms/IPO/ExpandVariadics.h"
#include "llvm/Transforms/IPO/GlobalDCE.h"
#include "llvm/Transforms/IPO/Internalize.h"
#include "llvm/Transforms/Scalar.h"
#include "llvm/Transforms/Scalar/EarlyCSE.h"
#include "llvm/Transforms/Scalar/FlattenCFG.h"
#include "llvm/Transforms/Scalar/GVN.h"
#include "llvm/Transforms/Scalar/InferAddressSpaces.h"
#include "llvm/Transforms/Scalar/LICM.h"
#include "llvm/Transforms/Scalar/LoopDataPrefetch.h"
#include "llvm/Transforms/Scalar/NaryReassociate.h"
#include "llvm/Transforms/Scalar/SeparateConstOffsetFromGEP.h"
#include "llvm/Transforms/Scalar/Sink.h"
#include "llvm/Transforms/Scalar/StraightLineStrengthReduce.h"
#include "llvm/Transforms/Scalar/StructurizeCFG.h"
#include "llvm/Transforms/Utils.h"
#include "llvm/Transforms/Utils/FixIrreducible.h"
#include "llvm/Transforms/Utils/LCSSA.h"
#include "llvm/Transforms/Utils/LowerSwitch.h"
#include "llvm/Transforms/Utils/SimplifyLibCalls.h"
#include "llvm/Transforms/Utils/UnifyLoopExits.h"
#include "llvm/Transforms/Vectorize/LoadStoreVectorizer.h"
#include <optional>

using namespace llvm;
using namespace llvm::PatternMatch;

namespace {
class SGPRRegisterRegAlloc : public RegisterRegAllocBase<SGPRRegisterRegAlloc> {
public:
  SGPRRegisterRegAlloc(const char *N, const char *D, FunctionPassCtor C)
    : RegisterRegAllocBase(N, D, C) {}
};

class VGPRRegisterRegAlloc : public RegisterRegAllocBase<VGPRRegisterRegAlloc> {
public:
  VGPRRegisterRegAlloc(const char *N, const char *D, FunctionPassCtor C)
    : RegisterRegAllocBase(N, D, C) {}
};

class WWMRegisterRegAlloc : public RegisterRegAllocBase<WWMRegisterRegAlloc> {
public:
  WWMRegisterRegAlloc(const char *N, const char *D, FunctionPassCtor C)
      : RegisterRegAllocBase(N, D, C) {}
};

static bool onlyAllocateSGPRs(const TargetRegisterInfo &TRI,
                              const MachineRegisterInfo &MRI,
                              const Register Reg) {
  const TargetRegisterClass *RC = MRI.getRegClass(Reg);
  return static_cast<const SIRegisterInfo &>(TRI).isSGPRClass(RC);
}

static bool onlyAllocateVGPRs(const TargetRegisterInfo &TRI,
                              const MachineRegisterInfo &MRI,
                              const Register Reg) {
  const TargetRegisterClass *RC = MRI.getRegClass(Reg);
  return !static_cast<const SIRegisterInfo &>(TRI).isSGPRClass(RC);
}

static bool onlyAllocateWWMRegs(const TargetRegisterInfo &TRI,
                                const MachineRegisterInfo &MRI,
                                const Register Reg) {
  const SIMachineFunctionInfo *MFI =
      MRI.getMF().getInfo<SIMachineFunctionInfo>();
  const TargetRegisterClass *RC = MRI.getRegClass(Reg);
  return !static_cast<const SIRegisterInfo &>(TRI).isSGPRClass(RC) &&
         MFI->checkFlag(Reg, AMDGPU::VirtRegFlag::WWM_REG);
}

/// -{sgpr|wwm|vgpr}-regalloc=... command line option.
static FunctionPass *useDefaultRegisterAllocator() { return nullptr; }

/// A dummy default pass factory indicates whether the register allocator is
/// overridden on the command line.
static llvm::once_flag InitializeDefaultSGPRRegisterAllocatorFlag;
static llvm::once_flag InitializeDefaultVGPRRegisterAllocatorFlag;
static llvm::once_flag InitializeDefaultWWMRegisterAllocatorFlag;

static SGPRRegisterRegAlloc
defaultSGPRRegAlloc("default",
                    "pick SGPR register allocator based on -O option",
                    useDefaultRegisterAllocator);

static cl::opt<SGPRRegisterRegAlloc::FunctionPassCtor, false,
               RegisterPassParser<SGPRRegisterRegAlloc>>
SGPRRegAlloc("sgpr-regalloc", cl::Hidden, cl::init(&useDefaultRegisterAllocator),
             cl::desc("Register allocator to use for SGPRs"));

static cl::opt<VGPRRegisterRegAlloc::FunctionPassCtor, false,
               RegisterPassParser<VGPRRegisterRegAlloc>>
VGPRRegAlloc("vgpr-regalloc", cl::Hidden, cl::init(&useDefaultRegisterAllocator),
             cl::desc("Register allocator to use for VGPRs"));

static cl::opt<WWMRegisterRegAlloc::FunctionPassCtor, false,
               RegisterPassParser<WWMRegisterRegAlloc>>
    WWMRegAlloc("wwm-regalloc", cl::Hidden,
                cl::init(&useDefaultRegisterAllocator),
                cl::desc("Register allocator to use for WWM registers"));

static void initializeDefaultSGPRRegisterAllocatorOnce() {
  RegisterRegAlloc::FunctionPassCtor Ctor = SGPRRegisterRegAlloc::getDefault();

  if (!Ctor) {
    Ctor = SGPRRegAlloc;
    SGPRRegisterRegAlloc::setDefault(SGPRRegAlloc);
  }
}

static void initializeDefaultVGPRRegisterAllocatorOnce() {
  RegisterRegAlloc::FunctionPassCtor Ctor = VGPRRegisterRegAlloc::getDefault();

  if (!Ctor) {
    Ctor = VGPRRegAlloc;
    VGPRRegisterRegAlloc::setDefault(VGPRRegAlloc);
  }
}

static void initializeDefaultWWMRegisterAllocatorOnce() {
  RegisterRegAlloc::FunctionPassCtor Ctor = WWMRegisterRegAlloc::getDefault();

  if (!Ctor) {
    Ctor = WWMRegAlloc;
    WWMRegisterRegAlloc::setDefault(WWMRegAlloc);
  }
}

static FunctionPass *createBasicSGPRRegisterAllocator() {
  return createBasicRegisterAllocator(onlyAllocateSGPRs);
}

static FunctionPass *createGreedySGPRRegisterAllocator() {
  return createGreedyRegisterAllocator(onlyAllocateSGPRs);
}

static FunctionPass *createFastSGPRRegisterAllocator() {
  return createFastRegisterAllocator(onlyAllocateSGPRs, false);
}

static FunctionPass *createBasicVGPRRegisterAllocator() {
  return createBasicRegisterAllocator(onlyAllocateVGPRs);
}

static FunctionPass *createGreedyVGPRRegisterAllocator() {
  return createGreedyRegisterAllocator(onlyAllocateVGPRs);
}

static FunctionPass *createFastVGPRRegisterAllocator() {
  return createFastRegisterAllocator(onlyAllocateVGPRs, true);
}

static FunctionPass *createBasicWWMRegisterAllocator() {
  return createBasicRegisterAllocator(onlyAllocateWWMRegs);
}

static FunctionPass *createGreedyWWMRegisterAllocator() {
  return createGreedyRegisterAllocator(onlyAllocateWWMRegs);
}

static FunctionPass *createFastWWMRegisterAllocator() {
  return createFastRegisterAllocator(onlyAllocateWWMRegs, false);
}

static SGPRRegisterRegAlloc basicRegAllocSGPR(
  "basic", "basic register allocator", createBasicSGPRRegisterAllocator);
static SGPRRegisterRegAlloc greedyRegAllocSGPR(
  "greedy", "greedy register allocator", createGreedySGPRRegisterAllocator);

static SGPRRegisterRegAlloc fastRegAllocSGPR(
  "fast", "fast register allocator", createFastSGPRRegisterAllocator);


static VGPRRegisterRegAlloc basicRegAllocVGPR(
  "basic", "basic register allocator", createBasicVGPRRegisterAllocator);
static VGPRRegisterRegAlloc greedyRegAllocVGPR(
  "greedy", "greedy register allocator", createGreedyVGPRRegisterAllocator);

static VGPRRegisterRegAlloc fastRegAllocVGPR(
  "fast", "fast register allocator", createFastVGPRRegisterAllocator);
static WWMRegisterRegAlloc basicRegAllocWWMReg("basic",
                                               "basic register allocator",
                                               createBasicWWMRegisterAllocator);
static WWMRegisterRegAlloc
    greedyRegAllocWWMReg("greedy", "greedy register allocator",
                         createGreedyWWMRegisterAllocator);
static WWMRegisterRegAlloc fastRegAllocWWMReg("fast", "fast register allocator",
                                              createFastWWMRegisterAllocator);

static bool isLTOPreLink(ThinOrFullLTOPhase Phase) {
  return Phase == ThinOrFullLTOPhase::FullLTOPreLink ||
         Phase == ThinOrFullLTOPhase::ThinLTOPreLink;
}
} // anonymous namespace

static cl::opt<bool>
EnableEarlyIfConversion("amdgpu-early-ifcvt", cl::Hidden,
                        cl::desc("Run early if-conversion"),
                        cl::init(false));

static cl::opt<bool>
OptExecMaskPreRA("amdgpu-opt-exec-mask-pre-ra", cl::Hidden,
            cl::desc("Run pre-RA exec mask optimizations"),
            cl::init(true));

static cl::opt<bool>
    LowerCtorDtor("amdgpu-lower-global-ctor-dtor",
                  cl::desc("Lower GPU ctor / dtors to globals on the device."),
                  cl::init(true), cl::Hidden);

// Option to disable vectorizer for tests.
static cl::opt<bool> EnableLoadStoreVectorizer(
  "amdgpu-load-store-vectorizer",
  cl::desc("Enable load store vectorizer"),
  cl::init(true),
  cl::Hidden);

// Option to control global loads scalarization
static cl::opt<bool> ScalarizeGlobal(
  "amdgpu-scalarize-global-loads",
  cl::desc("Enable global load scalarization"),
  cl::init(true),
  cl::Hidden);

// Option to run internalize pass.
static cl::opt<bool> InternalizeSymbols(
  "amdgpu-internalize-symbols",
  cl::desc("Enable elimination of non-kernel functions and unused globals"),
  cl::init(false),
  cl::Hidden);

// Option to inline all early.
static cl::opt<bool> EarlyInlineAll(
  "amdgpu-early-inline-all",
  cl::desc("Inline all functions early"),
  cl::init(false),
  cl::Hidden);

static cl::opt<bool> RemoveIncompatibleFunctions(
    "amdgpu-enable-remove-incompatible-functions", cl::Hidden,
    cl::desc("Enable removal of functions when they"
             "use features not supported by the target GPU"),
    cl::init(true));

static cl::opt<bool> EnableSDWAPeephole(
  "amdgpu-sdwa-peephole",
  cl::desc("Enable SDWA peepholer"),
  cl::init(true));

static cl::opt<bool> EnableDPPCombine(
  "amdgpu-dpp-combine",
  cl::desc("Enable DPP combiner"),
  cl::init(true));

// Enable address space based alias analysis
static cl::opt<bool> EnableAMDGPUAliasAnalysis("enable-amdgpu-aa", cl::Hidden,
  cl::desc("Enable AMDGPU Alias Analysis"),
  cl::init(true));

// Enable lib calls simplifications
static cl::opt<bool> EnableLibCallSimplify(
  "amdgpu-simplify-libcall",
  cl::desc("Enable amdgpu library simplifications"),
  cl::init(true),
  cl::Hidden);

static cl::opt<bool> EnableLowerKernelArguments(
  "amdgpu-ir-lower-kernel-arguments",
  cl::desc("Lower kernel argument loads in IR pass"),
  cl::init(true),
  cl::Hidden);

static cl::opt<bool> EnableRegReassign(
  "amdgpu-reassign-regs",
  cl::desc("Enable register reassign optimizations on gfx10+"),
  cl::init(true),
  cl::Hidden);

static cl::opt<bool> OptVGPRLiveRange(
    "amdgpu-opt-vgpr-liverange",
    cl::desc("Enable VGPR liverange optimizations for if-else structure"),
    cl::init(true), cl::Hidden);

static cl::opt<ScanOptions> AMDGPUAtomicOptimizerStrategy(
    "amdgpu-atomic-optimizer-strategy",
    cl::desc("Select DPP or Iterative strategy for scan"),
    cl::init(ScanOptions::Iterative),
    cl::values(
        clEnumValN(ScanOptions::DPP, "DPP", "Use DPP operations for scan"),
        clEnumValN(ScanOptions::Iterative, "Iterative",
                   "Use Iterative approach for scan"),
        clEnumValN(ScanOptions::None, "None", "Disable atomic optimizer")));

// Enable Mode register optimization
static cl::opt<bool> EnableSIModeRegisterPass(
  "amdgpu-mode-register",
  cl::desc("Enable mode register pass"),
  cl::init(true),
  cl::Hidden);

// Enable GFX11+ s_delay_alu insertion
static cl::opt<bool>
    EnableInsertDelayAlu("amdgpu-enable-delay-alu",
                         cl::desc("Enable s_delay_alu insertion"),
                         cl::init(true), cl::Hidden);

// Enable GFX11+ VOPD
static cl::opt<bool>
    EnableVOPD("amdgpu-enable-vopd",
               cl::desc("Enable VOPD, dual issue of VALU in wave32"),
               cl::init(true), cl::Hidden);

// Option is used in lit tests to prevent deadcoding of patterns inspected.
static cl::opt<bool>
EnableDCEInRA("amdgpu-dce-in-ra",
    cl::init(true), cl::Hidden,
    cl::desc("Enable machine DCE inside regalloc"));

static cl::opt<bool> EnableSetWavePriority("amdgpu-set-wave-priority",
                                           cl::desc("Adjust wave priority"),
                                           cl::init(false), cl::Hidden);

static cl::opt<bool> EnableScalarIRPasses(
  "amdgpu-scalar-ir-passes",
  cl::desc("Enable scalar IR passes"),
  cl::init(true),
  cl::Hidden);

static cl::opt<bool>
    EnableSwLowerLDS("amdgpu-enable-sw-lower-lds",
                     cl::desc("Enable lowering of lds to global memory pass "
                              "and asan instrument resulting IR."),
                     cl::init(true), cl::Hidden);

static cl::opt<bool, true> EnableLowerModuleLDS(
    "amdgpu-enable-lower-module-lds", cl::desc("Enable lower module lds pass"),
    cl::location(AMDGPUTargetMachine::EnableLowerModuleLDS), cl::init(true),
    cl::Hidden);

static cl::opt<bool> EnablePreRAOptimizations(
    "amdgpu-enable-pre-ra-optimizations",
    cl::desc("Enable Pre-RA optimizations pass"), cl::init(true),
    cl::Hidden);

static cl::opt<bool> EnablePromoteKernelArguments(
    "amdgpu-enable-promote-kernel-arguments",
    cl::desc("Enable promotion of flat kernel pointer arguments to global"),
    cl::Hidden, cl::init(true));

static cl::opt<bool> EnableImageIntrinsicOptimizer(
    "amdgpu-enable-image-intrinsic-optimizer",
    cl::desc("Enable image intrinsic optimizer pass"), cl::init(true),
    cl::Hidden);

static cl::opt<bool>
    EnableLoopPrefetch("amdgpu-loop-prefetch",
                       cl::desc("Enable loop data prefetch on AMDGPU"),
                       cl::Hidden, cl::init(false));

static cl::opt<bool> EnableMaxIlpSchedStrategy(
    "amdgpu-enable-max-ilp-scheduling-strategy",
    cl::desc("Enable scheduling strategy to maximize ILP for a single wave."),
    cl::Hidden, cl::init(false));

static cl::opt<bool> EnableRewritePartialRegUses(
    "amdgpu-enable-rewrite-partial-reg-uses",
    cl::desc("Enable rewrite partial reg uses pass"), cl::init(true),
    cl::Hidden);

static cl::opt<bool> EnableHipStdPar(
  "amdgpu-enable-hipstdpar",
  cl::desc("Enable HIP Standard Parallelism Offload support"), cl::init(false),
  cl::Hidden);

static cl::opt<bool>
    EnableAMDGPUAttributor("amdgpu-attributor-enable",
                           cl::desc("Enable AMDGPUAttributorPass"),
                           cl::init(true), cl::Hidden);

extern "C" LLVM_EXTERNAL_VISIBILITY void LLVMInitializeAMDGPUTarget() {
  // Register the target
  RegisterTargetMachine<R600TargetMachine> X(getTheR600Target());
  RegisterTargetMachine<GCNTargetMachine> Y(getTheGCNTarget());

  PassRegistry *PR = PassRegistry::getPassRegistry();
  initializeR600ClauseMergePassPass(*PR);
  initializeR600ControlFlowFinalizerPass(*PR);
  initializeR600PacketizerPass(*PR);
  initializeR600ExpandSpecialInstrsPassPass(*PR);
  initializeR600VectorRegMergerPass(*PR);
  initializeGlobalISel(*PR);
  initializeAMDGPUDAGToDAGISelLegacyPass(*PR);
  initializeGCNDPPCombineLegacyPass(*PR);
  initializeSILowerI1CopiesLegacyPass(*PR);
  initializeAMDGPUGlobalISelDivergenceLoweringPass(*PR);
  initializeSILowerWWMCopiesPass(*PR);
  initializeAMDGPUMarkLastScratchLoadPass(*PR);
  initializeSILowerSGPRSpillsLegacyPass(*PR);
  initializeSIFixSGPRCopiesLegacyPass(*PR);
  initializeSIFixVGPRCopiesPass(*PR);
  initializeSIFoldOperandsLegacyPass(*PR);
  initializeSIPeepholeSDWALegacyPass(*PR);
  initializeSIShrinkInstructionsLegacyPass(*PR);
  initializeSIOptimizeExecMaskingPreRAPass(*PR);
  initializeSIOptimizeVGPRLiveRangePass(*PR);
  initializeSILoadStoreOptimizerLegacyPass(*PR);
  initializeAMDGPUCtorDtorLoweringLegacyPass(*PR);
  initializeAMDGPUAlwaysInlinePass(*PR);
  initializeAMDGPUSwLowerLDSLegacyPass(*PR);
  initializeAMDGPUAttributorLegacyPass(*PR);
  initializeAMDGPUAnnotateKernelFeaturesPass(*PR);
  initializeAMDGPUAnnotateUniformValuesLegacyPass(*PR);
  initializeAMDGPUArgumentUsageInfoPass(*PR);
  initializeAMDGPUAtomicOptimizerPass(*PR);
  initializeAMDGPULowerKernelArgumentsPass(*PR);
  initializeAMDGPUPromoteKernelArgumentsPass(*PR);
  initializeAMDGPULowerKernelAttributesPass(*PR);
  initializeAMDGPUOpenCLEnqueuedBlockLoweringPass(*PR);
  initializeAMDGPUPostLegalizerCombinerPass(*PR);
  initializeAMDGPUPreLegalizerCombinerPass(*PR);
  initializeAMDGPURegBankCombinerPass(*PR);
  initializeAMDGPURegBankSelectPass(*PR);
  initializeAMDGPUPromoteAllocaPass(*PR);
  initializeAMDGPUPromoteAllocaToVectorPass(*PR);
  initializeAMDGPUCodeGenPreparePass(*PR);
  initializeAMDGPULateCodeGenPrepareLegacyPass(*PR);
  initializeAMDGPURemoveIncompatibleFunctionsPass(*PR);
  initializeAMDGPULowerModuleLDSLegacyPass(*PR);
  initializeAMDGPULowerBufferFatPointersPass(*PR);
  initializeAMDGPUReserveWWMRegsPass(*PR);
  initializeAMDGPURewriteOutArgumentsPass(*PR);
  initializeAMDGPURewriteUndefForPHILegacyPass(*PR);
  initializeAMDGPUUnifyMetadataPass(*PR);
  initializeSIAnnotateControlFlowLegacyPass(*PR);
  initializeAMDGPUInsertDelayAluPass(*PR);
  initializeSIInsertHardClausesPass(*PR);
  initializeSIInsertWaitcntsPass(*PR);
  initializeSIModeRegisterPass(*PR);
  initializeSIWholeQuadModePass(*PR);
  initializeSILowerControlFlowPass(*PR);
  initializeSIPreEmitPeepholePass(*PR);
  initializeSILateBranchLoweringPass(*PR);
  initializeSIMemoryLegalizerPass(*PR);
  initializeSIOptimizeExecMaskingPass(*PR);
  initializeSIPreAllocateWWMRegsLegacyPass(*PR);
  initializeSIFormMemoryClausesPass(*PR);
  initializeSIPostRABundlerPass(*PR);
  initializeGCNCreateVOPDPass(*PR);
  initializeAMDGPUUnifyDivergentExitNodesPass(*PR);
  initializeAMDGPUAAWrapperPassPass(*PR);
  initializeAMDGPUExternalAAWrapperPass(*PR);
  initializeAMDGPUImageIntrinsicOptimizerPass(*PR);
  initializeAMDGPUPrintfRuntimeBindingPass(*PR);
  initializeAMDGPUResourceUsageAnalysisPass(*PR);
  initializeGCNNSAReassignPass(*PR);
  initializeGCNPreRAOptimizationsPass(*PR);
  initializeGCNPreRALongBranchRegPass(*PR);
  initializeGCNRewritePartialRegUsesPass(*PR);
  initializeGCNRegPressurePrinterPass(*PR);
}

static std::unique_ptr<TargetLoweringObjectFile> createTLOF(const Triple &TT) {
  return std::make_unique<AMDGPUTargetObjectFile>();
}

static ScheduleDAGInstrs *createSIMachineScheduler(MachineSchedContext *C) {
  return new SIScheduleDAGMI(C);
}

static ScheduleDAGInstrs *
createGCNMaxOccupancyMachineScheduler(MachineSchedContext *C) {
  const GCNSubtarget &ST = C->MF->getSubtarget<GCNSubtarget>();
  ScheduleDAGMILive *DAG =
    new GCNScheduleDAGMILive(C, std::make_unique<GCNMaxOccupancySchedStrategy>(C));
  DAG->addMutation(createLoadClusterDAGMutation(DAG->TII, DAG->TRI));
  if (ST.shouldClusterStores())
    DAG->addMutation(createStoreClusterDAGMutation(DAG->TII, DAG->TRI));
  DAG->addMutation(createIGroupLPDAGMutation(AMDGPU::SchedulingPhase::Initial));
  DAG->addMutation(createAMDGPUMacroFusionDAGMutation());
  DAG->addMutation(createAMDGPUExportClusteringDAGMutation());
  return DAG;
}

static ScheduleDAGInstrs *
createGCNMaxILPMachineScheduler(MachineSchedContext *C) {
  ScheduleDAGMILive *DAG =
      new GCNScheduleDAGMILive(C, std::make_unique<GCNMaxILPSchedStrategy>(C));
  DAG->addMutation(createIGroupLPDAGMutation(AMDGPU::SchedulingPhase::Initial));
  return DAG;
}

static ScheduleDAGInstrs *
createIterativeGCNMaxOccupancyMachineScheduler(MachineSchedContext *C) {
  const GCNSubtarget &ST = C->MF->getSubtarget<GCNSubtarget>();
  auto *DAG = new GCNIterativeScheduler(
      C, GCNIterativeScheduler::SCHEDULE_LEGACYMAXOCCUPANCY);
  DAG->addMutation(createLoadClusterDAGMutation(DAG->TII, DAG->TRI));
  if (ST.shouldClusterStores())
    DAG->addMutation(createStoreClusterDAGMutation(DAG->TII, DAG->TRI));
  return DAG;
}

static ScheduleDAGInstrs *createMinRegScheduler(MachineSchedContext *C) {
  return new GCNIterativeScheduler(C,
    GCNIterativeScheduler::SCHEDULE_MINREGFORCED);
}

static ScheduleDAGInstrs *
createIterativeILPMachineScheduler(MachineSchedContext *C) {
  const GCNSubtarget &ST = C->MF->getSubtarget<GCNSubtarget>();
  auto *DAG = new GCNIterativeScheduler(C, GCNIterativeScheduler::SCHEDULE_ILP);
  DAG->addMutation(createLoadClusterDAGMutation(DAG->TII, DAG->TRI));
  if (ST.shouldClusterStores())
    DAG->addMutation(createStoreClusterDAGMutation(DAG->TII, DAG->TRI));
  DAG->addMutation(createAMDGPUMacroFusionDAGMutation());
  return DAG;
}

static MachineSchedRegistry
SISchedRegistry("si", "Run SI's custom scheduler",
                createSIMachineScheduler);

static MachineSchedRegistry
GCNMaxOccupancySchedRegistry("gcn-max-occupancy",
                             "Run GCN scheduler to maximize occupancy",
                             createGCNMaxOccupancyMachineScheduler);

static MachineSchedRegistry
    GCNMaxILPSchedRegistry("gcn-max-ilp", "Run GCN scheduler to maximize ilp",
                           createGCNMaxILPMachineScheduler);

static MachineSchedRegistry IterativeGCNMaxOccupancySchedRegistry(
    "gcn-iterative-max-occupancy-experimental",
    "Run GCN scheduler to maximize occupancy (experimental)",
    createIterativeGCNMaxOccupancyMachineScheduler);

static MachineSchedRegistry GCNMinRegSchedRegistry(
    "gcn-iterative-minreg",
    "Run GCN iterative scheduler for minimal register usage (experimental)",
    createMinRegScheduler);

static MachineSchedRegistry GCNILPSchedRegistry(
    "gcn-iterative-ilp",
    "Run GCN iterative scheduler for ILP scheduling (experimental)",
    createIterativeILPMachineScheduler);

static StringRef computeDataLayout(const Triple &TT) {
  if (TT.getArch() == Triple::r600) {
    // 32-bit pointers.
    return "e-p:32:32-i64:64-v16:16-v24:32-v32:32-v48:64-v96:128"
           "-v192:256-v256:256-v512:512-v1024:1024-v2048:2048-n32:64-S32-A5-G1";
  }

  // 32-bit private, local, and region pointers. 64-bit global, constant and
  // flat. 160-bit non-integral fat buffer pointers that include a 128-bit
  // buffer descriptor and a 32-bit offset, which are indexed by 32-bit values
  // (address space 7), and 128-bit non-integral buffer resourcees (address
  // space 8) which cannot be non-trivilally accessed by LLVM memory operations
  // like getelementptr.
  return "e-p:64:64-p1:64:64-p2:32:32-p3:32:32-p4:64:64-p5:32:32-p6:32:32"
         "-p7:160:256:256:32-p8:128:128-p9:192:256:256:32-i64:64-v16:16-v24:32-"
         "v32:32-v48:64-v96:"
         "128-v192:256-v256:256-v512:512-v1024:1024-v2048:2048-n32:64-S32-A5-"
         "G1-ni:7:8:9";
}

LLVM_READNONE
static StringRef getGPUOrDefault(const Triple &TT, StringRef GPU) {
  if (!GPU.empty())
    return GPU;

  // Need to default to a target with flat support for HSA.
  if (TT.getArch() == Triple::amdgcn)
    return TT.getOS() == Triple::AMDHSA ? "generic-hsa" : "generic";

  return "r600";
}

static Reloc::Model getEffectiveRelocModel(std::optional<Reloc::Model> RM) {
  // The AMDGPU toolchain only supports generating shared objects, so we
  // must always use PIC.
  return Reloc::PIC_;
}

AMDGPUTargetMachine::AMDGPUTargetMachine(const Target &T, const Triple &TT,
                                         StringRef CPU, StringRef FS,
                                         const TargetOptions &Options,
                                         std::optional<Reloc::Model> RM,
                                         std::optional<CodeModel::Model> CM,
                                         CodeGenOptLevel OptLevel)
    : LLVMTargetMachine(T, computeDataLayout(TT), TT, getGPUOrDefault(TT, CPU),
                        FS, Options, getEffectiveRelocModel(RM),
                        getEffectiveCodeModel(CM, CodeModel::Small), OptLevel),
      TLOF(createTLOF(getTargetTriple())) {
  initAsmInfo();
  if (TT.getArch() == Triple::amdgcn) {
    if (getMCSubtargetInfo()->checkFeatures("+wavefrontsize64"))
      MRI.reset(llvm::createGCNMCRegisterInfo(AMDGPUDwarfFlavour::Wave64));
    else if (getMCSubtargetInfo()->checkFeatures("+wavefrontsize32"))
      MRI.reset(llvm::createGCNMCRegisterInfo(AMDGPUDwarfFlavour::Wave32));
  }
}

bool AMDGPUTargetMachine::EnableFunctionCalls = false;
bool AMDGPUTargetMachine::EnableLowerModuleLDS = true;

AMDGPUTargetMachine::~AMDGPUTargetMachine() = default;

StringRef AMDGPUTargetMachine::getGPUName(const Function &F) const {
  Attribute GPUAttr = F.getFnAttribute("target-cpu");
  return GPUAttr.isValid() ? GPUAttr.getValueAsString() : getTargetCPU();
}

StringRef AMDGPUTargetMachine::getFeatureString(const Function &F) const {
  Attribute FSAttr = F.getFnAttribute("target-features");

  return FSAttr.isValid() ? FSAttr.getValueAsString()
                          : getTargetFeatureString();
}

/// Predicate for Internalize pass.
static bool mustPreserveGV(const GlobalValue &GV) {
  if (const Function *F = dyn_cast<Function>(&GV))
    return F->isDeclaration() || F->getName().starts_with("__asan_") ||
           F->getName().starts_with("__sanitizer_") ||
           AMDGPU::isEntryFunctionCC(F->getCallingConv());

  GV.removeDeadConstantUsers();
  return !GV.use_empty();
}

void AMDGPUTargetMachine::registerDefaultAliasAnalyses(AAManager &AAM) {
  AAM.registerFunctionAnalysis<AMDGPUAA>();
}

static Expected<ScanOptions>
parseAMDGPUAtomicOptimizerStrategy(StringRef Params) {
  if (Params.empty())
    return ScanOptions::Iterative;
  Params.consume_front("strategy=");
  auto Result = StringSwitch<std::optional<ScanOptions>>(Params)
                    .Case("dpp", ScanOptions::DPP)
                    .Cases("iterative", "", ScanOptions::Iterative)
                    .Case("none", ScanOptions::None)
                    .Default(std::nullopt);
  if (Result)
    return *Result;
  return make_error<StringError>("invalid parameter", inconvertibleErrorCode());
}

Expected<AMDGPUAttributorOptions>
parseAMDGPUAttributorPassOptions(StringRef Params) {
  AMDGPUAttributorOptions Result;
  while (!Params.empty()) {
    StringRef ParamName;
    std::tie(ParamName, Params) = Params.split(';');
    if (ParamName == "closed-world") {
      Result.IsClosedWorld = true;
    } else {
      return make_error<StringError>(
          formatv("invalid AMDGPUAttributor pass parameter '{0}' ", ParamName)
              .str(),
          inconvertibleErrorCode());
    }
  }
  return Result;
}

void AMDGPUTargetMachine::registerPassBuilderCallbacks(PassBuilder &PB) {

#define GET_PASS_REGISTRY "AMDGPUPassRegistry.def"
#include "llvm/Passes/TargetPassRegistry.inc"

  PB.registerPipelineStartEPCallback(
      [](ModulePassManager &PM, OptimizationLevel Level) {
        if (EnableHipStdPar)
          PM.addPass(HipStdParAcceleratorCodeSelectionPass());
      });

  PB.registerPipelineEarlySimplificationEPCallback(
      [](ModulePassManager &PM, OptimizationLevel Level,
         ThinOrFullLTOPhase Phase) {
        PM.addPass(AMDGPUPrintfRuntimeBindingPass());

        if (Level == OptimizationLevel::O0)
          return;

        PM.addPass(AMDGPUUnifyMetadataPass());

        // We don't want to run internalization at per-module stage.
        if (InternalizeSymbols && !isLTOPreLink(Phase)) {
          PM.addPass(InternalizePass(mustPreserveGV));
          PM.addPass(GlobalDCEPass());
        }

        if (EarlyInlineAll && !EnableFunctionCalls)
          PM.addPass(AMDGPUAlwaysInlinePass());
      });

  PB.registerPeepholeEPCallback(
      [](FunctionPassManager &FPM, OptimizationLevel Level) {
        if (Level == OptimizationLevel::O0)
          return;

        FPM.addPass(AMDGPUUseNativeCallsPass());
        if (EnableLibCallSimplify)
          FPM.addPass(AMDGPUSimplifyLibCallsPass());
      });

  PB.registerCGSCCOptimizerLateEPCallback(
      [this](CGSCCPassManager &PM, OptimizationLevel Level) {
        if (Level == OptimizationLevel::O0)
          return;

        FunctionPassManager FPM;

        // Add promote kernel arguments pass to the opt pipeline right before
        // infer address spaces which is needed to do actual address space
        // rewriting.
        if (Level.getSpeedupLevel() > OptimizationLevel::O1.getSpeedupLevel() &&
            EnablePromoteKernelArguments)
          FPM.addPass(AMDGPUPromoteKernelArgumentsPass());

        // Add infer address spaces pass to the opt pipeline after inlining
        // but before SROA to increase SROA opportunities.
        FPM.addPass(InferAddressSpacesPass());

        // This should run after inlining to have any chance of doing
        // anything, and before other cleanup optimizations.
        FPM.addPass(AMDGPULowerKernelAttributesPass());

        if (Level != OptimizationLevel::O0) {
          // Promote alloca to vector before SROA and loop unroll. If we
          // manage to eliminate allocas before unroll we may choose to unroll
          // less.
          FPM.addPass(AMDGPUPromoteAllocaToVectorPass(*this));
        }

        PM.addPass(createCGSCCToFunctionPassAdaptor(std::move(FPM)));
      });

  // FIXME: Why is AMDGPUAttributor not in CGSCC?
  PB.registerOptimizerLastEPCallback([this](ModulePassManager &MPM,
                                            OptimizationLevel Level,
                                            ThinOrFullLTOPhase Phase) {
    if (Level != OptimizationLevel::O0) {
      if (!isLTOPreLink(Phase))
        MPM.addPass(AMDGPUAttributorPass(*this));
    }
  });

  PB.registerFullLinkTimeOptimizationLastEPCallback(
      [this](ModulePassManager &PM, OptimizationLevel Level) {
        // We want to support the -lto-partitions=N option as "best effort".
        // For that, we need to lower LDS earlier in the pipeline before the
        // module is partitioned for codegen.
        if (EnableSwLowerLDS)
          PM.addPass(AMDGPUSwLowerLDSPass(*this));
        if (EnableLowerModuleLDS)
          PM.addPass(AMDGPULowerModuleLDSPass(*this));
        if (Level != OptimizationLevel::O0) {
          // Do we really need internalization in LTO?
          if (InternalizeSymbols) {
            PM.addPass(InternalizePass(mustPreserveGV));
            PM.addPass(GlobalDCEPass());
          }
          if (EnableAMDGPUAttributor)
            PM.addPass(AMDGPUAttributorPass(*this));
        }
      });

  PB.registerRegClassFilterParsingCallback(
      [](StringRef FilterName) -> RegAllocFilterFunc {
        if (FilterName == "sgpr")
          return onlyAllocateSGPRs;
        if (FilterName == "vgpr")
          return onlyAllocateVGPRs;
        return nullptr;
      });
}

int64_t AMDGPUTargetMachine::getNullPointerValue(unsigned AddrSpace) {
  return (AddrSpace == AMDGPUAS::LOCAL_ADDRESS ||
          AddrSpace == AMDGPUAS::PRIVATE_ADDRESS ||
          AddrSpace == AMDGPUAS::REGION_ADDRESS)
             ? -1
             : 0;
}

bool AMDGPUTargetMachine::isNoopAddrSpaceCast(unsigned SrcAS,
                                              unsigned DestAS) const {
  return AMDGPU::isFlatGlobalAddrSpace(SrcAS) &&
         AMDGPU::isFlatGlobalAddrSpace(DestAS);
}

unsigned AMDGPUTargetMachine::getAssumedAddrSpace(const Value *V) const {
  const auto *LD = dyn_cast<LoadInst>(V);
  if (!LD) // TODO: Handle invariant load like constant.
    return AMDGPUAS::UNKNOWN_ADDRESS_SPACE;

  // It must be a generic pointer loaded.
  assert(V->getType()->getPointerAddressSpace() == AMDGPUAS::FLAT_ADDRESS);

  const auto *Ptr = LD->getPointerOperand();
  if (Ptr->getType()->getPointerAddressSpace() != AMDGPUAS::CONSTANT_ADDRESS)
    return AMDGPUAS::UNKNOWN_ADDRESS_SPACE;
  // For a generic pointer loaded from the constant memory, it could be assumed
  // as a global pointer since the constant memory is only populated on the
  // host side. As implied by the offload programming model, only global
  // pointers could be referenced on the host side.
  return AMDGPUAS::GLOBAL_ADDRESS;
}

std::pair<const Value *, unsigned>
AMDGPUTargetMachine::getPredicatedAddrSpace(const Value *V) const {
  if (auto *II = dyn_cast<IntrinsicInst>(V)) {
    switch (II->getIntrinsicID()) {
    case Intrinsic::amdgcn_is_shared:
      return std::pair(II->getArgOperand(0), AMDGPUAS::LOCAL_ADDRESS);
    case Intrinsic::amdgcn_is_private:
      return std::pair(II->getArgOperand(0), AMDGPUAS::PRIVATE_ADDRESS);
    default:
      break;
    }
    return std::pair(nullptr, -1);
  }
  // Check the global pointer predication based on
  // (!is_share(p) && !is_private(p)). Note that logic 'and' is commutative and
  // the order of 'is_shared' and 'is_private' is not significant.
  Value *Ptr;
  if (match(
          const_cast<Value *>(V),
          m_c_And(m_Not(m_Intrinsic<Intrinsic::amdgcn_is_shared>(m_Value(Ptr))),
                  m_Not(m_Intrinsic<Intrinsic::amdgcn_is_private>(
                      m_Deferred(Ptr))))))
    return std::pair(Ptr, AMDGPUAS::GLOBAL_ADDRESS);

  return std::pair(nullptr, -1);
}

unsigned
AMDGPUTargetMachine::getAddressSpaceForPseudoSourceKind(unsigned Kind) const {
  switch (Kind) {
  case PseudoSourceValue::Stack:
  case PseudoSourceValue::FixedStack:
    return AMDGPUAS::PRIVATE_ADDRESS;
  case PseudoSourceValue::ConstantPool:
  case PseudoSourceValue::GOT:
  case PseudoSourceValue::JumpTable:
  case PseudoSourceValue::GlobalValueCallEntry:
  case PseudoSourceValue::ExternalSymbolCallEntry:
    return AMDGPUAS::CONSTANT_ADDRESS;
  }
  return AMDGPUAS::FLAT_ADDRESS;
}

bool AMDGPUTargetMachine::splitModule(
    Module &M, unsigned NumParts,
    function_ref<void(std::unique_ptr<Module> MPart)> ModuleCallback) {
  // FIXME(?): Would be better to use an already existing Analysis/PassManager,
  // but all current users of this API don't have one ready and would need to
  // create one anyway. Let's hide the boilerplate for now to keep it simple.

  LoopAnalysisManager LAM;
  FunctionAnalysisManager FAM;
  CGSCCAnalysisManager CGAM;
  ModuleAnalysisManager MAM;

  PassBuilder PB(this);
  PB.registerModuleAnalyses(MAM);
  PB.registerFunctionAnalyses(FAM);
  PB.crossRegisterProxies(LAM, FAM, CGAM, MAM);

  ModulePassManager MPM;
  MPM.addPass(AMDGPUSplitModulePass(NumParts, ModuleCallback));
  MPM.run(M, MAM);
  return true;
}

//===----------------------------------------------------------------------===//
// GCN Target Machine (SI+)
//===----------------------------------------------------------------------===//

GCNTargetMachine::GCNTargetMachine(const Target &T, const Triple &TT,
                                   StringRef CPU, StringRef FS,
                                   const TargetOptions &Options,
                                   std::optional<Reloc::Model> RM,
                                   std::optional<CodeModel::Model> CM,
                                   CodeGenOptLevel OL, bool JIT)
    : AMDGPUTargetMachine(T, TT, CPU, FS, Options, RM, CM, OL) {}

const TargetSubtargetInfo *
GCNTargetMachine::getSubtargetImpl(const Function &F) const {
  StringRef GPU = getGPUName(F);
  StringRef FS = getFeatureString(F);

  SmallString<128> SubtargetKey(GPU);
  SubtargetKey.append(FS);

  auto &I = SubtargetMap[SubtargetKey];
  if (!I) {
    // This needs to be done before we create a new subtarget since any
    // creation will depend on the TM and the code generation flags on the
    // function that reside in TargetOptions.
    resetTargetOptions(F);
    I = std::make_unique<GCNSubtarget>(TargetTriple, GPU, FS, *this);
  }

  I->setScalarizeGlobalBehavior(ScalarizeGlobal);

  return I.get();
}

TargetTransformInfo
GCNTargetMachine::getTargetTransformInfo(const Function &F) const {
  return TargetTransformInfo(GCNTTIImpl(this, F));
}

Error GCNTargetMachine::buildCodeGenPipeline(
    ModulePassManager &MPM, raw_pwrite_stream &Out, raw_pwrite_stream *DwoOut,
    CodeGenFileType FileType, const CGPassBuilderOption &Opts,
    PassInstrumentationCallbacks *PIC) {
  AMDGPUCodeGenPassBuilder CGPB(*this, Opts, PIC);
  return CGPB.buildPipeline(MPM, Out, DwoOut, FileType);
}

//===----------------------------------------------------------------------===//
// AMDGPU Legacy Pass Setup
//===----------------------------------------------------------------------===//

std::unique_ptr<CSEConfigBase> llvm::AMDGPUPassConfig::getCSEConfig() const {
  return getStandardCSEConfigForOpt(TM->getOptLevel());
}

namespace {

class GCNPassConfig final : public AMDGPUPassConfig {
public:
  GCNPassConfig(LLVMTargetMachine &TM, PassManagerBase &PM)
    : AMDGPUPassConfig(TM, PM) {
    // It is necessary to know the register usage of the entire call graph.  We
    // allow calls without EnableAMDGPUFunctionCalls if they are marked
    // noinline, so this is always required.
    setRequiresCodeGenSCCOrder(true);
    substitutePass(&PostRASchedulerID, &PostMachineSchedulerID);
  }

  GCNTargetMachine &getGCNTargetMachine() const {
    return getTM<GCNTargetMachine>();
  }

  ScheduleDAGInstrs *
  createMachineScheduler(MachineSchedContext *C) const override;

  ScheduleDAGInstrs *
  createPostMachineScheduler(MachineSchedContext *C) const override {
    ScheduleDAGMI *DAG = new GCNPostScheduleDAGMILive(
        C, std::make_unique<PostGenericScheduler>(C),
        /*RemoveKillFlags=*/true);
    const GCNSubtarget &ST = C->MF->getSubtarget<GCNSubtarget>();
    DAG->addMutation(createLoadClusterDAGMutation(DAG->TII, DAG->TRI));
    if (ST.shouldClusterStores())
      DAG->addMutation(createStoreClusterDAGMutation(DAG->TII, DAG->TRI));
    DAG->addMutation(ST.createFillMFMAShadowMutation(DAG->TII));
    DAG->addMutation(
        createIGroupLPDAGMutation(AMDGPU::SchedulingPhase::PostRA));
    if (isPassEnabled(EnableVOPD, CodeGenOptLevel::Less))
      DAG->addMutation(createVOPDPairingMutation());
    return DAG;
  }

  bool addPreISel() override;
  void addMachineSSAOptimization() override;
  bool addILPOpts() override;
  bool addInstSelector() override;
  bool addIRTranslator() override;
  void addPreLegalizeMachineIR() override;
  bool addLegalizeMachineIR() override;
  void addPreRegBankSelect() override;
  bool addRegBankSelect() override;
  void addPreGlobalInstructionSelect() override;
  bool addGlobalInstructionSelect() override;
  void addFastRegAlloc() override;
  void addOptimizedRegAlloc() override;

  FunctionPass *createSGPRAllocPass(bool Optimized);
  FunctionPass *createVGPRAllocPass(bool Optimized);
  FunctionPass *createWWMRegAllocPass(bool Optimized);
  FunctionPass *createRegAllocPass(bool Optimized) override;

  bool addRegAssignAndRewriteFast() override;
  bool addRegAssignAndRewriteOptimized() override;

  bool addPreRewrite() override;
  void addPostRegAlloc() override;
  void addPreSched2() override;
  void addPreEmitPass() override;
};

} // end anonymous namespace

AMDGPUPassConfig::AMDGPUPassConfig(LLVMTargetMachine &TM, PassManagerBase &PM)
    : TargetPassConfig(TM, PM) {
  // Exceptions and StackMaps are not supported, so these passes will never do
  // anything.
  disablePass(&StackMapLivenessID);
  disablePass(&FuncletLayoutID);
  // Garbage collection is not supported.
  disablePass(&GCLoweringID);
  disablePass(&ShadowStackGCLoweringID);
}

void AMDGPUPassConfig::addEarlyCSEOrGVNPass() {
  if (getOptLevel() == CodeGenOptLevel::Aggressive)
    addPass(createGVNPass());
  else
    addPass(createEarlyCSEPass());
}

void AMDGPUPassConfig::addStraightLineScalarOptimizationPasses() {
  if (isPassEnabled(EnableLoopPrefetch, CodeGenOptLevel::Aggressive))
    addPass(createLoopDataPrefetchPass());
  addPass(createSeparateConstOffsetFromGEPPass());
  // ReassociateGEPs exposes more opportunities for SLSR. See
  // the example in reassociate-geps-and-slsr.ll.
  addPass(createStraightLineStrengthReducePass());
  // SeparateConstOffsetFromGEP and SLSR creates common expressions which GVN or
  // EarlyCSE can reuse.
  addEarlyCSEOrGVNPass();
  // Run NaryReassociate after EarlyCSE/GVN to be more effective.
  addPass(createNaryReassociatePass());
  // NaryReassociate on GEPs creates redundant common expressions, so run
  // EarlyCSE after it.
  addPass(createEarlyCSEPass());
}

void AMDGPUPassConfig::addIRPasses() {
  const AMDGPUTargetMachine &TM = getAMDGPUTargetMachine();

  Triple::ArchType Arch = TM.getTargetTriple().getArch();
  if (RemoveIncompatibleFunctions && Arch == Triple::amdgcn)
    addPass(createAMDGPURemoveIncompatibleFunctionsPass(&TM));

  // There is no reason to run these.
  disablePass(&StackMapLivenessID);
  disablePass(&FuncletLayoutID);
  disablePass(&PatchableFunctionID);

  addPass(createAMDGPUPrintfRuntimeBinding());
  if (LowerCtorDtor)
    addPass(createAMDGPUCtorDtorLoweringLegacyPass());

  if (isPassEnabled(EnableImageIntrinsicOptimizer))
    addPass(createAMDGPUImageIntrinsicOptimizerPass(&TM));

  // This can be disabled by passing ::Disable here or on the command line
  // with --expand-variadics-override=disable.
  addPass(createExpandVariadicsPass(ExpandVariadicsMode::Lowering));

  // Function calls are not supported, so make sure we inline everything.
  addPass(createAMDGPUAlwaysInlinePass());
  addPass(createAlwaysInlinerLegacyPass());

  // Handle uses of OpenCL image2d_t, image3d_t and sampler_t arguments.
  if (Arch == Triple::r600)
    addPass(createR600OpenCLImageTypeLoweringPass());

  // Replace OpenCL enqueued block function pointers with global variables.
  addPass(createAMDGPUOpenCLEnqueuedBlockLoweringPass());

  // Lower LDS accesses to global memory pass if address sanitizer is enabled.
  if (EnableSwLowerLDS)
    addPass(createAMDGPUSwLowerLDSLegacyPass(&TM));

  // Runs before PromoteAlloca so the latter can account for function uses
  if (EnableLowerModuleLDS) {
    addPass(createAMDGPULowerModuleLDSLegacyPass(&TM));
  }

  if (TM.getOptLevel() > CodeGenOptLevel::None)
    addPass(createInferAddressSpacesPass());

  // Run atomic optimizer before Atomic Expand
  if ((TM.getTargetTriple().getArch() == Triple::amdgcn) &&
      (TM.getOptLevel() >= CodeGenOptLevel::Less) &&
      (AMDGPUAtomicOptimizerStrategy != ScanOptions::None)) {
    addPass(createAMDGPUAtomicOptimizerPass(AMDGPUAtomicOptimizerStrategy));
  }

  addPass(createAtomicExpandLegacyPass());

  if (TM.getOptLevel() > CodeGenOptLevel::None) {
    addPass(createAMDGPUPromoteAlloca());

    if (isPassEnabled(EnableScalarIRPasses))
      addStraightLineScalarOptimizationPasses();

    if (EnableAMDGPUAliasAnalysis) {
      addPass(createAMDGPUAAWrapperPass());
      addPass(createExternalAAWrapperPass([](Pass &P, Function &,
                                             AAResults &AAR) {
        if (auto *WrapperPass = P.getAnalysisIfAvailable<AMDGPUAAWrapperPass>())
          AAR.addAAResult(WrapperPass->getResult());
        }));
    }

    if (TM.getTargetTriple().getArch() == Triple::amdgcn) {
      // TODO: May want to move later or split into an early and late one.
      addPass(createAMDGPUCodeGenPreparePass());
    }

    // Try to hoist loop invariant parts of divisions AMDGPUCodeGenPrepare may
    // have expanded.
    if (TM.getOptLevel() > CodeGenOptLevel::Less)
      addPass(createLICMPass());
  }

  TargetPassConfig::addIRPasses();

  // EarlyCSE is not always strong enough to clean up what LSR produces. For
  // example, GVN can combine
  //
  //   %0 = add %a, %b
  //   %1 = add %b, %a
  //
  // and
  //
  //   %0 = shl nsw %a, 2
  //   %1 = shl %a, 2
  //
  // but EarlyCSE can do neither of them.
  if (isPassEnabled(EnableScalarIRPasses))
    addEarlyCSEOrGVNPass();
}

void AMDGPUPassConfig::addCodeGenPrepare() {
  if (TM->getTargetTriple().getArch() == Triple::amdgcn) {
    // FIXME: This pass adds 2 hacky attributes that can be replaced with an
    // analysis, and should be removed.
    addPass(createAMDGPUAnnotateKernelFeaturesPass());
  }

  if (TM->getTargetTriple().getArch() == Triple::amdgcn &&
      EnableLowerKernelArguments)
    addPass(createAMDGPULowerKernelArgumentsPass());

  if (TM->getTargetTriple().getArch() == Triple::amdgcn) {
    // This lowering has been placed after codegenprepare to take advantage of
    // address mode matching (which is why it isn't put with the LDS lowerings).
    // It could be placed anywhere before uniformity annotations (an analysis
    // that it changes by splitting up fat pointers into their components)
    // but has been put before switch lowering and CFG flattening so that those
    // passes can run on the more optimized control flow this pass creates in
    // many cases.
    //
    // FIXME: This should ideally be put after the LoadStoreVectorizer.
    // However, due to some annoying facts about ResourceUsageAnalysis,
    // (especially as exercised in the resource-usage-dead-function test),
    // we need all the function passes codegenprepare all the way through
    // said resource usage analysis to run on the call graph produced
    // before codegenprepare runs (because codegenprepare will knock some
    // nodes out of the graph, which leads to function-level passes not
    // being run on them, which causes crashes in the resource usage analysis).
    addPass(createAMDGPULowerBufferFatPointersPass());
    // In accordance with the above FIXME, manually force all the
    // function-level passes into a CGSCCPassManager.
    addPass(new DummyCGSCCPass());
  }

  TargetPassConfig::addCodeGenPrepare();

  if (isPassEnabled(EnableLoadStoreVectorizer))
    addPass(createLoadStoreVectorizerPass());

  // LowerSwitch pass may introduce unreachable blocks that can
  // cause unexpected behavior for subsequent passes. Placing it
  // here seems better that these blocks would get cleaned up by
  // UnreachableBlockElim inserted next in the pass flow.
  addPass(createLowerSwitchPass());
}

bool AMDGPUPassConfig::addPreISel() {
  if (TM->getOptLevel() > CodeGenOptLevel::None)
    addPass(createFlattenCFGPass());
  return false;
}

bool AMDGPUPassConfig::addInstSelector() {
  addPass(createAMDGPUISelDag(getAMDGPUTargetMachine(), getOptLevel()));
  return false;
}

bool AMDGPUPassConfig::addGCPasses() {
  // Do nothing. GC is not supported.
  return false;
}

llvm::ScheduleDAGInstrs *
AMDGPUPassConfig::createMachineScheduler(MachineSchedContext *C) const {
  const GCNSubtarget &ST = C->MF->getSubtarget<GCNSubtarget>();
  ScheduleDAGMILive *DAG = createGenericSchedLive(C);
  DAG->addMutation(createLoadClusterDAGMutation(DAG->TII, DAG->TRI));
  if (ST.shouldClusterStores())
    DAG->addMutation(createStoreClusterDAGMutation(DAG->TII, DAG->TRI));
  return DAG;
}

//===----------------------------------------------------------------------===//
// GCN Legacy Pass Setup
//===----------------------------------------------------------------------===//

ScheduleDAGInstrs *GCNPassConfig::createMachineScheduler(
  MachineSchedContext *C) const {
  const GCNSubtarget &ST = C->MF->getSubtarget<GCNSubtarget>();
  if (ST.enableSIScheduler())
    return createSIMachineScheduler(C);

  if (EnableMaxIlpSchedStrategy)
    return createGCNMaxILPMachineScheduler(C);

  return createGCNMaxOccupancyMachineScheduler(C);
}

bool GCNPassConfig::addPreISel() {
  AMDGPUPassConfig::addPreISel();

  if (TM->getOptLevel() > CodeGenOptLevel::None)
    addPass(createSinkingPass());

  if (TM->getOptLevel() > CodeGenOptLevel::None)
    addPass(createAMDGPULateCodeGenPrepareLegacyPass());

  // Merge divergent exit nodes. StructurizeCFG won't recognize the multi-exit
  // regions formed by them.
  addPass(&AMDGPUUnifyDivergentExitNodesID);
  addPass(createFixIrreduciblePass());
  addPass(createUnifyLoopExitsPass());
  addPass(createStructurizeCFGPass(false)); // true -> SkipUniformRegions

  addPass(createAMDGPUAnnotateUniformValuesLegacy());
  addPass(createSIAnnotateControlFlowLegacyPass());
  // TODO: Move this right after structurizeCFG to avoid extra divergence
  // analysis. This depends on stopping SIAnnotateControlFlow from making
  // control flow modifications.
  addPass(createAMDGPURewriteUndefForPHILegacyPass());

  addPass(createLCSSAPass());

  if (TM->getOptLevel() > CodeGenOptLevel::Less)
    addPass(&AMDGPUPerfHintAnalysisLegacyID);

  return false;
}

void GCNPassConfig::addMachineSSAOptimization() {
  TargetPassConfig::addMachineSSAOptimization();

  // We want to fold operands after PeepholeOptimizer has run (or as part of
  // it), because it will eliminate extra copies making it easier to fold the
  // real source operand. We want to eliminate dead instructions after, so that
  // we see fewer uses of the copies. We then need to clean up the dead
  // instructions leftover after the operands are folded as well.
  //
  // XXX - Can we get away without running DeadMachineInstructionElim again?
  addPass(&SIFoldOperandsLegacyID);
  if (EnableDPPCombine)
    addPass(&GCNDPPCombineLegacyID);
  addPass(&SILoadStoreOptimizerLegacyID);
  if (isPassEnabled(EnableSDWAPeephole)) {
    addPass(&SIPeepholeSDWALegacyID);
    addPass(&EarlyMachineLICMID);
    addPass(&MachineCSELegacyID);
    addPass(&SIFoldOperandsLegacyID);
  }
  addPass(&DeadMachineInstructionElimID);
  addPass(createSIShrinkInstructionsLegacyPass());
}

bool GCNPassConfig::addILPOpts() {
  if (EnableEarlyIfConversion)
    addPass(&EarlyIfConverterLegacyID);

  TargetPassConfig::addILPOpts();
  return false;
}

bool GCNPassConfig::addInstSelector() {
  AMDGPUPassConfig::addInstSelector();
  addPass(&SIFixSGPRCopiesLegacyID);
  addPass(createSILowerI1CopiesLegacyPass());
  return false;
}

bool GCNPassConfig::addIRTranslator() {
  addPass(new IRTranslator(getOptLevel()));
  return false;
}

void GCNPassConfig::addPreLegalizeMachineIR() {
  bool IsOptNone = getOptLevel() == CodeGenOptLevel::None;
  addPass(createAMDGPUPreLegalizeCombiner(IsOptNone));
  addPass(new Localizer());
}

bool GCNPassConfig::addLegalizeMachineIR() {
  addPass(new Legalizer());
  return false;
}

void GCNPassConfig::addPreRegBankSelect() {
  bool IsOptNone = getOptLevel() == CodeGenOptLevel::None;
  addPass(createAMDGPUPostLegalizeCombiner(IsOptNone));
  addPass(createAMDGPUGlobalISelDivergenceLoweringPass());
}

bool GCNPassConfig::addRegBankSelect() {
  addPass(new AMDGPURegBankSelect());
  return false;
}

void GCNPassConfig::addPreGlobalInstructionSelect() {
  bool IsOptNone = getOptLevel() == CodeGenOptLevel::None;
  addPass(createAMDGPURegBankCombiner(IsOptNone));
}

bool GCNPassConfig::addGlobalInstructionSelect() {
  addPass(new InstructionSelect(getOptLevel()));
  return false;
}

void GCNPassConfig::addFastRegAlloc() {
  // FIXME: We have to disable the verifier here because of PHIElimination +
  // TwoAddressInstructions disabling it.

  // This must be run immediately after phi elimination and before
  // TwoAddressInstructions, otherwise the processing of the tied operand of
  // SI_ELSE will introduce a copy of the tied operand source after the else.
  insertPass(&PHIEliminationID, &SILowerControlFlowID);

  insertPass(&TwoAddressInstructionPassID, &SIWholeQuadModeID);

  TargetPassConfig::addFastRegAlloc();
}

void GCNPassConfig::addOptimizedRegAlloc() {
  // Allow the scheduler to run before SIWholeQuadMode inserts exec manipulation
  // instructions that cause scheduling barriers.
  insertPass(&MachineSchedulerID, &SIWholeQuadModeID);

  if (OptExecMaskPreRA)
    insertPass(&MachineSchedulerID, &SIOptimizeExecMaskingPreRAID);

  if (EnableRewritePartialRegUses)
    insertPass(&RenameIndependentSubregsID, &GCNRewritePartialRegUsesID);

  if (isPassEnabled(EnablePreRAOptimizations))
    insertPass(&RenameIndependentSubregsID, &GCNPreRAOptimizationsID);

  // This is not an essential optimization and it has a noticeable impact on
  // compilation time, so we only enable it from O2.
  if (TM->getOptLevel() > CodeGenOptLevel::Less)
    insertPass(&MachineSchedulerID, &SIFormMemoryClausesID);

  // FIXME: when an instruction has a Killed operand, and the instruction is
  // inside a bundle, seems only the BUNDLE instruction appears as the Kills of
  // the register in LiveVariables, this would trigger a failure in verifier,
  // we should fix it and enable the verifier.
  if (OptVGPRLiveRange)
    insertPass(&LiveVariablesID, &SIOptimizeVGPRLiveRangeID);
  // This must be run immediately after phi elimination and before
  // TwoAddressInstructions, otherwise the processing of the tied operand of
  // SI_ELSE will introduce a copy of the tied operand source after the else.
  insertPass(&PHIEliminationID, &SILowerControlFlowID);

  if (EnableDCEInRA)
    insertPass(&DetectDeadLanesID, &DeadMachineInstructionElimID);

  TargetPassConfig::addOptimizedRegAlloc();
}

bool GCNPassConfig::addPreRewrite() {
  if (EnableRegReassign)
    addPass(&GCNNSAReassignID);
  return true;
}

FunctionPass *GCNPassConfig::createSGPRAllocPass(bool Optimized) {
  // Initialize the global default.
  llvm::call_once(InitializeDefaultSGPRRegisterAllocatorFlag,
                  initializeDefaultSGPRRegisterAllocatorOnce);

  RegisterRegAlloc::FunctionPassCtor Ctor = SGPRRegisterRegAlloc::getDefault();
  if (Ctor != useDefaultRegisterAllocator)
    return Ctor();

  if (Optimized)
    return createGreedyRegisterAllocator(onlyAllocateSGPRs);

  return createFastRegisterAllocator(onlyAllocateSGPRs, false);
}

FunctionPass *GCNPassConfig::createVGPRAllocPass(bool Optimized) {
  // Initialize the global default.
  llvm::call_once(InitializeDefaultVGPRRegisterAllocatorFlag,
                  initializeDefaultVGPRRegisterAllocatorOnce);

  RegisterRegAlloc::FunctionPassCtor Ctor = VGPRRegisterRegAlloc::getDefault();
  if (Ctor != useDefaultRegisterAllocator)
    return Ctor();

  if (Optimized)
    return createGreedyVGPRRegisterAllocator();

  return createFastVGPRRegisterAllocator();
}

FunctionPass *GCNPassConfig::createWWMRegAllocPass(bool Optimized) {
  // Initialize the global default.
  llvm::call_once(InitializeDefaultWWMRegisterAllocatorFlag,
                  initializeDefaultWWMRegisterAllocatorOnce);

  RegisterRegAlloc::FunctionPassCtor Ctor = WWMRegisterRegAlloc::getDefault();
  if (Ctor != useDefaultRegisterAllocator)
    return Ctor();

  if (Optimized)
    return createGreedyWWMRegisterAllocator();

  return createFastWWMRegisterAllocator();
}

FunctionPass *GCNPassConfig::createRegAllocPass(bool Optimized) {
  llvm_unreachable("should not be used");
}

static const char RegAllocOptNotSupportedMessage[] =
    "-regalloc not supported with amdgcn. Use -sgpr-regalloc, -wwm-regalloc, "
    "and -vgpr-regalloc";

bool GCNPassConfig::addRegAssignAndRewriteFast() {
  if (!usingDefaultRegAlloc())
    report_fatal_error(RegAllocOptNotSupportedMessage);

  addPass(&GCNPreRALongBranchRegID);

  addPass(createSGPRAllocPass(false));

  // Equivalent of PEI for SGPRs.
  addPass(&SILowerSGPRSpillsLegacyID);

  // To Allocate wwm registers used in whole quad mode operations (for shaders).
  addPass(&SIPreAllocateWWMRegsLegacyID);

  // For allocating other wwm register operands.
  addPass(createWWMRegAllocPass(false));

  addPass(&SILowerWWMCopiesID);
  addPass(&AMDGPUReserveWWMRegsID);

  // For allocating per-thread VGPRs.
  addPass(createVGPRAllocPass(false));

  return true;
}

bool GCNPassConfig::addRegAssignAndRewriteOptimized() {
  if (!usingDefaultRegAlloc())
    report_fatal_error(RegAllocOptNotSupportedMessage);

  addPass(&GCNPreRALongBranchRegID);

  addPass(createSGPRAllocPass(true));

  // Commit allocated register changes. This is mostly necessary because too
  // many things rely on the use lists of the physical registers, such as the
  // verifier. This is only necessary with allocators which use LiveIntervals,
  // since FastRegAlloc does the replacements itself.
  addPass(createVirtRegRewriter(false));

  // At this point, the sgpr-regalloc has been done and it is good to have the
  // stack slot coloring to try to optimize the SGPR spill stack indices before
  // attempting the custom SGPR spill lowering.
  addPass(&StackSlotColoringID);

  // Equivalent of PEI for SGPRs.
  addPass(&SILowerSGPRSpillsLegacyID);

  // To Allocate wwm registers used in whole quad mode operations (for shaders).
  addPass(&SIPreAllocateWWMRegsLegacyID);

  // For allocating other whole wave mode registers.
  addPass(createWWMRegAllocPass(true));
  addPass(&SILowerWWMCopiesID);
  addPass(createVirtRegRewriter(false));
  addPass(&AMDGPUReserveWWMRegsID);

  // For allocating per-thread VGPRs.
  addPass(createVGPRAllocPass(true));

  addPreRewrite();
  addPass(&VirtRegRewriterID);

  addPass(&AMDGPUMarkLastScratchLoadID);

  return true;
}

void GCNPassConfig::addPostRegAlloc() {
  addPass(&SIFixVGPRCopiesID);
  if (getOptLevel() > CodeGenOptLevel::None)
    addPass(&SIOptimizeExecMaskingID);
  TargetPassConfig::addPostRegAlloc();
}

void GCNPassConfig::addPreSched2() {
  if (TM->getOptLevel() > CodeGenOptLevel::None)
    addPass(createSIShrinkInstructionsLegacyPass());
  addPass(&SIPostRABundlerID);
}

void GCNPassConfig::addPreEmitPass() {
  if (isPassEnabled(EnableVOPD, CodeGenOptLevel::Less))
    addPass(&GCNCreateVOPDID);
  addPass(createSIMemoryLegalizerPass());
  addPass(createSIInsertWaitcntsPass());

  addPass(createSIModeRegisterPass());

  if (getOptLevel() > CodeGenOptLevel::None)
    addPass(&SIInsertHardClausesID);

  addPass(&SILateBranchLoweringPassID);
  if (isPassEnabled(EnableSetWavePriority, CodeGenOptLevel::Less))
    addPass(createAMDGPUSetWavePriorityPass());
  if (getOptLevel() > CodeGenOptLevel::None)
    addPass(&SIPreEmitPeepholeID);
  // The hazard recognizer that runs as part of the post-ra scheduler does not
  // guarantee to be able handle all hazards correctly. This is because if there
  // are multiple scheduling regions in a basic block, the regions are scheduled
  // bottom up, so when we begin to schedule a region we don't know what
  // instructions were emitted directly before it.
  //
  // Here we add a stand-alone hazard recognizer pass which can handle all
  // cases.
  addPass(&PostRAHazardRecognizerID);

  if (isPassEnabled(EnableInsertDelayAlu, CodeGenOptLevel::Less))
    addPass(&AMDGPUInsertDelayAluID);

  addPass(&BranchRelaxationPassID);
}

TargetPassConfig *GCNTargetMachine::createPassConfig(PassManagerBase &PM) {
  return new GCNPassConfig(*this, PM);
}

void GCNTargetMachine::registerMachineRegisterInfoCallback(
    MachineFunction &MF) const {
  SIMachineFunctionInfo *MFI = MF.getInfo<SIMachineFunctionInfo>();
  MF.getRegInfo().addDelegate(MFI);
}

MachineFunctionInfo *GCNTargetMachine::createMachineFunctionInfo(
    BumpPtrAllocator &Allocator, const Function &F,
    const TargetSubtargetInfo *STI) const {
  return SIMachineFunctionInfo::create<SIMachineFunctionInfo>(
      Allocator, F, static_cast<const GCNSubtarget *>(STI));
}

yaml::MachineFunctionInfo *GCNTargetMachine::createDefaultFuncInfoYAML() const {
  return new yaml::SIMachineFunctionInfo();
}

yaml::MachineFunctionInfo *
GCNTargetMachine::convertFuncInfoToYAML(const MachineFunction &MF) const {
  const SIMachineFunctionInfo *MFI = MF.getInfo<SIMachineFunctionInfo>();
  return new yaml::SIMachineFunctionInfo(
      *MFI, *MF.getSubtarget<GCNSubtarget>().getRegisterInfo(), MF);
}

bool GCNTargetMachine::parseMachineFunctionInfo(
    const yaml::MachineFunctionInfo &MFI_, PerFunctionMIParsingState &PFS,
    SMDiagnostic &Error, SMRange &SourceRange) const {
  const yaml::SIMachineFunctionInfo &YamlMFI =
      static_cast<const yaml::SIMachineFunctionInfo &>(MFI_);
  MachineFunction &MF = PFS.MF;
  SIMachineFunctionInfo *MFI = MF.getInfo<SIMachineFunctionInfo>();
  const GCNSubtarget &ST = MF.getSubtarget<GCNSubtarget>();

  if (MFI->initializeBaseYamlFields(YamlMFI, MF, PFS, Error, SourceRange))
    return true;

  if (MFI->Occupancy == 0) {
    // Fixup the subtarget dependent default value.
    MFI->Occupancy = ST.computeOccupancy(MF.getFunction(), MFI->getLDSSize());
  }

  auto parseRegister = [&](const yaml::StringValue &RegName, Register &RegVal) {
    Register TempReg;
    if (parseNamedRegisterReference(PFS, TempReg, RegName.Value, Error)) {
      SourceRange = RegName.SourceRange;
      return true;
    }
    RegVal = TempReg;

    return false;
  };

  auto parseOptionalRegister = [&](const yaml::StringValue &RegName,
                                   Register &RegVal) {
    return !RegName.Value.empty() && parseRegister(RegName, RegVal);
  };

  if (parseOptionalRegister(YamlMFI.VGPRForAGPRCopy, MFI->VGPRForAGPRCopy))
    return true;

  if (parseOptionalRegister(YamlMFI.SGPRForEXECCopy, MFI->SGPRForEXECCopy))
    return true;

  if (parseOptionalRegister(YamlMFI.LongBranchReservedReg,
                            MFI->LongBranchReservedReg))
    return true;

  auto diagnoseRegisterClass = [&](const yaml::StringValue &RegName) {
    // Create a diagnostic for a the register string literal.
    const MemoryBuffer &Buffer =
        *PFS.SM->getMemoryBuffer(PFS.SM->getMainFileID());
    Error = SMDiagnostic(*PFS.SM, SMLoc(), Buffer.getBufferIdentifier(), 1,
                         RegName.Value.size(), SourceMgr::DK_Error,
                         "incorrect register class for field", RegName.Value,
                         {}, {});
    SourceRange = RegName.SourceRange;
    return true;
  };

  if (parseRegister(YamlMFI.ScratchRSrcReg, MFI->ScratchRSrcReg) ||
      parseRegister(YamlMFI.FrameOffsetReg, MFI->FrameOffsetReg) ||
      parseRegister(YamlMFI.StackPtrOffsetReg, MFI->StackPtrOffsetReg))
    return true;

  if (MFI->ScratchRSrcReg != AMDGPU::PRIVATE_RSRC_REG &&
      !AMDGPU::SGPR_128RegClass.contains(MFI->ScratchRSrcReg)) {
    return diagnoseRegisterClass(YamlMFI.ScratchRSrcReg);
  }

  if (MFI->FrameOffsetReg != AMDGPU::FP_REG &&
      !AMDGPU::SGPR_32RegClass.contains(MFI->FrameOffsetReg)) {
    return diagnoseRegisterClass(YamlMFI.FrameOffsetReg);
  }

  if (MFI->StackPtrOffsetReg != AMDGPU::SP_REG &&
      !AMDGPU::SGPR_32RegClass.contains(MFI->StackPtrOffsetReg)) {
    return diagnoseRegisterClass(YamlMFI.StackPtrOffsetReg);
  }

  for (const auto &YamlReg : YamlMFI.WWMReservedRegs) {
    Register ParsedReg;
    if (parseRegister(YamlReg, ParsedReg))
      return true;

    MFI->reserveWWMRegister(ParsedReg);
  }

<<<<<<< HEAD
=======
  for (const auto &[_, Info] : PFS.VRegInfosNamed) {
    MFI->setFlag(Info->VReg, Info->Flags);
  }
  for (const auto &[_, Info] : PFS.VRegInfos) {
    MFI->setFlag(Info->VReg, Info->Flags);
  }

  for (const auto &YamlRegStr : YamlMFI.SpillPhysVGPRS) {
    Register ParsedReg;
    if (parseRegister(YamlRegStr, ParsedReg))
      return true;
    MFI->SpillPhysVGPRs.push_back(ParsedReg);
  }

>>>>>>> f791cfc8
  auto parseAndCheckArgument = [&](const std::optional<yaml::SIArgument> &A,
                                   const TargetRegisterClass &RC,
                                   ArgDescriptor &Arg, unsigned UserSGPRs,
                                   unsigned SystemSGPRs) {
    // Skip parsing if it's not present.
    if (!A)
      return false;

    if (A->IsRegister) {
      Register Reg;
      if (parseNamedRegisterReference(PFS, Reg, A->RegisterName.Value, Error)) {
        SourceRange = A->RegisterName.SourceRange;
        return true;
      }
      if (!RC.contains(Reg))
        return diagnoseRegisterClass(A->RegisterName);
      Arg = ArgDescriptor::createRegister(Reg);
    } else
      Arg = ArgDescriptor::createStack(A->StackOffset);
    // Check and apply the optional mask.
    if (A->Mask)
      Arg = ArgDescriptor::createArg(Arg, *A->Mask);

    MFI->NumUserSGPRs += UserSGPRs;
    MFI->NumSystemSGPRs += SystemSGPRs;
    return false;
  };

  if (YamlMFI.ArgInfo &&
      (parseAndCheckArgument(YamlMFI.ArgInfo->PrivateSegmentBuffer,
                             AMDGPU::SGPR_128RegClass,
                             MFI->ArgInfo.PrivateSegmentBuffer, 4, 0) ||
       parseAndCheckArgument(YamlMFI.ArgInfo->DispatchPtr,
                             AMDGPU::SReg_64RegClass, MFI->ArgInfo.DispatchPtr,
                             2, 0) ||
       parseAndCheckArgument(YamlMFI.ArgInfo->QueuePtr, AMDGPU::SReg_64RegClass,
                             MFI->ArgInfo.QueuePtr, 2, 0) ||
       parseAndCheckArgument(YamlMFI.ArgInfo->KernargSegmentPtr,
                             AMDGPU::SReg_64RegClass,
                             MFI->ArgInfo.KernargSegmentPtr, 2, 0) ||
       parseAndCheckArgument(YamlMFI.ArgInfo->DispatchID,
                             AMDGPU::SReg_64RegClass, MFI->ArgInfo.DispatchID,
                             2, 0) ||
       parseAndCheckArgument(YamlMFI.ArgInfo->FlatScratchInit,
                             AMDGPU::SReg_64RegClass,
                             MFI->ArgInfo.FlatScratchInit, 2, 0) ||
       parseAndCheckArgument(YamlMFI.ArgInfo->PrivateSegmentSize,
                             AMDGPU::SGPR_32RegClass,
                             MFI->ArgInfo.PrivateSegmentSize, 0, 0) ||
       parseAndCheckArgument(YamlMFI.ArgInfo->LDSKernelId,
                             AMDGPU::SGPR_32RegClass,
                             MFI->ArgInfo.LDSKernelId, 0, 1) ||
       parseAndCheckArgument(YamlMFI.ArgInfo->WorkGroupIDX,
                             AMDGPU::SGPR_32RegClass, MFI->ArgInfo.WorkGroupIDX,
                             0, 1) ||
       parseAndCheckArgument(YamlMFI.ArgInfo->WorkGroupIDY,
                             AMDGPU::SGPR_32RegClass, MFI->ArgInfo.WorkGroupIDY,
                             0, 1) ||
       parseAndCheckArgument(YamlMFI.ArgInfo->WorkGroupIDZ,
                             AMDGPU::SGPR_32RegClass, MFI->ArgInfo.WorkGroupIDZ,
                             0, 1) ||
       parseAndCheckArgument(YamlMFI.ArgInfo->WorkGroupInfo,
                             AMDGPU::SGPR_32RegClass,
                             MFI->ArgInfo.WorkGroupInfo, 0, 1) ||
       parseAndCheckArgument(YamlMFI.ArgInfo->PrivateSegmentWaveByteOffset,
                             AMDGPU::SGPR_32RegClass,
                             MFI->ArgInfo.PrivateSegmentWaveByteOffset, 0, 1) ||
       parseAndCheckArgument(YamlMFI.ArgInfo->ImplicitArgPtr,
                             AMDGPU::SReg_64RegClass,
                             MFI->ArgInfo.ImplicitArgPtr, 0, 0) ||
       parseAndCheckArgument(YamlMFI.ArgInfo->ImplicitBufferPtr,
                             AMDGPU::SReg_64RegClass,
                             MFI->ArgInfo.ImplicitBufferPtr, 2, 0) ||
       parseAndCheckArgument(YamlMFI.ArgInfo->WorkItemIDX,
                             AMDGPU::VGPR_32RegClass,
                             MFI->ArgInfo.WorkItemIDX, 0, 0) ||
       parseAndCheckArgument(YamlMFI.ArgInfo->WorkItemIDY,
                             AMDGPU::VGPR_32RegClass,
                             MFI->ArgInfo.WorkItemIDY, 0, 0) ||
       parseAndCheckArgument(YamlMFI.ArgInfo->WorkItemIDZ,
                             AMDGPU::VGPR_32RegClass,
                             MFI->ArgInfo.WorkItemIDZ, 0, 0)))
    return true;

  if (ST.hasIEEEMode())
    MFI->Mode.IEEE = YamlMFI.Mode.IEEE;
  if (ST.hasDX10ClampMode())
    MFI->Mode.DX10Clamp = YamlMFI.Mode.DX10Clamp;

  // FIXME: Move proper support for denormal-fp-math into base MachineFunction
  MFI->Mode.FP32Denormals.Input = YamlMFI.Mode.FP32InputDenormals
                                      ? DenormalMode::IEEE
                                      : DenormalMode::PreserveSign;
  MFI->Mode.FP32Denormals.Output = YamlMFI.Mode.FP32OutputDenormals
                                       ? DenormalMode::IEEE
                                       : DenormalMode::PreserveSign;

  MFI->Mode.FP64FP16Denormals.Input = YamlMFI.Mode.FP64FP16InputDenormals
                                          ? DenormalMode::IEEE
                                          : DenormalMode::PreserveSign;
  MFI->Mode.FP64FP16Denormals.Output = YamlMFI.Mode.FP64FP16OutputDenormals
                                           ? DenormalMode::IEEE
                                           : DenormalMode::PreserveSign;

  if (YamlMFI.HasInitWholeWave)
    MFI->setInitWholeWave();

  return false;
}

//===----------------------------------------------------------------------===//
// AMDGPU CodeGen Pass Builder interface.
//===----------------------------------------------------------------------===//

AMDGPUCodeGenPassBuilder::AMDGPUCodeGenPassBuilder(
    GCNTargetMachine &TM, const CGPassBuilderOption &Opts,
    PassInstrumentationCallbacks *PIC)
    : CodeGenPassBuilder(TM, Opts, PIC) {
  Opt.RequiresCodeGenSCCOrder = true;
  // Exceptions and StackMaps are not supported, so these passes will never do
  // anything.
  // Garbage collection is not supported.
  disablePass<StackMapLivenessPass, FuncletLayoutPass,
              ShadowStackGCLoweringPass>();
}

void AMDGPUCodeGenPassBuilder::addIRPasses(AddIRPass &addPass) const {
  // TODO: Missing AMDGPURemoveIncompatibleFunctions

  addPass(AMDGPUPrintfRuntimeBindingPass());
  if (LowerCtorDtor)
    addPass(AMDGPUCtorDtorLoweringPass());

  if (isPassEnabled(EnableImageIntrinsicOptimizer))
    addPass(AMDGPUImageIntrinsicOptimizerPass(TM));

  // This can be disabled by passing ::Disable here or on the command line
  // with --expand-variadics-override=disable.
  addPass(ExpandVariadicsPass(ExpandVariadicsMode::Lowering));

  addPass(AMDGPUAlwaysInlinePass());
  addPass(AlwaysInlinerPass());

  // TODO: Missing OpenCLEnqueuedBlockLowering

  // Runs before PromoteAlloca so the latter can account for function uses
  if (EnableLowerModuleLDS)
    addPass(AMDGPULowerModuleLDSPass(TM));

  if (TM.getOptLevel() > CodeGenOptLevel::None)
    addPass(InferAddressSpacesPass());

  // Run atomic optimizer before Atomic Expand
  if (TM.getOptLevel() >= CodeGenOptLevel::Less &&
      (AMDGPUAtomicOptimizerStrategy != ScanOptions::None))
    addPass(AMDGPUAtomicOptimizerPass(TM, AMDGPUAtomicOptimizerStrategy));

  // FIXME: Adding atomic-expand manages to break -passes=atomic-expand
  // addPass(AtomicExpandPass(TM));

  if (TM.getOptLevel() > CodeGenOptLevel::None) {
    addPass(AMDGPUPromoteAllocaPass(TM));
    if (isPassEnabled(EnableScalarIRPasses))
      addStraightLineScalarOptimizationPasses(addPass);

    // TODO: Handle EnableAMDGPUAliasAnalysis

    // TODO: May want to move later or split into an early and late one.
    addPass(AMDGPUCodeGenPreparePass(TM));

    // TODO: LICM
  }

  Base::addIRPasses(addPass);

  // EarlyCSE is not always strong enough to clean up what LSR produces. For
  // example, GVN can combine
  //
  //   %0 = add %a, %b
  //   %1 = add %b, %a
  //
  // and
  //
  //   %0 = shl nsw %a, 2
  //   %1 = shl %a, 2
  //
  // but EarlyCSE can do neither of them.
  if (isPassEnabled(EnableScalarIRPasses))
    addEarlyCSEOrGVNPass(addPass);
}

void AMDGPUCodeGenPassBuilder::addCodeGenPrepare(AddIRPass &addPass) const {
  // AMDGPUAnnotateKernelFeaturesPass is missing here, but it will hopefully be
  // deleted soon.

  if (EnableLowerKernelArguments)
    addPass(AMDGPULowerKernelArgumentsPass(TM));

  // This lowering has been placed after codegenprepare to take advantage of
  // address mode matching (which is why it isn't put with the LDS lowerings).
  // It could be placed anywhere before uniformity annotations (an analysis
  // that it changes by splitting up fat pointers into their components)
  // but has been put before switch lowering and CFG flattening so that those
  // passes can run on the more optimized control flow this pass creates in
  // many cases.
  //
  // FIXME: This should ideally be put after the LoadStoreVectorizer.
  // However, due to some annoying facts about ResourceUsageAnalysis,
  // (especially as exercised in the resource-usage-dead-function test),
  // we need all the function passes codegenprepare all the way through
  // said resource usage analysis to run on the call graph produced
  // before codegenprepare runs (because codegenprepare will knock some
  // nodes out of the graph, which leads to function-level passes not
  // being run on them, which causes crashes in the resource usage analysis).
  addPass(AMDGPULowerBufferFatPointersPass(TM));

  Base::addCodeGenPrepare(addPass);

  if (isPassEnabled(EnableLoadStoreVectorizer))
    addPass(LoadStoreVectorizerPass());

  // LowerSwitch pass may introduce unreachable blocks that can cause unexpected
  // behavior for subsequent passes. Placing it here seems better that these
  // blocks would get cleaned up by UnreachableBlockElim inserted next in the
  // pass flow.
  addPass(LowerSwitchPass());
}

void AMDGPUCodeGenPassBuilder::addPreISel(AddIRPass &addPass) const {

  if (TM.getOptLevel() > CodeGenOptLevel::None)
    addPass(FlattenCFGPass());

  if (TM.getOptLevel() > CodeGenOptLevel::None)
    addPass(SinkingPass());

  addPass(AMDGPULateCodeGenPreparePass(TM));

  // Merge divergent exit nodes. StructurizeCFG won't recognize the multi-exit
  // regions formed by them.

  addPass(AMDGPUUnifyDivergentExitNodesPass());
  addPass(FixIrreduciblePass());
  addPass(UnifyLoopExitsPass());
  addPass(StructurizeCFGPass(/*SkipUniformRegions=*/false));

  addPass(AMDGPUAnnotateUniformValuesPass());

  addPass(SIAnnotateControlFlowPass(TM));

  // TODO: Move this right after structurizeCFG to avoid extra divergence
  // analysis. This depends on stopping SIAnnotateControlFlow from making
  // control flow modifications.
  addPass(AMDGPURewriteUndefForPHIPass());

  addPass(LCSSAPass());

  if (TM.getOptLevel() > CodeGenOptLevel::Less)
    addPass(AMDGPUPerfHintAnalysisPass(TM));

  // FIXME: Why isn't this queried as required from AMDGPUISelDAGToDAG, and why
  // isn't this in addInstSelector?
  addPass(RequireAnalysisPass<UniformityInfoAnalysis, Function>());
}

void AMDGPUCodeGenPassBuilder::addILPOpts(AddMachinePass &addPass) const {
  if (EnableEarlyIfConversion)
    addPass(EarlyIfConverterPass());

  Base::addILPOpts(addPass);
}

void AMDGPUCodeGenPassBuilder::addAsmPrinter(AddMachinePass &addPass,
                                             CreateMCStreamer) const {
  // TODO: Add AsmPrinter.
}

Error AMDGPUCodeGenPassBuilder::addInstSelector(AddMachinePass &addPass) const {
  addPass(AMDGPUISelDAGToDAGPass(TM));
  addPass(SIFixSGPRCopiesPass());
  addPass(SILowerI1CopiesPass());
  return Error::success();
}

void AMDGPUCodeGenPassBuilder::addMachineSSAOptimization(
    AddMachinePass &addPass) const {
  Base::addMachineSSAOptimization(addPass);

  addPass(SIFoldOperandsPass());
  if (EnableDPPCombine) {
    addPass(GCNDPPCombinePass());
  }
  addPass(SILoadStoreOptimizerPass());
  if (isPassEnabled(EnableSDWAPeephole)) {
    addPass(SIPeepholeSDWAPass());
    addPass(EarlyMachineLICMPass());
    addPass(MachineCSEPass());
    addPass(SIFoldOperandsPass());
  }
  addPass(DeadMachineInstructionElimPass());
  addPass(SIShrinkInstructionsPass());
}

bool AMDGPUCodeGenPassBuilder::isPassEnabled(const cl::opt<bool> &Opt,
                                             CodeGenOptLevel Level) const {
  if (Opt.getNumOccurrences())
    return Opt;
  if (TM.getOptLevel() < Level)
    return false;
  return Opt;
}

void AMDGPUCodeGenPassBuilder::addEarlyCSEOrGVNPass(AddIRPass &addPass) const {
  if (TM.getOptLevel() == CodeGenOptLevel::Aggressive)
    addPass(GVNPass());
  else
    addPass(EarlyCSEPass());
}

void AMDGPUCodeGenPassBuilder::addStraightLineScalarOptimizationPasses(
    AddIRPass &addPass) const {
  if (isPassEnabled(EnableLoopPrefetch, CodeGenOptLevel::Aggressive))
    addPass(LoopDataPrefetchPass());

  addPass(SeparateConstOffsetFromGEPPass());

  // ReassociateGEPs exposes more opportunities for SLSR. See
  // the example in reassociate-geps-and-slsr.ll.
  addPass(StraightLineStrengthReducePass());

  // SeparateConstOffsetFromGEP and SLSR creates common expressions which GVN or
  // EarlyCSE can reuse.
  addEarlyCSEOrGVNPass(addPass);

  // Run NaryReassociate after EarlyCSE/GVN to be more effective.
  addPass(NaryReassociatePass());

  // NaryReassociate on GEPs creates redundant common expressions, so run
  // EarlyCSE after it.
  addPass(EarlyCSEPass());
}<|MERGE_RESOLUTION|>--- conflicted
+++ resolved
@@ -1733,8 +1733,6 @@
     MFI->reserveWWMRegister(ParsedReg);
   }
 
-<<<<<<< HEAD
-=======
   for (const auto &[_, Info] : PFS.VRegInfosNamed) {
     MFI->setFlag(Info->VReg, Info->Flags);
   }
@@ -1749,7 +1747,6 @@
     MFI->SpillPhysVGPRs.push_back(ParsedReg);
   }
 
->>>>>>> f791cfc8
   auto parseAndCheckArgument = [&](const std::optional<yaml::SIArgument> &A,
                                    const TargetRegisterClass &RC,
                                    ArgDescriptor &Arg, unsigned UserSGPRs,
