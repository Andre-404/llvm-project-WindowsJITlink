--- conflicted
+++ resolved
@@ -65,9 +65,6 @@
   Occupancy = ST.computeOccupancy(F, getLDSSize());
   CallingConv::ID CC = F.getCallingConv();
 
-  const_cast<MachineFunction &>(MF).getRegInfo().addDelegate(this);
-  VRegFlags.reserve(256);
-
   // FIXME: Should have analysis or something rather than attribute to detect
   // calls.
   const bool HasCalls = F.hasFnAttribute("amdgpu-calls");
@@ -315,25 +312,6 @@
 bool SIMachineFunctionInfo::allocateVGPRForSGPRSpills(MachineFunction &MF,
                                                       int FI,
                                                       unsigned LaneIndex) {
-<<<<<<< HEAD
-  MachineRegisterInfo &MRI = MF.getRegInfo();
-  Register LaneVGPR;
-  if (!LaneIndex) {
-    LaneVGPR = MRI.createVirtualRegister(&AMDGPU::VGPR_32RegClass);
-    SpillVGPRs.push_back(LaneVGPR);
-  } else {
-    LaneVGPR = SpillVGPRs.back();
-  }
-
-  SGPRSpillToVGPRLanes[FI].push_back(
-      SIRegisterInfo::SpilledReg(LaneVGPR, LaneIndex));
-  return true;
-}
-
-bool SIMachineFunctionInfo::allocateVGPRForPrologEpilogSGPRSpills(
-    MachineFunction &MF, int FI, unsigned LaneIndex) {
-=======
->>>>>>> e1acf65b
   const GCNSubtarget &ST = MF.getSubtarget<GCNSubtarget>();
   const SIRegisterInfo *TRI = ST.getRegisterInfo();
   MachineRegisterInfo &MRI = MF.getRegInfo();
@@ -343,18 +321,6 @@
     if (LaneVGPR == AMDGPU::NoRegister) {
       // We have no VGPRs left for spilling SGPRs. Reset because we will not
       // partially spill the SGPR to VGPRs.
-<<<<<<< HEAD
-      PrologEpilogSGPRSpillToVGPRLanes.erase(FI);
-      return false;
-    }
-
-    allocateWWMSpill(MF, LaneVGPR);
-  } else {
-    LaneVGPR = WWMSpills.back().first;
-  }
-
-  PrologEpilogSGPRSpillToVGPRLanes[FI].push_back(
-=======
       SGPRSpillToVGPRLanes.erase(FI);
       return false;
     }
@@ -369,13 +335,10 @@
   }
 
   SGPRSpillToVGPRLanes[FI].push_back(
->>>>>>> e1acf65b
       SIRegisterInfo::SpilledReg(LaneVGPR, LaneIndex));
   return true;
 }
 
-<<<<<<< HEAD
-=======
 bool SIMachineFunctionInfo::allocateVGPRForPrologEpilogSGPRSpills(
     MachineFunction &MF, int FI, unsigned LaneIndex) {
   const GCNSubtarget &ST = MF.getSubtarget<GCNSubtarget>();
@@ -401,7 +364,6 @@
   return true;
 }
 
->>>>>>> e1acf65b
 bool SIMachineFunctionInfo::allocateSGPRSpillToVGPRLane(MachineFunction &MF,
                                                         int FI,
                                                         bool IsPrologEpilog) {
@@ -573,16 +535,6 @@
 
 MCPhysReg SIMachineFunctionInfo::getNextSystemSGPR() const {
   return AMDGPU::SGPR0 + NumUserSGPRs + NumSystemSGPRs;
-}
-
-void SIMachineFunctionInfo::MRI_NoteNewVirtualRegister(Register Reg) {
-  VRegFlags.grow(Reg);
-}
-
-void SIMachineFunctionInfo::MRI_NotecloneVirtualRegister(Register NewReg,
-                                                         Register SrcReg) {
-  VRegFlags.grow(NewReg);
-  VRegFlags[NewReg] = VRegFlags[SrcReg];
 }
 
 Register
@@ -692,10 +644,6 @@
 
   if (MFI.getVGPRForAGPRCopy())
     VGPRForAGPRCopy = regToString(MFI.getVGPRForAGPRCopy(), TRI);
-
-  if (MFI.getSGPRForEXECCopy())
-    SGPRForEXECCopy = regToString(MFI.getSGPRForEXECCopy(), TRI);
-
   auto SFI = MFI.getOptionalScavengeFI();
   if (SFI)
     ScavengeFI = yaml::FrameIndex(*SFI, MF.getFrameInfo());
