//===-- AMDGPU.td - AMDGPU Tablegen files --------*- tablegen -*-===//
//
// Part of the LLVM Project, under the Apache License v2.0 with LLVM Exceptions.
// See https://llvm.org/LICENSE.txt for license information.
// SPDX-License-Identifier: Apache-2.0 WITH LLVM-exception
//
//===------------------------------------------------------------===//

include "llvm/TableGen/SearchableTable.td"
include "llvm/Target/Target.td"
include "AMDGPUFeatures.td"
include "AMDGPUPredicateControl.td"

def p0 : PtrValueType<i64, 0>;
def p1 : PtrValueType<i64, 1>;
def p2 : PtrValueType<i32, 2>;
def p3 : PtrValueType<i32, 3>;
def p4 : PtrValueType<i64, 4>;
def p5 : PtrValueType<i32, 5>;
def p6 : PtrValueType<i32, 6>;

//===------------------------------------------------------------===//
// Subtarget Features (device properties)
//===------------------------------------------------------------===//

def FeatureFastFMAF32 : SubtargetFeature<"fast-fmaf",
  "FastFMAF32",
  "true",
  "Assuming f32 fma is at least as fast as mul + add"
>;

def FeatureFastDenormalF32 : SubtargetFeature<"fast-denormal-f32",
  "FastDenormalF32",
  "true",
  "Enabling denormals does not cause f32 instructions to run at f64 rates"
>;

def FeatureMIMG_R128 : SubtargetFeature<"mimg-r128",
  "MIMG_R128",
  "true",
  "Support 128-bit texture resources"
>;

def HalfRate64Ops : SubtargetFeature<"half-rate-64-ops",
  "HalfRate64Ops",
  "true",
  "Most fp64 instructions are half rate instead of quarter"
>;

def FullRate64Ops : SubtargetFeature<"full-rate-64-ops",
  "FullRate64Ops",
  "true",
  "Most fp64 instructions are full rate"
>;

def FeatureFlatAddressSpace : SubtargetFeature<"flat-address-space",
  "FlatAddressSpace",
  "true",
  "Support flat address space"
>;

def FeatureFlatInstOffsets : SubtargetFeature<"flat-inst-offsets",
  "FlatInstOffsets",
  "true",
  "Flat instructions have immediate offset addressing mode"
>;

def FeatureFlatGlobalInsts : SubtargetFeature<"flat-global-insts",
  "FlatGlobalInsts",
  "true",
  "Have global_* flat memory instructions"
>;

def FeatureFlatScratchInsts : SubtargetFeature<"flat-scratch-insts",
  "FlatScratchInsts",
  "true",
  "Have scratch_* flat memory instructions"
>;

def FeatureScalarFlatScratchInsts : SubtargetFeature<"scalar-flat-scratch-insts",
  "ScalarFlatScratchInsts",
  "true",
  "Have s_scratch_* flat memory instructions"
>;

def FeatureEnableFlatScratch : SubtargetFeature<"enable-flat-scratch",
  "EnableFlatScratch",
  "true",
  "Use scratch_* flat memory instructions to access scratch"
>;

def FeatureAddNoCarryInsts : SubtargetFeature<"add-no-carry-insts",
  "AddNoCarryInsts",
  "true",
  "Have VALU add/sub instructions without carry out"
>;

def FeatureUnalignedBufferAccess : SubtargetFeature<"unaligned-buffer-access",
  "UnalignedBufferAccess",
  "true",
  "Hardware supports unaligned global loads and stores"
>;

def FeatureTrapHandler: SubtargetFeature<"trap-handler",
  "TrapHandler",
  "true",
  "Trap handler support"
>;

def FeatureUnalignedScratchAccess : SubtargetFeature<"unaligned-scratch-access",
  "UnalignedScratchAccess",
  "true",
  "Support unaligned scratch loads and stores"
>;

def FeatureUnalignedDSAccess : SubtargetFeature<"unaligned-ds-access",
  "UnalignedDSAccess",
  "true",
  "Hardware supports unaligned local and region loads and stores"
>;

def FeatureApertureRegs : SubtargetFeature<"aperture-regs",
  "HasApertureRegs",
  "true",
  "Has Memory Aperture Base and Size Registers"
>;

def FeatureMadMixInsts : SubtargetFeature<"mad-mix-insts",
  "HasMadMixInsts",
  "true",
  "Has v_mad_mix_f32, v_mad_mixlo_f16, v_mad_mixhi_f16 instructions"
>;

def FeatureFmaMixInsts : SubtargetFeature<"fma-mix-insts",
  "HasFmaMixInsts",
  "true",
  "Has v_fma_mix_f32, v_fma_mixlo_f16, v_fma_mixhi_f16 instructions"
>;

def FeatureMinimum3Maximum3F32 : SubtargetFeature<"minimum3-maximum3-f32",
  "HasMinimum3Maximum3F32",
  "true",
  "Has v_minimum3_f32 and v_maximum3_f32 instructions"
>;

def FeatureMinimum3Maximum3F16 : SubtargetFeature<"minimum3-maximum3-f16",
  "HasMinimum3Maximum3F16",
  "true",
  "Has v_minimum3_f16 and v_maximum3_f16 instructions"
>;

def FeatureMinimum3Maximum3PKF16 : SubtargetFeature<"minimum3-maximum3-pkf16",
  "HasMinimum3Maximum3PKF16",
  "true",
  "Has v_pk_minimum3_f16 and v_pk_maximum3_f16 instructions"
>;

def FeatureSupportsXNACK : SubtargetFeature<"xnack-support",
  "SupportsXNACK",
  "true",
  "Hardware supports XNACK"
>;

// XNACK is disabled if SH_MEM_CONFIG.ADDRESS_MODE = GPUVM on chips that support
// XNACK. The current default kernel driver setting is:
// - graphics ring: XNACK disabled
// - compute ring: XNACK enabled
//
// If XNACK is enabled, the VMEM latency can be worse.
// If XNACK is disabled, the 2 SGPRs can be used for general purposes.
def FeatureXNACK : SubtargetFeature<"xnack",
  "EnableXNACK",
  "true",
  "Enable XNACK support"
>;

def FeatureTgSplit : SubtargetFeature<"tgsplit",
  "EnableTgSplit",
  "true",
  "Enable threadgroup split execution"
>;

def FeatureCuMode : SubtargetFeature<"cumode",
  "EnableCuMode",
  "true",
  "Enable CU wavefront execution mode"
>;

def FeaturePreciseMemory
    : SubtargetFeature<"precise-memory", "EnablePreciseMemory",
                       "true", "Enable precise memory mode">;

def FeatureSGPRInitBug : SubtargetFeature<"sgpr-init-bug",
  "SGPRInitBug",
  "true",
  "VI SGPR initialization bug requiring a fixed SGPR allocation size"
>;

def FeatureUserSGPRInit16Bug : SubtargetFeature<"user-sgpr-init16-bug",
  "UserSGPRInit16Bug",
  "true",
  "Bug requiring at least 16 user+system SGPRs to be enabled"
>;

def FeatureLdsMisalignedBug : SubtargetFeature<"lds-misaligned-bug",
  "LDSMisalignedBug",
  "true",
  "Some GFX10 bug with multi-dword LDS and flat access that is not naturally aligned in WGP mode"
>;

def FeatureMFMAInlineLiteralBug : SubtargetFeature<"mfma-inline-literal-bug",
  "HasMFMAInlineLiteralBug",
  "true",
  "MFMA cannot use inline literal as SrcC"
>;

def FeatureVcmpxPermlaneHazard : SubtargetFeature<"vcmpx-permlane-hazard",
  "HasVcmpxPermlaneHazard",
  "true",
  "TODO: describe me"
>;

def FeatureVMEMtoScalarWriteHazard : SubtargetFeature<"vmem-to-scalar-write-hazard",
  "HasVMEMtoScalarWriteHazard",
  "true",
  "VMEM instruction followed by scalar writing to EXEC mask, M0 or SGPR leads to incorrect execution."
>;

def FeatureSMEMtoVectorWriteHazard : SubtargetFeature<"smem-to-vector-write-hazard",
  "HasSMEMtoVectorWriteHazard",
  "true",
  "s_load_dword followed by v_cmp page faults"
>;

def FeatureInstFwdPrefetchBug : SubtargetFeature<"inst-fwd-prefetch-bug",
  "HasInstFwdPrefetchBug",
  "true",
  "S_INST_PREFETCH instruction causes shader to hang"
>;

def FeatureVcmpxExecWARHazard : SubtargetFeature<"vcmpx-exec-war-hazard",
  "HasVcmpxExecWARHazard",
  "true",
  "V_CMPX WAR hazard on EXEC (V_CMPX issue ONLY)"
>;

def FeatureLdsBranchVmemWARHazard : SubtargetFeature<"lds-branch-vmem-war-hazard",
  "HasLdsBranchVmemWARHazard",
  "true",
  "Switching between LDS and VMEM-tex not waiting VM_VSRC=0"
>;

class FeatureMaxHardClauseLength<int size> : SubtargetFeature<
  "max-hard-clause-length-"#size,
  "MaxHardClauseLength",
  !cast<string>(size),
  "Maximum number of instructions in an explicit S_CLAUSE is "#size
>;

/// Work around a hardware bug on some chips that can be triggered
/// under certain circumstances when clauses are longer than 32 operations.
def FeatureMaxHardClauseLength32 : FeatureMaxHardClauseLength<32>;
/// While the S_CLAUSE instruction permits encoding clause lengths up to 64,
/// hardware documentation for gfx10+ indicates that 63 is the maximum
/// permitted clause length.
def FeatureMaxHardClauseLength63 : FeatureMaxHardClauseLength<63>;

def FeatureNSAtoVMEMBug : SubtargetFeature<"nsa-to-vmem-bug",
  "HasNSAtoVMEMBug",
  "true",
  "MIMG-NSA followed by VMEM fail if EXEC_LO or EXEC_HI equals zero"
>;

def FeatureNSAClauseBug : SubtargetFeature<"nsa-clause-bug",
  "HasNSAClauseBug",
  "true",
  "MIMG-NSA in a hard clause has unpredictable results on GFX10.1"
>;

def FeatureFlatSegmentOffsetBug : SubtargetFeature<"flat-segment-offset-bug",
  "HasFlatSegmentOffsetBug",
  "true",
  "GFX10 bug where inst_offset is ignored when flat instructions access global memory"
>;

def FeatureNegativeScratchOffsetBug : SubtargetFeature<"negative-scratch-offset-bug",
  "NegativeScratchOffsetBug",
  "true",
  "Negative immediate offsets in scratch instructions with an SGPR offset page fault on GFX9"
>;

def FeatureNegativeUnalignedScratchOffsetBug : SubtargetFeature<"negative-unaligned-scratch-offset-bug",
  "NegativeUnalignedScratchOffsetBug",
  "true",
  "Scratch instructions with a VGPR offset and a negative immediate offset that is not a multiple of 4 read wrong memory on GFX10"
>;

def FeatureOffset3fBug : SubtargetFeature<"offset-3f-bug",
  "HasOffset3fBug",
  "true",
  "Branch offset of 3f hardware bug"
>;

def FeatureImageStoreD16Bug : SubtargetFeature<"image-store-d16-bug",
  "HasImageStoreD16Bug",
  "true",
  "Image Store D16 hardware bug"
>;

def FeatureImageGather4D16Bug : SubtargetFeature<"image-gather4-d16-bug",
  "HasImageGather4D16Bug",
  "true",
  "Image Gather4 D16 hardware bug"
>;

def FeatureMADIntraFwdBug : SubtargetFeature<"mad-intra-fwd-bug",
  "HasMADIntraFwdBug",
  "true",
  "MAD_U64/I64 intra instruction forwarding bug"
>;

def FeatureMSAALoadDstSelBug : SubtargetFeature<"msaa-load-dst-sel-bug",
  "HasMSAALoadDstSelBug",
  "true",
  "MSAA loads not honoring dst_sel bug"
>;

def FeaturePrivEnabledTrap2NopBug : SubtargetFeature<"priv-enabled-trap2-nop-bug",
  "HasPrivEnabledTrap2NopBug",
  "true",
  "Hardware that runs with PRIV=1 interpreting 's_trap 2' as a nop bug"
>;

class SubtargetFeatureLDSBankCount <int Value> : SubtargetFeature <
  "ldsbankcount"#Value,
  "LDSBankCount",
  !cast<string>(Value),
  "The number of LDS banks per compute unit."
>;

def FeatureLDSBankCount16 : SubtargetFeatureLDSBankCount<16>;
def FeatureLDSBankCount32 : SubtargetFeatureLDSBankCount<32>;

def FeatureGCN3Encoding : SubtargetFeature<"gcn3-encoding",
  "GCN3Encoding",
  "true",
  "Encoding format for VI"
>;

def FeatureCIInsts : SubtargetFeature<"ci-insts",
  "CIInsts",
  "true",
  "Additional instructions for CI+"
>;

def FeatureGFX8Insts : SubtargetFeature<"gfx8-insts",
  "GFX8Insts",
  "true",
  "Additional instructions for GFX8+"
>;

def FeatureGFX9Insts : SubtargetFeature<"gfx9-insts",
  "GFX9Insts",
  "true",
  "Additional instructions for GFX9+"
>;

def FeatureGFX90AInsts : SubtargetFeature<"gfx90a-insts",
  "GFX90AInsts",
  "true",
  "Additional instructions for GFX90A+"
  // [HasAtomicFMinFMaxF64GlobalInsts, HasAtomicFMinFMaxF64FlatInsts] // TODO
>;

def FeatureGFX940Insts : SubtargetFeature<"gfx940-insts",
  "GFX940Insts",
  "true",
  "Additional instructions for GFX940+"
>;

def FeaturePermlane16Swap : SubtargetFeature<"permlane16-swap",
  "HasPermlane16Swap",
  "true",
  "Has v_permlane16_swap_b32 instructions"
>;

def FeaturePermlane32Swap : SubtargetFeature<"permlane32-swap",
  "HasPermlane32Swap",
  "true",
  "Has v_permlane32_swap_b32 instructions"
>;

def FeatureFP8ConversionScaleInsts : SubtargetFeature<"fp8-cvt-scale-insts",
  "HasFP8ConversionScaleInsts",
  "true",
  "Has fp8 conversion scale instructions"
>;

def FeatureBF8ConversionScaleInsts : SubtargetFeature<"bf8-cvt-scale-insts",
  "HasBF8ConversionScaleInsts",
  "true",
  "Has bf8 conversion scale instructions"
>;

def FeatureFP4ConversionScaleInsts : SubtargetFeature<"fp4-cvt-scale-insts",
  "HasFP4ConversionScaleInsts",
  "true",
  "Has fp4 conversion scale instructions"
>;

def FeatureFP6BF6ConversionScaleInsts : SubtargetFeature<"fp6bf6-cvt-scale-insts",
  "HasFP6BF6ConversionScaleInsts",
  "true",
  "Has fp6 and bf6 conversion scale instructions"
>;

def FeatureF16BF16ToFP6BF6ConversionScaleInsts : SubtargetFeature<"f16bf16-to-fp6bf6-cvt-scale-insts",
  "HasF16BF16ToFP6BF6ConversionScaleInsts",
  "true",
  "Has f16bf16 to fp6bf6 conversion scale instructions"
>;

def FeatureF32ToF16BF16ConversionSRInsts : SubtargetFeature<"f32-to-f16bf16-cvt-sr-insts",
  "HasF32ToF16BF16ConversionSRInsts",
  "true",
  "Has f32 to f16bf16 conversion scale instructions"
>;

def FeatureAshrPkInsts : SubtargetFeature<"ashr-pk-insts",
  "HasAshrPkInsts",
  "true",
  "Has Arithmetic Shift Pack instructions"
>;

def FeatureCvtPkF16F32Inst : SubtargetFeature<"cvt-pk-f16-f32-inst",
  "HasCvtPkF16F32Inst",
  "true",
  "Has cvt_pk_f16_f32 instruction"
>;

def FeatureGFX950Insts : SubtargetFeature<"gfx950-insts",
  "GFX950Insts",
  "true",
  "Additional instructions for GFX950+",
  [FeaturePermlane16Swap,
   FeaturePermlane32Swap,
   FeatureAshrPkInsts,
   FeatureFP8ConversionScaleInsts,
   FeatureBF8ConversionScaleInsts,
   FeatureFP4ConversionScaleInsts,
   FeatureFP6BF6ConversionScaleInsts,
   FeatureF16BF16ToFP6BF6ConversionScaleInsts,
   FeatureF32ToF16BF16ConversionSRInsts,
   FeatureCvtPkF16F32Inst,
   FeatureMinimum3Maximum3F32,
   FeatureMinimum3Maximum3PKF16,
   ]
>;

def FeatureGFX10Insts : SubtargetFeature<"gfx10-insts",
  "GFX10Insts",
  "true",
  "Additional instructions for GFX10+"
>;

def FeatureGFX11Insts : SubtargetFeature<"gfx11-insts",
  "GFX11Insts",
  "true",
  "Additional instructions for GFX11+"
>;

def FeatureGFX12Insts : SubtargetFeature<"gfx12-insts",
  "GFX12Insts",
  "true",
  "Additional instructions for GFX12+"
>;

def FeatureGFX10_3Insts : SubtargetFeature<"gfx10-3-insts",
  "GFX10_3Insts",
  "true",
  "Additional instructions for GFX10.3"
>;

def FeatureGFX7GFX8GFX9Insts : SubtargetFeature<"gfx7-gfx8-gfx9-insts",
  "GFX7GFX8GFX9Insts",
  "true",
  "Instructions shared in GFX7, GFX8, GFX9"
>;

def FeatureSMemRealTime : SubtargetFeature<"s-memrealtime",
  "HasSMemRealTime",
  "true",
  "Has s_memrealtime instruction"
>;

def FeatureInv2PiInlineImm : SubtargetFeature<"inv-2pi-inline-imm",
  "HasInv2PiInlineImm",
  "true",
  "Has 1 / (2 * pi) as inline immediate"
>;

def Feature16BitInsts : SubtargetFeature<"16-bit-insts",
  "Has16BitInsts",
  "true",
  "Has i16/f16 instructions"
>;

def FeatureTrue16BitInsts : SubtargetFeature<"true16",
  "HasTrue16BitInsts",
  "true",
  "True 16-bit operand instructions"
>;

def FeatureRealTrue16Insts : SubtargetFeature<"real-true16",
  "EnableRealTrue16Insts",
  "true",
  "Use true 16-bit registers"
>;

def FeatureBF16ConversionInsts : SubtargetFeature<"bf16-cvt-insts",
  "HasBF16ConversionInsts",
  "true",
  "Has bf16 conversion instructions"
>;

def FeatureVOP3P : SubtargetFeature<"vop3p",
  "HasVOP3PInsts",
  "true",
  "Has VOP3P packed instructions"
>;

def FeatureMovrel : SubtargetFeature<"movrel",
  "HasMovrel",
  "true",
  "Has v_movrel*_b32 instructions"
>;

def FeatureVGPRIndexMode : SubtargetFeature<"vgpr-index-mode",
  "HasVGPRIndexMode",
  "true",
  "Has VGPR mode register indexing"
>;

def FeatureScalarDwordx3Loads : SubtargetFeature<"scalar-dwordx3-loads",
  "HasScalarDwordx3Loads",
  "true",
  "Has 96-bit scalar load instructions"
>;

def FeatureScalarStores : SubtargetFeature<"scalar-stores",
  "HasScalarStores",
  "true",
  "Has store scalar memory instructions"
>;

def FeatureScalarAtomics : SubtargetFeature<"scalar-atomics",
  "HasScalarAtomics",
  "true",
  "Has atomic scalar memory instructions"
>;

def FeatureSDWA : SubtargetFeature<"sdwa",
  "HasSDWA",
  "true",
  "Support SDWA (Sub-DWORD Addressing) extension"
>;

def FeatureSDWAOmod : SubtargetFeature<"sdwa-omod",
  "HasSDWAOmod",
  "true",
  "Support OMod with SDWA (Sub-DWORD Addressing) extension"
>;

def FeatureSDWAScalar : SubtargetFeature<"sdwa-scalar",
  "HasSDWAScalar",
  "true",
  "Support scalar register with SDWA (Sub-DWORD Addressing) extension"
>;

def FeatureSDWASdst : SubtargetFeature<"sdwa-sdst",
  "HasSDWASdst",
  "true",
  "Support scalar dst for VOPC with SDWA (Sub-DWORD Addressing) extension"
>;

def FeatureSDWAMac : SubtargetFeature<"sdwa-mav",
  "HasSDWAMac",
  "true",
  "Support v_mac_f32/f16 with SDWA (Sub-DWORD Addressing) extension"
>;

def FeatureSDWAOutModsVOPC : SubtargetFeature<"sdwa-out-mods-vopc",
  "HasSDWAOutModsVOPC",
  "true",
  "Support clamp for VOPC with SDWA (Sub-DWORD Addressing) extension"
>;

def FeatureDPP : SubtargetFeature<"dpp",
  "HasDPP",
  "true",
  "Support DPP (Data Parallel Primitives) extension"
>;

// DPP8 allows arbitrary cross-lane swizzling within groups of 8 lanes.
def FeatureDPP8 : SubtargetFeature<"dpp8",
  "HasDPP8",
  "true",
  "Support DPP8 (Data Parallel Primitives) extension"
>;

def FeatureDPALU_DPP : SubtargetFeature<"dpp-64bit",
  "HasDPALU_DPP",
  "true",
  "Support DPP (Data Parallel Primitives) extension in DP ALU"
>;

def FeatureDPPSrc1SGPR : SubtargetFeature<"dpp-src1-sgpr",
  "HasDPPSrc1SGPR",
  "true",
  "Support SGPR for Src1 of DPP instructions"
>;

def FeaturePackedFP32Ops : SubtargetFeature<"packed-fp32-ops",
  "HasPackedFP32Ops",
  "true",
  "Support packed fp32 instructions"
>;

def FeatureR128A16 : SubtargetFeature<"r128-a16",
  "HasR128A16",
  "true",
  "Support gfx9-style A16 for 16-bit coordinates/gradients/lod/clamp/mip image operands, where a16 is aliased with r128"
>;

def FeatureA16 : SubtargetFeature<"a16",
  "HasA16",
  "true",
  "Support A16 for 16-bit coordinates/gradients/lod/clamp/mip image operands"
>;

def FeatureG16 : SubtargetFeature<"g16",
  "HasG16",
  "true",
  "Support G16 for 16-bit gradient image operands"
>;

def FeatureNSAEncoding : SubtargetFeature<"nsa-encoding",
  "HasNSAEncoding",
  "true",
  "Support NSA encoding for image instructions"
>;

def FeaturePartialNSAEncoding : SubtargetFeature<"partial-nsa-encoding",
  "HasPartialNSAEncoding",
  "true",
  "Support partial NSA encoding for image instructions"
>;

def FeatureImageInsts : SubtargetFeature<"image-insts",
  "HasImageInsts",
  "true",
  "Support image instructions"
>;

def FeatureExtendedImageInsts : SubtargetFeature<"extended-image-insts",
  "HasExtendedImageInsts",
  "true",
  "Support mips != 0, lod != 0, gather4, and get_lod"
>;

def FeatureGFX10_AEncoding : SubtargetFeature<"gfx10_a-encoding",
  "GFX10_AEncoding",
  "true",
  "Has BVH ray tracing instructions"
>;

def FeatureGFX10_BEncoding : SubtargetFeature<"gfx10_b-encoding",
  "GFX10_BEncoding",
  "true",
  "Encoding format GFX10_B"
>;

def FeatureIntClamp : SubtargetFeature<"int-clamp-insts",
  "HasIntClamp",
  "true",
  "Support clamp for integer destination"
>;

def FeatureUnpackedD16VMem : SubtargetFeature<"unpacked-d16-vmem",
  "HasUnpackedD16VMem",
  "true",
  "Has unpacked d16 vmem instructions"
>;

def FeatureDLInsts : SubtargetFeature<"dl-insts",
  "HasDLInsts",
  "true",
  "Has v_fmac_f32 and v_xnor_b32 instructions"
>;

def FeatureFmacF64Inst : SubtargetFeature<"fmacf64-inst",
  "HasFmacF64Inst",
  "true",
  "Has v_fmac_f64 instruction"
>;

def FeatureDot1Insts : SubtargetFeature<"dot1-insts",
  "HasDot1Insts",
  "true",
  "Has v_dot4_i32_i8 and v_dot8_i32_i4 instructions"
>;

def FeatureDot2Insts : SubtargetFeature<"dot2-insts",
  "HasDot2Insts",
  "true",
  "Has v_dot2_i32_i16, v_dot2_u32_u16 instructions"
>;

def FeatureDot3Insts : SubtargetFeature<"dot3-insts",
  "HasDot3Insts",
  "true",
  "Has v_dot8c_i32_i4 instruction"
>;

def FeatureDot4Insts : SubtargetFeature<"dot4-insts",
  "HasDot4Insts",
  "true",
  "Has v_dot2c_i32_i16 instruction"
>;

def FeatureDot5Insts : SubtargetFeature<"dot5-insts",
  "HasDot5Insts",
  "true",
  "Has v_dot2c_f32_f16 instruction"
>;

def FeatureDot6Insts : SubtargetFeature<"dot6-insts",
  "HasDot6Insts",
  "true",
  "Has v_dot4c_i32_i8 instruction"
>;

def FeatureDot7Insts : SubtargetFeature<"dot7-insts",
  "HasDot7Insts",
  "true",
  "Has v_dot4_u32_u8, v_dot8_u32_u4 instructions"
>;

def FeatureDot8Insts : SubtargetFeature<"dot8-insts",
  "HasDot8Insts",
  "true",
  "Has v_dot4_i32_iu8, v_dot8_i32_iu4 instructions"
>;

def FeatureDot9Insts : SubtargetFeature<"dot9-insts",
  "HasDot9Insts",
  "true",
  "Has v_dot2_f16_f16, v_dot2_bf16_bf16 instructions"
>;

def FeatureDot10Insts : SubtargetFeature<"dot10-insts",
  "HasDot10Insts",
  "true",
  "Has v_dot2_f32_f16 instruction"
>;

def FeatureDot11Insts : SubtargetFeature<"dot11-insts",
  "HasDot11Insts",
  "true",
  "Has v_dot4_f32_fp8_fp8, v_dot4_f32_fp8_bf8, v_dot4_f32_bf8_fp8, v_dot4_f32_bf8_bf8 instructions"
>;

def FeatureDot12Insts : SubtargetFeature<"dot12-insts",
  "HasDot12Insts",
  "true",
  "Has v_dot2_f32_bf16 instructions"
>;

def FeatureDot13Insts : SubtargetFeature<"dot13-insts",
  "HasDot13Insts",
  "true",
  "Has v_dot2c_f32_bf16 instructions"
>;


def FeatureMAIInsts : SubtargetFeature<"mai-insts",
  "HasMAIInsts",
  "true",
  "Has mAI instructions"
>;

def FeatureFP8Insts : SubtargetFeature<"fp8-insts",
  "HasFP8Insts",
  "true",
  "Has fp8 and bf8 instructions"
>;

def FeatureFP8ConversionInsts : SubtargetFeature<"fp8-conversion-insts",
  "HasFP8ConversionInsts",
  "true",
  "Has fp8 and bf8 conversion instructions"
>;

def FeatureCvtFP8VOP1Bug : SubtargetFeature<"cvt-fp8-vop1-bug",
  "HasCvtFP8Vop1Bug",
  "true",
  "FP8/BF8 VOP1 form of conversion to F32 is unreliable",
  [FeatureFP8ConversionInsts]
>;

def FeaturePkFmacF16Inst : SubtargetFeature<"pk-fmac-f16-inst",
  "HasPkFmacF16Inst",
  "true",
  "Has v_pk_fmac_f16 instruction"
>;

def FeatureAtomicDsPkAdd16Insts : SubtargetFeature<"atomic-ds-pk-add-16-insts",
  "HasAtomicDsPkAdd16Insts",
  "true",
  "Has ds_pk_add_bf16, ds_pk_add_f16, ds_pk_add_rtn_bf16, "
  "ds_pk_add_rtn_f16 instructions"
>;

def FeatureAtomicFlatPkAdd16Insts : SubtargetFeature<"atomic-flat-pk-add-16-insts",
  "HasAtomicFlatPkAdd16Insts",
  "true",
  "Has flat_atomic_pk_add_f16 and flat_atomic_pk_add_bf16 instructions"
>;

def FeatureAtomicFaddRtnInsts : SubtargetFeature<"atomic-fadd-rtn-insts",
  "HasAtomicFaddRtnInsts",
  "true",
  "Has buffer_atomic_add_f32 and global_atomic_add_f32 instructions that "
  "return original value",
  [FeatureFlatGlobalInsts]
>;

def FeatureAtomicFMinFMaxF32GlobalInsts : SubtargetFeature<"atomic-fmin-fmax-global-f32",
  "HasAtomicFMinFMaxF32GlobalInsts",
  "true",
  "Has global/buffer instructions for atomicrmw fmin/fmax for float"
>;

def FeatureAtomicFMinFMaxF64GlobalInsts : SubtargetFeature<"atomic-fmin-fmax-global-f64",
  "HasAtomicFMinFMaxF64GlobalInsts",
  "true",
  "Has global/buffer instructions for atomicrmw fmin/fmax for float"
>;

def FeatureAtomicFMinFMaxF32FlatInsts : SubtargetFeature<"atomic-fmin-fmax-flat-f32",
  "HasAtomicFMinFMaxF32FlatInsts",
  "true",
  "Has flat memory instructions for atomicrmw fmin/fmax for float"
>;

def FeatureAtomicFMinFMaxF64FlatInsts : SubtargetFeature<"atomic-fmin-fmax-flat-f64",
  "HasAtomicFMinFMaxF64FlatInsts",
  "true",
  "Has flat memory instructions for atomicrmw fmin/fmax for double"
>;

def FeatureAtomicFaddNoRtnInsts : SubtargetFeature<"atomic-fadd-no-rtn-insts",
  "HasAtomicFaddNoRtnInsts",
  "true",
  "Has buffer_atomic_add_f32 and global_atomic_add_f32 instructions that "
  "don't return original value",
  [FeatureFlatGlobalInsts]
>;

def FeatureAtomicBufferGlobalPkAddF16NoRtnInsts
  : SubtargetFeature<"atomic-buffer-global-pk-add-f16-no-rtn-insts",
  "HasAtomicBufferGlobalPkAddF16NoRtnInsts",
  "true",
  "Has buffer_atomic_pk_add_f16 and global_atomic_pk_add_f16 instructions that "
  "don't return original value",
  [FeatureFlatGlobalInsts]
>;

def FeatureAtomicBufferGlobalPkAddF16Insts : SubtargetFeature<"atomic-buffer-global-pk-add-f16-insts",
 "HasAtomicBufferGlobalPkAddF16Insts",
 "true",
 "Has buffer_atomic_pk_add_f16 and global_atomic_pk_add_f16 instructions that "
 "can return original value",
 [FeatureFlatGlobalInsts]
>;

def FeatureAtomicGlobalPkAddBF16Inst : SubtargetFeature<"atomic-global-pk-add-bf16-inst",
 "HasAtomicGlobalPkAddBF16Inst",
 "true",
 "Has global_atomic_pk_add_bf16 instruction",
 [FeatureFlatGlobalInsts]
>;

def FeatureAtomicBufferPkAddBF16Inst : SubtargetFeature<"atomic-buffer-pk-add-bf16-inst",
 "HasAtomicBufferPkAddBF16Inst",
 "true",
 "Has buffer_atomic_pk_add_bf16 instruction"
>;

def FeatureAtomicCSubNoRtnInsts : SubtargetFeature<"atomic-csub-no-rtn-insts",
  "HasAtomicCSubNoRtnInsts",
  "true",
  "Has buffer_atomic_csub and global_atomic_csub instructions that don't "
  "return original value"
>;

def FeatureFlatAtomicFaddF32Inst
  : SubtargetFeature<"flat-atomic-fadd-f32-inst",
  "HasFlatAtomicFaddF32Inst",
  "true",
  "Has flat_atomic_add_f32 instruction"
>;

def FeatureFlatBufferGlobalAtomicFaddF64Inst
  : SubtargetFeature<"flat-buffer-global-fadd-f64-inst",
  "HasFlatBufferGlobalAtomicFaddF64Inst",
  "true",
  "Has flat, buffer, and global instructions for f64 atomic fadd"
>;

def FeatureMemoryAtomicFAddF32DenormalSupport
  : SubtargetFeature<"memory-atomic-fadd-f32-denormal-support",
  "HasMemoryAtomicFaddF32DenormalSupport",
  "true",
  "global/flat/buffer atomic fadd for float supports denormal handling"
>;

def FeatureAgentScopeFineGrainedRemoteMemoryAtomics
  : SubtargetFeature<"agent-scope-fine-grained-remote-memory-atomics",
  "HasAgentScopeFineGrainedRemoteMemoryAtomics",
  "true",
  "Agent (device) scoped atomic operations, excluding those directly "
  "supported by PCIe (i.e. integer atomic add, exchange, and "
  "compare-and-swap), are functional for allocations in host or peer "
  "device memory."
>;

def FeatureDefaultComponentZero : SubtargetFeature<"default-component-zero",
  "HasDefaultComponentZero",
  "true",
  "BUFFER/IMAGE store instructions set unspecified components to zero (before GFX12)"
>;

def FeatureDefaultComponentBroadcast : SubtargetFeature<"default-component-broadcast",
  "HasDefaultComponentBroadcast",
  "true",
  "BUFFER/IMAGE store instructions set unspecified components to x component (GFX12)"
>;

def FeatureSupportsSRAMECC : SubtargetFeature<"sramecc-support",
  "SupportsSRAMECC",
  "true",
  "Hardware supports SRAMECC"
>;

def FeatureSRAMECC : SubtargetFeature<"sramecc",
  "EnableSRAMECC",
  "true",
  "Enable SRAMECC"
>;

def FeatureNoSdstCMPX : SubtargetFeature<"no-sdst-cmpx",
  "HasNoSdstCMPX",
  "true",
  "V_CMPX does not write VCC/SGPR in addition to EXEC"
>;

def FeatureVscnt : SubtargetFeature<"vscnt",
  "HasVscnt",
  "true",
  "Has separate store vscnt counter"
>;

def FeatureGetWaveIdInst : SubtargetFeature<"get-wave-id-inst",
  "HasGetWaveIdInst",
  "true",
  "Has s_get_waveid_in_workgroup instruction"
>;

def FeatureSMemTimeInst : SubtargetFeature<"s-memtime-inst",
  "HasSMemTimeInst",
  "true",
  "Has s_memtime instruction"
>;

def FeatureShaderCyclesRegister : SubtargetFeature<"shader-cycles-register",
  "HasShaderCyclesRegister",
  "true",
  "Has SHADER_CYCLES hardware register"
>;

def FeatureShaderCyclesHiLoRegisters : SubtargetFeature<"shader-cycles-hi-lo-registers",
  "HasShaderCyclesHiLoRegisters",
  "true",
  "Has SHADER_CYCLES_HI/LO hardware registers"
>;

def FeatureMadMacF32Insts : SubtargetFeature<"mad-mac-f32-insts",
  "HasMadMacF32Insts",
  "true",
  "Has v_mad_f32/v_mac_f32/v_madak_f32/v_madmk_f32 instructions"
>;

def FeatureDsSrc2Insts : SubtargetFeature<"ds-src2-insts",
  "HasDsSrc2Insts",
  "true",
  "Has ds_*_src2 instructions"
>;

def FeatureVOP3Literal : SubtargetFeature<"vop3-literal",
  "HasVOP3Literal",
  "true",
  "Can use one literal in VOP3"
>;

def FeatureNoDataDepHazard : SubtargetFeature<"no-data-dep-hazard",
  "HasNoDataDepHazard",
  "true",
  "Does not need SW waitstates"
>;

// Allocate 1536 VGPRs for wave32 and 768 VGPRs for wave64
// with allocation granularity 24 for wave32 and 12 for wave64
def Feature1_5xVGPRs : SubtargetFeature<"allocate1_5xvgprs",
  "Has1_5xVGPRs",
  "true",
  "Has 50% more physical VGPRs and 50% larger allocation granule"
>;


def FeatureVOPD : SubtargetFeature<"vopd",
  "HasVOPDInsts",
  "true",
  "Has VOPD dual issue wave32 instructions"
>;

def FeatureVALUTransUseHazard : SubtargetFeature<"valu-trans-use-hazard",
  "HasVALUTransUseHazard",
  "true",
  "Hazard when TRANS instructions are closely followed by a use of the result"
>;

def FeatureForceStoreSC0SC1 : SubtargetFeature<"force-store-sc0-sc1",
  "HasForceStoreSC0SC1",
  "true",
  "Has SC0 and SC1 on stores"
>;

def FeatureSALUFloatInsts : SubtargetFeature<"salu-float",
  "HasSALUFloatInsts",
  "true",
  "Has SALU floating point instructions"
>;

def FeaturePseudoScalarTrans : SubtargetFeature<"pseudo-scalar-trans",
  "HasPseudoScalarTrans",
  "true",
  "Has Pseudo Scalar Transcendental instructions"
>;

def FeatureHasRestrictedSOffset : SubtargetFeature<"restricted-soffset",
  "HasRestrictedSOffset",
  "true",
  "Has restricted SOffset (immediate not supported)."
>;

def FeatureRequiredExportPriority : SubtargetFeature<"required-export-priority",
  "HasRequiredExportPriority",
  "true",
  "Export priority must be explicitly manipulated on GFX11.5"
>;

def FeatureVmemWriteVgprInOrder : SubtargetFeature<"vmem-write-vgpr-in-order",
  "HasVmemWriteVgprInOrder",
  "true",
  "VMEM instructions of the same type write VGPR results in order"
>;

def FeatureBitOp3Insts : SubtargetFeature<"bitop3-insts",
  "HasBitOp3Insts",
  "true",
  "Has v_bitop3_b32/v_bitop3_b16 instructions"
>;

def FeaturePrngInst : SubtargetFeature<"prng-inst",
  "HasPrngInst",
  "true",
  "Has v_prng_b32 instruction"
>;

//===------------------------------------------------------------===//
// Subtarget Features (options and debugging)
//===------------------------------------------------------------===//

class FeatureMaxPrivateElementSize<int size> : SubtargetFeature<
  "max-private-element-size-"#size,
  "MaxPrivateElementSize",
  !cast<string>(size),
  "Maximum private access size may be "#size
>;

def FeatureMaxPrivateElementSize4 : FeatureMaxPrivateElementSize<4>;
def FeatureMaxPrivateElementSize8 : FeatureMaxPrivateElementSize<8>;
def FeatureMaxPrivateElementSize16 : FeatureMaxPrivateElementSize<16>;

def FeatureDumpCode : SubtargetFeature <"DumpCode",
  "DumpCode",
  "true",
  "Dump MachineInstrs in the CodeEmitter"
>;

def FeatureDumpCodeLower : SubtargetFeature <"dumpcode",
  "DumpCode",
  "true",
  "Dump MachineInstrs in the CodeEmitter"
>;

// XXX - This should probably be removed once enabled by default
def FeatureEnableLoadStoreOpt : SubtargetFeature <"load-store-opt",
  "EnableLoadStoreOpt",
  "true",
  "Enable SI load/store optimizer pass"
>;

// Performance debugging feature. Allow using DS instruction immediate
// offsets even if the base pointer can't be proven to be base. On SI,
// base pointer values that won't give the same result as a 16-bit add
// are not safe to fold, but this will override the conservative test
// for the base pointer.
def FeatureEnableUnsafeDSOffsetFolding : SubtargetFeature <
  "unsafe-ds-offset-folding",
  "EnableUnsafeDSOffsetFolding",
  "true",
  "Force using DS instruction immediate offsets on SI"
>;

def FeatureEnableSIScheduler : SubtargetFeature<"si-scheduler",
  "EnableSIScheduler",
  "true",
  "Enable SI Machine Scheduler"
>;

def FeatureEnableDS128 : SubtargetFeature<"enable-ds128",
  "EnableDS128",
  "true",
  "Use ds_{read|write}_b128"
>;

// Sparse texture support requires that all result registers are zeroed when
// PRTStrictNull is set to true. This feature is turned on for all architectures
// but is enabled as a feature in case there are situations where PRTStrictNull
// is disabled by the driver.
def FeatureEnablePRTStrictNull : SubtargetFeature<"enable-prt-strict-null",
  "EnablePRTStrictNull",
  "true",
  "Enable zeroing of result registers for sparse texture fetches"
>;

// Unless +-flat-for-global is specified, turn on FlatForGlobal for
// all OS-es on VI and newer hardware to avoid assertion failures due
// to missing ADDR64 variants of MUBUF instructions.
// FIXME: moveToVALU should be able to handle converting addr64 MUBUF
// instructions.

def FeatureFlatForGlobal : SubtargetFeature<"flat-for-global",
  "FlatForGlobal",
  "true",
  "Force to generate flat instruction for global"
>;

def FeatureAutoWaitcntBeforeBarrier : SubtargetFeature <
  "auto-waitcnt-before-barrier",
  "AutoWaitcntBeforeBarrier",
  "true",
  "Hardware automatically inserts waitcnt before barrier"
>;

def FeatureBackOffBarrier : SubtargetFeature <"back-off-barrier",
  "BackOffBarrier",
  "true",
  "Hardware supports backing off s_barrier if an exception occurs"
>;

def FeatureTrigReducedRange : SubtargetFeature<"trig-reduced-range",
  "HasTrigReducedRange",
  "true",
  "Requires use of fract on arguments to trig instructions"
>;

def FeatureKernargPreload : SubtargetFeature <"kernarg-preload",
  "KernargPreload",
  "true",
  "Hardware supports preloading of kernel arguments in user SGPRs."
>;

// Alignment enforcement is controlled by a configuration register:
// SH_MEM_CONFIG.alignment_mode
def FeatureUnalignedAccessMode : SubtargetFeature<"unaligned-access-mode",
  "UnalignedAccessMode",
  "true",
  "Enable unaligned global, local and region loads and stores if the hardware"
  " supports it"
>;

def FeaturePackedTID : SubtargetFeature<"packed-tid",
  "HasPackedTID",
  "true",
  "Workitem IDs are packed into v0 at kernel launch"
>;

def FeatureArchitectedFlatScratch : SubtargetFeature<"architected-flat-scratch",
  "HasArchitectedFlatScratch",
  "true",
  "Flat Scratch register is a readonly SPI initialized architected register"
>;

def FeatureArchitectedSGPRs : SubtargetFeature<"architected-sgprs",
  "HasArchitectedSGPRs",
  "true",
  "Enable the architected SGPRs"
>;

def FeatureGDS : SubtargetFeature<"gds",
  "HasGDS",
  "true",
  "Has Global Data Share"
>;

def FeatureGWS : SubtargetFeature<"gws",
  "HasGWS",
  "true",
  "Has Global Wave Sync"
>;

def FeatureRequiresCOV6 : SubtargetFeature<"requires-cov6",
  "RequiresCOV6",
  "true",
  "Target Requires Code Object V6"
>;

def FeatureXF32Insts : SubtargetFeature<"xf32-insts",
   "HasXF32Insts",
   "true",
   "Has instructions that support xf32 format, such as "
   "v_mfma_f32_16x16x8_xf32 and v_mfma_f32_32x32x4_xf32"
 >;

// Dummy feature used to disable assembler instructions.
def FeatureDisable : SubtargetFeature<"",
  "FeatureDisable","true",
  "Dummy feature to disable assembler instructions"
>;

//===----------------------------------------------------------------------===//

class GCNSubtargetFeatureGeneration <string Value,
                                     string FeatureName,
                                     list<SubtargetFeature> Implies> :
        SubtargetFeatureGeneration <Value, FeatureName, "GCNSubtarget", Implies>;

def FeatureSouthernIslands : GCNSubtargetFeatureGeneration<"SOUTHERN_ISLANDS",
    "southern-islands",
  [FeatureFP64, FeatureAddressableLocalMemorySize32768, FeatureMIMG_R128,
  FeatureWavefrontSize64, FeatureSMemTimeInst, FeatureMadMacF32Insts,
  FeatureDsSrc2Insts, FeatureLDSBankCount32, FeatureMovrel,
  FeatureTrigReducedRange, FeatureExtendedImageInsts, FeatureImageInsts,
  FeatureGDS, FeatureGWS, FeatureDefaultComponentZero,
  FeatureAtomicFMinFMaxF32GlobalInsts, FeatureAtomicFMinFMaxF64GlobalInsts,
  FeatureVmemWriteVgprInOrder
  ]
>;

def FeatureSeaIslands : GCNSubtargetFeatureGeneration<"SEA_ISLANDS",
    "sea-islands",
  [FeatureFP64, FeatureAddressableLocalMemorySize65536, FeatureMIMG_R128,
  FeatureWavefrontSize64, FeatureFlatAddressSpace,
  FeatureCIInsts, FeatureMovrel, FeatureTrigReducedRange,
  FeatureGFX7GFX8GFX9Insts, FeatureSMemTimeInst, FeatureMadMacF32Insts,
  FeatureDsSrc2Insts, FeatureExtendedImageInsts, FeatureUnalignedBufferAccess,
  FeatureImageInsts, FeatureGDS, FeatureGWS, FeatureDefaultComponentZero,
  FeatureAtomicFMinFMaxF32GlobalInsts, FeatureAtomicFMinFMaxF64GlobalInsts,
  FeatureAtomicFMinFMaxF32FlatInsts, FeatureAtomicFMinFMaxF64FlatInsts,
  FeatureVmemWriteVgprInOrder
  ]
>;

def FeatureVolcanicIslands : GCNSubtargetFeatureGeneration<"VOLCANIC_ISLANDS",
  "volcanic-islands",
  [FeatureFP64, FeatureAddressableLocalMemorySize65536, FeatureMIMG_R128,
   FeatureWavefrontSize64, FeatureFlatAddressSpace,
   FeatureGCN3Encoding, FeatureCIInsts, Feature16BitInsts,
   FeatureSMemRealTime, FeatureVGPRIndexMode, FeatureMovrel,
   FeatureScalarStores, FeatureInv2PiInlineImm,
   FeatureSDWA, FeatureSDWAOutModsVOPC, FeatureSDWAMac, FeatureDPP,
   FeatureIntClamp, FeatureTrigReducedRange, FeatureGFX8Insts,
   FeatureGFX7GFX8GFX9Insts, FeatureSMemTimeInst, FeatureMadMacF32Insts,
   FeatureDsSrc2Insts, FeatureExtendedImageInsts, FeatureFastDenormalF32,
   FeatureUnalignedBufferAccess, FeatureImageInsts, FeatureGDS, FeatureGWS,
   FeatureDefaultComponentZero, FeatureVmemWriteVgprInOrder
  ]
>;

def FeatureGFX9 : GCNSubtargetFeatureGeneration<"GFX9",
  "gfx9",
  [FeatureFP64,
   FeatureWavefrontSize64, FeatureFlatAddressSpace,
   FeatureGCN3Encoding, FeatureCIInsts, Feature16BitInsts,
   FeatureSMemRealTime, FeatureScalarStores, FeatureInv2PiInlineImm,
   FeatureApertureRegs, FeatureGFX9Insts, FeatureVOP3P, FeatureVGPRIndexMode,
   FeatureFastFMAF32, FeatureDPP, FeatureIntClamp,
   FeatureSDWA, FeatureSDWAOmod, FeatureSDWAScalar, FeatureSDWASdst,
   FeatureFlatInstOffsets, FeatureFlatGlobalInsts, FeatureFlatScratchInsts,
   FeatureAddNoCarryInsts, FeatureGFX8Insts, FeatureGFX7GFX8GFX9Insts,
   FeatureScalarFlatScratchInsts, FeatureScalarAtomics, FeatureR128A16,
   FeatureA16, FeatureSMemTimeInst, FeatureFastDenormalF32, FeatureSupportsXNACK,
   FeatureUnalignedBufferAccess, FeatureUnalignedScratchAccess,
   FeatureUnalignedDSAccess, FeatureNegativeScratchOffsetBug, FeatureGWS,
   FeatureDefaultComponentZero,FeatureVmemWriteVgprInOrder
  ]
>;

def FeatureGFX10 : GCNSubtargetFeatureGeneration<"GFX10",
  "gfx10",
  [FeatureFP64, FeatureAddressableLocalMemorySize65536, FeatureMIMG_R128,
   FeatureFlatAddressSpace,
   FeatureCIInsts, Feature16BitInsts,
   FeatureSMemRealTime, FeatureInv2PiInlineImm,
   FeatureApertureRegs, FeatureGFX9Insts, FeatureGFX10Insts, FeatureVOP3P,
   FeatureMovrel, FeatureFastFMAF32, FeatureDPP, FeatureIntClamp,
   FeatureSDWA, FeatureSDWAOmod, FeatureSDWAScalar, FeatureSDWASdst,
   FeatureFlatInstOffsets, FeatureFlatGlobalInsts, FeatureFlatScratchInsts,
   FeatureAddNoCarryInsts, FeatureFmaMixInsts, FeatureGFX8Insts,
   FeatureNoSdstCMPX, FeatureVscnt,
   FeatureVOP3Literal, FeatureDPP8, FeatureExtendedImageInsts,
   FeatureNoDataDepHazard, FeaturePkFmacF16Inst,
   FeatureA16, FeatureSMemTimeInst, FeatureFastDenormalF32, FeatureG16,
   FeatureUnalignedBufferAccess, FeatureUnalignedScratchAccess,
   FeatureUnalignedDSAccess, FeatureImageInsts, FeatureGDS, FeatureGWS,
   FeatureDefaultComponentZero, FeatureMaxHardClauseLength63,
   FeatureAtomicFMinFMaxF32GlobalInsts, FeatureAtomicFMinFMaxF64GlobalInsts,
   FeatureAtomicFMinFMaxF32FlatInsts, FeatureAtomicFMinFMaxF64FlatInsts,
   FeatureVmemWriteVgprInOrder
  ]
>;

def FeatureGFX11 : GCNSubtargetFeatureGeneration<"GFX11",
  "gfx11",
  [FeatureFP64, FeatureAddressableLocalMemorySize65536, FeatureMIMG_R128,
   FeatureFlatAddressSpace, Feature16BitInsts,
   FeatureInv2PiInlineImm, FeatureApertureRegs,
   FeatureCIInsts, FeatureGFX8Insts, FeatureGFX9Insts, FeatureGFX10Insts,
   FeatureGFX10_AEncoding, FeatureGFX10_BEncoding, FeatureGFX10_3Insts,
   FeatureGFX11Insts, FeatureVOP3P, FeatureVOPD, FeatureTrue16BitInsts,
   FeatureMovrel, FeatureFastFMAF32, FeatureDPP, FeatureIntClamp,
   FeatureFlatInstOffsets, FeatureFlatGlobalInsts, FeatureFlatScratchInsts,
   FeatureAddNoCarryInsts, FeatureFmaMixInsts,
   FeatureNoSdstCMPX, FeatureVscnt,
   FeatureVOP3Literal, FeatureDPP8, FeatureExtendedImageInsts,
   FeatureNoDataDepHazard, FeaturePkFmacF16Inst,
   FeatureA16, FeatureFastDenormalF32, FeatureG16,
   FeatureUnalignedBufferAccess, FeatureUnalignedScratchAccess,
   FeatureUnalignedDSAccess, FeatureGDS, FeatureGWS,
   FeatureDefaultComponentZero, FeatureMaxHardClauseLength32,
   FeatureAtomicFMinFMaxF32GlobalInsts, FeatureAtomicFMinFMaxF32FlatInsts,
   FeatureVmemWriteVgprInOrder
  ]
>;

def FeatureGFX12 : GCNSubtargetFeatureGeneration<"GFX12",
  "gfx12",
  [FeatureFP64, FeatureAddressableLocalMemorySize65536, FeatureMIMG_R128,
   FeatureFlatAddressSpace, Feature16BitInsts,
   FeatureInv2PiInlineImm, FeatureApertureRegs,
   FeatureCIInsts, FeatureGFX8Insts, FeatureGFX9Insts, FeatureGFX10Insts,
   FeatureGFX10_AEncoding, FeatureGFX10_BEncoding, FeatureGFX10_3Insts,
   FeatureGFX11Insts, FeatureGFX12Insts, FeatureVOP3P, FeatureVOPD,
   FeatureMovrel, FeatureFastFMAF32, FeatureDPP, FeatureIntClamp,
   FeatureFlatInstOffsets, FeatureFlatGlobalInsts, FeatureFlatScratchInsts,
   FeatureAddNoCarryInsts, FeatureFmaMixInsts,
   FeatureNoSdstCMPX, FeatureVscnt,
   FeatureVOP3Literal, FeatureDPP8,
   FeatureNoDataDepHazard, FeaturePkFmacF16Inst,
   FeatureA16, FeatureFastDenormalF32, FeatureG16,
   FeatureUnalignedBufferAccess, FeatureUnalignedScratchAccess,
   FeatureUnalignedDSAccess, FeatureTrue16BitInsts,
   FeatureDefaultComponentBroadcast, FeatureMaxHardClauseLength32,
   FeatureAtomicFMinFMaxF32GlobalInsts, FeatureAtomicFMinFMaxF32FlatInsts,
   FeatureMinimum3Maximum3F32, FeatureMinimum3Maximum3F16,
   FeatureAgentScopeFineGrainedRemoteMemoryAtomics
  ]
>;

//===----------------------------------------------------------------------===//

class FeatureSet<list<SubtargetFeature> Features_> {
  list<SubtargetFeature> Features = Features_;
}

def FeatureISAVersion6_0_0 : FeatureSet<[FeatureSouthernIslands,
   FeatureFastFMAF32,
   HalfRate64Ops,
   FeatureLDSBankCount32]>;

def FeatureISAVersion6_0_1 : FeatureSet<
  [FeatureSouthernIslands,
   FeatureLDSBankCount32]>;

def FeatureISAVersion6_0_2 : FeatureSet<
  [FeatureSouthernIslands,
   FeatureLDSBankCount32]>;

def FeatureISAVersion7_0_0 : FeatureSet<
  [FeatureSeaIslands,
   FeatureLDSBankCount32]>;

def FeatureISAVersion7_0_1 : FeatureSet<
  [FeatureSeaIslands,
   HalfRate64Ops,
   FeatureLDSBankCount32,
   FeatureFastFMAF32]>;

def FeatureISAVersion7_0_2 : FeatureSet<
  [FeatureSeaIslands,
   FeatureLDSBankCount16,
   FeatureFastFMAF32]>;

def FeatureISAVersion7_0_3 : FeatureSet<
  [FeatureSeaIslands,
   FeatureLDSBankCount16]>;

def FeatureISAVersion7_0_4 : FeatureSet<
  [FeatureSeaIslands,
   FeatureLDSBankCount32]>;

def FeatureISAVersion7_0_5 : FeatureSet<
  [FeatureSeaIslands,
   FeatureLDSBankCount16]>;

def FeatureISAVersion8_0_Common : FeatureSet<
  [FeatureVolcanicIslands,
   FeatureLDSBankCount32,
   FeatureUnpackedD16VMem]>;

def FeatureISAVersion8_0_1 : FeatureSet<
  !listconcat(FeatureISAVersion8_0_Common.Features,
    [FeatureFastFMAF32,
     HalfRate64Ops,
     FeatureSupportsXNACK])>;

def FeatureISAVersion8_0_2 : FeatureSet<
  !listconcat(FeatureISAVersion8_0_Common.Features,
    [FeatureSGPRInitBug])>;

def FeatureISAVersion8_0_3 : FeatureSet<
  !listconcat(FeatureISAVersion8_0_Common.Features,
    [])>;

def FeatureISAVersion8_0_5 : FeatureSet<
  !listconcat(FeatureISAVersion8_0_Common.Features,
    [FeatureSGPRInitBug])>;

def FeatureISAVersion8_1_0 : FeatureSet<
  [FeatureVolcanicIslands,
   FeatureLDSBankCount16,
   FeatureSupportsXNACK,
   FeatureImageStoreD16Bug,
   FeatureImageGather4D16Bug]>;

def FeatureISAVersion9_0_Common : FeatureSet<
  [FeatureGFX9,
   FeatureAddressableLocalMemorySize65536,
   FeatureLDSBankCount32,
   FeatureImageInsts,
   FeatureMadMacF32Insts]>;

def FeatureISAVersion9_0_Consumer_Common : FeatureSet<
  !listconcat(FeatureISAVersion9_0_Common.Features,
    [FeatureImageGather4D16Bug,
     FeatureDsSrc2Insts,
     FeatureExtendedImageInsts,
     FeatureGDS])>;

def FeatureISAVersion9_Generic : FeatureSet<
  !listconcat(FeatureISAVersion9_0_Consumer_Common.Features,
    [FeatureRequiresCOV6])>;

def FeatureISAVersion9_0_MI_Common : FeatureSet<
  !listconcat(FeatureISAVersion9_0_Common.Features,
    [FeatureAddressableLocalMemorySize65536,
     FeatureFmaMixInsts,
     FeatureDLInsts,
     FeatureDot1Insts,
     FeatureDot2Insts,
     FeatureDot3Insts,
     FeatureDot4Insts,
     FeatureDot5Insts,
     FeatureDot6Insts,
     FeatureDot7Insts,
     FeatureDot10Insts,
     FeatureMAIInsts,
     FeaturePkFmacF16Inst,
     FeatureAtomicFaddNoRtnInsts,
     FeatureSupportsSRAMECC])>;

def FeatureISAVersion9_0_0 : FeatureSet<
  !listconcat(FeatureISAVersion9_0_Consumer_Common.Features,
    [FeatureMadMixInsts])>;

def FeatureISAVersion9_0_2 : FeatureSet<
  !listconcat(FeatureISAVersion9_0_Consumer_Common.Features,
    [FeatureMadMixInsts])>;

def FeatureISAVersion9_0_4 : FeatureSet<
  !listconcat(FeatureISAVersion9_0_Consumer_Common.Features,
    [FeatureFmaMixInsts])>;

def FeatureISAVersion9_0_6 : FeatureSet<
  !listconcat(FeatureISAVersion9_0_Consumer_Common.Features,
    [HalfRate64Ops,
     FeatureFmaMixInsts,
     FeatureDLInsts,
     FeatureDot1Insts,
     FeatureDot2Insts,
     FeatureDot7Insts,
     FeatureDot10Insts,
     FeatureSupportsSRAMECC])>;

def FeatureISAVersion9_0_8 : FeatureSet<
  !listconcat(FeatureISAVersion9_0_MI_Common.Features,
    [FeatureGDS,
     HalfRate64Ops,
     FeatureDsSrc2Insts,
     FeatureExtendedImageInsts,
     FeatureAtomicBufferGlobalPkAddF16NoRtnInsts,
     FeatureMFMAInlineLiteralBug,
     FeatureImageGather4D16Bug])>;

def FeatureISAVersion9_0_9 : FeatureSet<
  !listconcat(FeatureISAVersion9_0_Consumer_Common.Features,
    [FeatureMadMixInsts,
     FeatureImageInsts])>;

def FeatureISAVersion9_0_A : FeatureSet<
  !listconcat(FeatureISAVersion9_0_MI_Common.Features,
    [FeatureGFX90AInsts,
     FeatureFmacF64Inst,
     FeatureDPALU_DPP,
     FeaturePackedFP32Ops,
     FeatureAtomicFaddRtnInsts,
     FeatureAtomicBufferGlobalPkAddF16Insts,
     FeaturePackedTID,
     FullRate64Ops,
     FeatureBackOffBarrier,
     FeatureKernargPreload,
     FeatureAtomicFMinFMaxF64GlobalInsts,
     FeatureAtomicFMinFMaxF64FlatInsts,
     FeatureFlatBufferGlobalAtomicFaddF64Inst
     ])>;

def FeatureISAVersion9_0_C : FeatureSet<
  !listconcat(FeatureISAVersion9_0_Consumer_Common.Features,
    [FeatureMadMixInsts])>;

def FeatureISAVersion9_4_Common : FeatureSet<
  [FeatureGFX9,
   FeatureGFX90AInsts,
   FeatureGFX940Insts,
   FeatureFmaMixInsts,
   FeatureLDSBankCount32,
   FeatureDLInsts,
   FeatureFmacF64Inst,
   FeatureDot1Insts,
   FeatureDot2Insts,
   FeatureDot3Insts,
   FeatureDot4Insts,
   FeatureDot5Insts,
   FeatureDot6Insts,
   FeatureDot7Insts,
   FeatureDot10Insts,
   FeatureAtomicDsPkAdd16Insts,
   FeatureAtomicFlatPkAdd16Insts,
   FeatureDPALU_DPP,
   FeaturePackedFP32Ops,
   FeatureMAIInsts,
<<<<<<< HEAD
   FeatureFP8Insts,
   FeatureFP8ConversionInsts,
   FeatureCvtFP8VOP1Bug,
=======
>>>>>>> ce7c17d5
   FeaturePkFmacF16Inst,
   FeatureAtomicFaddRtnInsts,
   FeatureAtomicFaddNoRtnInsts,
   FeatureAtomicBufferGlobalPkAddF16Insts,
   FeatureAtomicGlobalPkAddBF16Inst,
   FeatureFlatAtomicFaddF32Inst,
   FeatureSupportsSRAMECC,
   FeaturePackedTID,
   FeatureArchitectedFlatScratch,
   FullRate64Ops,
   FeatureBackOffBarrier,
   FeatureKernargPreload,
   FeatureAtomicFMinFMaxF64GlobalInsts,
   FeatureAtomicFMinFMaxF64FlatInsts,
   FeatureAgentScopeFineGrainedRemoteMemoryAtomics,
   FeatureMemoryAtomicFAddF32DenormalSupport,
   FeatureFlatBufferGlobalAtomicFaddF64Inst
   ]>;

def FeatureISAVersion9_5_Common : FeatureSet<
  !listconcat(FeatureISAVersion9_4_Common.Features,
  [FeatureAddressableLocalMemorySize163840,
   FeatureFP8Insts,
   FeatureFP8ConversionInsts,
   FeatureGFX950Insts,
   FeaturePrngInst,
   FeatureBF16ConversionInsts,
   FeatureBitOp3Insts,
   FeatureFP8ConversionScaleInsts,
   FeatureBF8ConversionScaleInsts,
   FeatureFP4ConversionScaleInsts,
   FeatureFP6BF6ConversionScaleInsts,
   FeatureDot12Insts,
   FeatureDot13Insts,
   FeatureAtomicBufferPkAddBF16Inst
   ])>;

def FeatureISAVersion9_4_0 : FeatureSet<
  !listconcat(FeatureISAVersion9_4_Common.Features,
    [
      FeatureAddressableLocalMemorySize65536,
      FeatureForceStoreSC0SC1,
      FeatureFP8Insts,
      FeatureFP8ConversionInsts,
      FeatureCvtFP8VOP1Bug,
      FeatureXF32Insts
    ])>;

def FeatureISAVersion9_4_1 : FeatureSet<
  !listconcat(FeatureISAVersion9_4_Common.Features,
    [
      FeatureAddressableLocalMemorySize65536,
      FeatureForceStoreSC0SC1,
      FeatureFP8Insts,
      FeatureFP8ConversionInsts,
      FeatureCvtFP8VOP1Bug,
      FeatureXF32Insts
    ])>;

def FeatureISAVersion9_4_2 : FeatureSet<
  !listconcat(FeatureISAVersion9_4_Common.Features,
    [
      FeatureAddressableLocalMemorySize65536,
      FeatureFP8Insts,
      FeatureFP8ConversionInsts,
      FeatureCvtFP8VOP1Bug,
      FeatureXF32Insts
    ])>;

def FeatureISAVersion9_4_Generic : FeatureSet<
  !listconcat(FeatureISAVersion9_4_Common.Features,
    [FeatureAddressableLocalMemorySize65536,
     FeatureRequiresCOV6])>;

def FeatureISAVersion9_5_0 : FeatureSet<FeatureISAVersion9_5_Common.Features>;

def FeatureISAVersion10_Common : FeatureSet<
  [FeatureGFX10,
   FeatureLDSBankCount32,
   FeatureDLInsts,
   FeatureNSAEncoding,
   FeatureBackOffBarrier]>;

def FeatureISAVersion10_1_Common : FeatureSet<
  !listconcat(FeatureISAVersion10_Common.Features,
    [FeatureScalarStores,
     FeatureScalarAtomics,
     FeatureScalarFlatScratchInsts,
     FeatureGetWaveIdInst,
     FeatureMadMacF32Insts,
     FeatureDsSrc2Insts,
     FeatureLdsMisalignedBug,
     FeatureSupportsXNACK,
     // gfx101x bugs
     FeatureVcmpxPermlaneHazard,
     FeatureVMEMtoScalarWriteHazard,
     FeatureSMEMtoVectorWriteHazard,
     FeatureInstFwdPrefetchBug,
     FeatureVcmpxExecWARHazard,
     FeatureLdsBranchVmemWARHazard,
     FeatureNSAtoVMEMBug,
     FeatureNSAClauseBug,
     FeatureOffset3fBug,
     FeatureFlatSegmentOffsetBug,
     FeatureNegativeUnalignedScratchOffsetBug])>;

def FeatureISAVersion10_1_Generic : FeatureSet<
  !listconcat(FeatureISAVersion10_1_Common.Features,
    [FeatureRequiresCOV6])>;

def FeatureISAVersion10_1_0 : FeatureSet<
  !listconcat(FeatureISAVersion10_1_Common.Features,
    [])>;

def FeatureISAVersion10_1_1 : FeatureSet<
  !listconcat(FeatureISAVersion10_1_Common.Features,
    [FeatureDot1Insts,
     FeatureDot2Insts,
     FeatureDot5Insts,
     FeatureDot6Insts,
     FeatureDot7Insts,
     FeatureDot10Insts])>;

def FeatureISAVersion10_1_2 : FeatureSet<
  !listconcat(FeatureISAVersion10_1_Common.Features,
    [FeatureDot1Insts,
     FeatureDot2Insts,
     FeatureDot5Insts,
     FeatureDot6Insts,
     FeatureDot7Insts,
     FeatureDot10Insts])>;

def FeatureISAVersion10_1_3 : FeatureSet<
  !listconcat(FeatureISAVersion10_1_Common.Features,
    [FeatureGFX10_AEncoding])>;

def FeatureISAVersion10_3_0 : FeatureSet<
  !listconcat(FeatureISAVersion10_Common.Features,
    [FeatureGFX10_AEncoding,
     FeatureGFX10_BEncoding,
     FeatureGFX10_3Insts,
     FeatureDot1Insts,
     FeatureDot2Insts,
     FeatureDot5Insts,
     FeatureDot6Insts,
     FeatureDot7Insts,
     FeatureDot10Insts,
     FeatureShaderCyclesRegister])>;

def FeatureISAVersion10_3_Generic: FeatureSet<
  !listconcat(FeatureISAVersion10_3_0.Features,
    [FeatureRequiresCOV6])>;

def FeatureISAVersion11_Common : FeatureSet<
  [FeatureGFX11,
   FeatureLDSBankCount32,
   FeatureDLInsts,
   FeatureDot5Insts,
   FeatureDot7Insts,
   FeatureDot8Insts,
   FeatureDot9Insts,
   FeatureDot10Insts,
   FeatureDot12Insts,
   FeatureNSAEncoding,
   FeaturePartialNSAEncoding,
   FeatureShaderCyclesRegister,
   FeatureArchitectedFlatScratch,
   FeatureAtomicFaddRtnInsts,
   FeatureAtomicFaddNoRtnInsts,
   FeatureFlatAtomicFaddF32Inst,
   FeatureImageInsts,
   FeaturePackedTID,
   FeatureVcmpxPermlaneHazard,
   FeatureMemoryAtomicFAddF32DenormalSupport]>;

// There are few workarounds that need to be
// added to all targets. This pessimizes codegen
// a bit on the generic GFX11 target.
def FeatureISAVersion11_Generic: FeatureSet<
  !listconcat(FeatureISAVersion11_Common.Features,
    [FeatureMSAALoadDstSelBug,
     FeatureVALUTransUseHazard,
     FeatureUserSGPRInit16Bug,
     FeatureMADIntraFwdBug,
     FeaturePrivEnabledTrap2NopBug,
     FeatureRequiresCOV6,
     FeatureRequiredExportPriority])>;

def FeatureISAVersion11_0_Common : FeatureSet<
  !listconcat(FeatureISAVersion11_Common.Features,
    [FeatureMSAALoadDstSelBug,
     FeatureVALUTransUseHazard,
     FeatureMADIntraFwdBug,
     FeaturePrivEnabledTrap2NopBug])>;

def FeatureISAVersion11_0_0 : FeatureSet<
  !listconcat(FeatureISAVersion11_0_Common.Features,
    [Feature1_5xVGPRs,
     FeatureUserSGPRInit16Bug])>;

def FeatureISAVersion11_0_1 : FeatureSet<
  !listconcat(FeatureISAVersion11_0_Common.Features,
    [Feature1_5xVGPRs])>;

def FeatureISAVersion11_0_2 : FeatureSet<
  !listconcat(FeatureISAVersion11_0_Common.Features,
    [FeatureUserSGPRInit16Bug])>;

def FeatureISAVersion11_0_3 : FeatureSet<
  !listconcat(FeatureISAVersion11_0_Common.Features,
    [])>;

def FeatureISAVersion11_5_0 : FeatureSet<
  !listconcat(FeatureISAVersion11_Common.Features,
    [FeatureSALUFloatInsts,
     FeatureDPPSrc1SGPR,
     FeatureRequiredExportPriority])>;

def FeatureISAVersion11_5_1 : FeatureSet<
  !listconcat(FeatureISAVersion11_Common.Features,
    [FeatureSALUFloatInsts,
     FeatureDPPSrc1SGPR,
     Feature1_5xVGPRs,
     FeatureRequiredExportPriority])>;

def FeatureISAVersion11_5_2 : FeatureSet<
  !listconcat(FeatureISAVersion11_Common.Features,
    [FeatureSALUFloatInsts,
     FeatureDPPSrc1SGPR,
     FeatureRequiredExportPriority])>;

def FeatureISAVersion11_5_3 : FeatureSet<
  !listconcat(FeatureISAVersion11_Common.Features,
    [FeatureSALUFloatInsts,
     FeatureDPPSrc1SGPR,
     FeatureRequiredExportPriority])>;

def FeatureISAVersion12 : FeatureSet<
  [FeatureGFX12,
   FeatureLDSBankCount32,
   FeatureDLInsts,
   FeatureDot7Insts,
   FeatureDot8Insts,
   FeatureDot9Insts,
   FeatureDot10Insts,
   FeatureDot11Insts,
   FeatureDot12Insts,
   FeatureNSAEncoding,
   FeaturePartialNSAEncoding,
   FeatureShaderCyclesHiLoRegisters,
   FeatureArchitectedFlatScratch,
   FeatureArchitectedSGPRs,
   FeatureAtomicFaddRtnInsts,
   FeatureAtomicFaddNoRtnInsts,
   FeatureAtomicDsPkAdd16Insts,
   FeatureAtomicFlatPkAdd16Insts,
   FeatureAtomicBufferGlobalPkAddF16Insts,
   FeatureAtomicGlobalPkAddBF16Inst,
   FeatureAtomicBufferPkAddBF16Inst,
   FeatureFlatAtomicFaddF32Inst,
   FeatureImageInsts,
   FeatureExtendedImageInsts,
   FeatureFP8ConversionInsts,
   FeaturePackedTID,
   FeatureVcmpxPermlaneHazard,
   FeatureSALUFloatInsts,
   FeaturePseudoScalarTrans,
   FeatureHasRestrictedSOffset,
   FeatureScalarDwordx3Loads,
   FeatureDPPSrc1SGPR,
   FeatureMaxHardClauseLength32,
   Feature1_5xVGPRs,
   FeatureMemoryAtomicFAddF32DenormalSupport
   ]>;

def FeatureISAVersion12_Generic: FeatureSet<
  !listconcat(FeatureISAVersion12.Features,
    [FeatureRequiresCOV6])>;

//===----------------------------------------------------------------------===//

def AMDGPUInstrInfo : InstrInfo {
  let guessInstructionProperties = 1;
}

def AMDGPUAsmParser : AsmParser {
  // Some of the R600 registers have the same name, so this crashes.
  // For example T0_XYZW and T0_XY both have the asm name T0.
  let ShouldEmitMatchRegisterName = 0;

  // Call the custom operand parser for all operands.
  let OperandParserMethod = "parseCustomOperand";
  let CallCustomParserForAllOperands = true;
}

def AMDGPUAsmWriter : AsmWriter {
  int PassSubtarget = 1;
}

def AMDGPUAsmVariants {
  string Default = "Default";
  int Default_ID = 0;
  string VOP3 = "VOP3";
  int VOP3_ID = 1;
  string SDWA = "SDWA";
  int SDWA_ID = 2;
  string SDWA9 = "SDWA9";
  int SDWA9_ID = 3;
  string DPP = "DPP";
  int DPP_ID = 4;
  string VOP3_DPP = "VOP3_DPP";
  int VOP3_DPP_ID = 5;
  string Disable = "Disable";
  int Disable_ID = 6;
}

def DefaultAMDGPUAsmParserVariant : AsmParserVariant {
  let Variant = AMDGPUAsmVariants.Default_ID;
  let Name = AMDGPUAsmVariants.Default;
}

def VOP3AsmParserVariant : AsmParserVariant {
  let Variant = AMDGPUAsmVariants.VOP3_ID;
  let Name = AMDGPUAsmVariants.VOP3;
}

def SDWAAsmParserVariant : AsmParserVariant {
  let Variant = AMDGPUAsmVariants.SDWA_ID;
  let Name = AMDGPUAsmVariants.SDWA;
}

def SDWA9AsmParserVariant : AsmParserVariant {
  let Variant = AMDGPUAsmVariants.SDWA9_ID;
  let Name = AMDGPUAsmVariants.SDWA9;
}

def DPPAsmParserVariant : AsmParserVariant {
  let Variant = AMDGPUAsmVariants.DPP_ID;
  let Name = AMDGPUAsmVariants.DPP;
}

def VOP3_DPPAsmParserVariant : AsmParserVariant {
  let Variant = AMDGPUAsmVariants.VOP3_DPP_ID;
  let Name = AMDGPUAsmVariants.VOP3_DPP;
}

def AMDGPU : Target {
  // Pull in Instruction Info:
  let InstructionSet = AMDGPUInstrInfo;
  let AssemblyParsers = [AMDGPUAsmParser];
  let AssemblyParserVariants = [DefaultAMDGPUAsmParserVariant,
                                VOP3AsmParserVariant,
                                SDWAAsmParserVariant,
                                SDWA9AsmParserVariant,
                                DPPAsmParserVariant,
                                VOP3_DPPAsmParserVariant];
  let AssemblyWriters = [AMDGPUAsmWriter];
  let AllowRegisterRenaming = 1;
}

// Dummy Instruction itineraries for pseudo instructions
def ALU_NULL : FuncUnit;
def NullALU : InstrItinClass;

//===----------------------------------------------------------------------===//
// Predicate helper class
//===----------------------------------------------------------------------===//

def isGFX6 :
  Predicate<"Subtarget->getGeneration() == AMDGPUSubtarget::SOUTHERN_ISLANDS">,
  AssemblerPredicate<(all_of FeatureSouthernIslands)>;

def isGFX6GFX7 :
  Predicate<"Subtarget->getGeneration() == AMDGPUSubtarget::SOUTHERN_ISLANDS ||"
            "Subtarget->getGeneration() == AMDGPUSubtarget::SEA_ISLANDS">,
  AssemblerPredicate<(all_of (not FeatureGCN3Encoding), (not FeatureGFX10Insts))>;

def isGFX6GFX7GFX10 :
  Predicate<"Subtarget->getGeneration() == AMDGPUSubtarget::SOUTHERN_ISLANDS ||"
            "Subtarget->getGeneration() == AMDGPUSubtarget::SEA_ISLANDS ||"
            "Subtarget->getGeneration() == AMDGPUSubtarget::GFX10">,
  AssemblerPredicate<(all_of (not FeatureGCN3Encoding), (not FeatureGFX11Insts))>;

def isGFX6GFX7GFX10Plus :
  Predicate<"Subtarget->getGeneration() == AMDGPUSubtarget::SOUTHERN_ISLANDS ||"
            "Subtarget->getGeneration() == AMDGPUSubtarget::SEA_ISLANDS ||"
            "Subtarget->getGeneration() >= AMDGPUSubtarget::GFX10">,
  AssemblerPredicate<(all_of (not FeatureGCN3Encoding))>;

def isGFX7Only :
  Predicate<"Subtarget->getGeneration() == AMDGPUSubtarget::SEA_ISLANDS">,
  AssemblerPredicate<(all_of (not FeatureGCN3Encoding), FeatureCIInsts, (not FeatureGFX10Insts))>;

def isGFX7GFX10 :
  Predicate<"Subtarget->getGeneration() == AMDGPUSubtarget::SEA_ISLANDS ||"
            "Subtarget->getGeneration() == AMDGPUSubtarget::GFX10">,
  AssemblerPredicate<(all_of (not FeatureGCN3Encoding), FeatureCIInsts, (not FeatureGFX11Insts))>;

def isGFX7GFX10GFX11 :
  Predicate<"Subtarget->getGeneration() == AMDGPUSubtarget::SEA_ISLANDS ||"
            "Subtarget->getGeneration() == AMDGPUSubtarget::GFX10 ||"
            "Subtarget->getGeneration() == AMDGPUSubtarget::GFX11">,
  AssemblerPredicate<(all_of (not FeatureGCN3Encoding), FeatureCIInsts)>;

def isGFX7GFX8GFX9 :
  Predicate<"Subtarget->getGeneration() == AMDGPUSubtarget::SEA_ISLANDS ||"
            "Subtarget->getGeneration() == AMDGPUSubtarget::VOLCANIC_ISLANDS ||"
            "Subtarget->getGeneration() == AMDGPUSubtarget::GFX9">,
  AssemblerPredicate<(all_of FeatureGFX7GFX8GFX9Insts)>;

def isGFX6GFX7GFX8GFX9 :
  Predicate<"Subtarget->getGeneration() == AMDGPUSubtarget::SOUTHERN_ISLANDS ||"
            "Subtarget->getGeneration() == AMDGPUSubtarget::SEA_ISLANDS ||"
            "Subtarget->getGeneration() == AMDGPUSubtarget::VOLCANIC_ISLANDS ||"
            "Subtarget->getGeneration() == AMDGPUSubtarget::GFX9">,
  AssemblerPredicate<(all_of (not FeatureGFX10Insts))>;

def isGFX6GFX7GFX8GFX9NotGFX90A :
  Predicate<"!Subtarget->hasGFX90AInsts() &&"
            "(Subtarget->getGeneration() == AMDGPUSubtarget::SOUTHERN_ISLANDS ||"
            " Subtarget->getGeneration() == AMDGPUSubtarget::SEA_ISLANDS ||"
            " Subtarget->getGeneration() == AMDGPUSubtarget::VOLCANIC_ISLANDS ||"
            " Subtarget->getGeneration() == AMDGPUSubtarget::GFX9)">,
  AssemblerPredicate<(all_of (not FeatureGFX10Insts), (not FeatureGFX90AInsts))>;

def isGFX6GFX7GFX8GFX9GFX10 :
  Predicate<"Subtarget->getGeneration() == AMDGPUSubtarget::SOUTHERN_ISLANDS ||"
            "Subtarget->getGeneration() == AMDGPUSubtarget::SEA_ISLANDS ||"
            "Subtarget->getGeneration() == AMDGPUSubtarget::VOLCANIC_ISLANDS ||"
            "Subtarget->getGeneration() == AMDGPUSubtarget::GFX9 ||"
            "Subtarget->getGeneration() == AMDGPUSubtarget::GFX10">,
  AssemblerPredicate<(all_of (not FeatureGFX11Insts))>;

def isNotGFX12Plus :
  Predicate<"Subtarget->getGeneration() <= AMDGPUSubtarget::GFX11">,
  AssemblerPredicate<(all_of (not FeatureGFX12Insts))>;

def isGFX7GFX8GFX9GFX10 :
  Predicate<"Subtarget->getGeneration() == AMDGPUSubtarget::SEA_ISLANDS ||"
            "Subtarget->getGeneration() == AMDGPUSubtarget::VOLCANIC_ISLANDS ||"
            "Subtarget->getGeneration() == AMDGPUSubtarget::GFX9 ||"
            "Subtarget->getGeneration() == AMDGPUSubtarget::GFX10">,
  AssemblerPredicate<(all_of FeatureCIInsts, (not FeatureGFX11Insts))>;

def isGFX8GFX9GFX10GFX11 :
  Predicate<"Subtarget->getGeneration() == AMDGPUSubtarget::VOLCANIC_ISLANDS ||"
            "Subtarget->getGeneration() == AMDGPUSubtarget::GFX9 ||"
            "Subtarget->getGeneration() == AMDGPUSubtarget::GFX10 ||"
            "Subtarget->getGeneration() == AMDGPUSubtarget::GFX11">,
  AssemblerPredicate<(all_of FeatureGFX8Insts, (not FeatureGFX12Insts))>;

def isGFX7Plus :
  Predicate<"Subtarget->getGeneration() >= AMDGPUSubtarget::SEA_ISLANDS">,
  AssemblerPredicate<(all_of FeatureCIInsts)>;

def isGFX8Plus :
  Predicate<"Subtarget->getGeneration() >= AMDGPUSubtarget::VOLCANIC_ISLANDS">,
  AssemblerPredicate<(all_of FeatureGFX8Insts)>;

def isGFX8Only : Predicate<"Subtarget->getGeneration() =="
                           "AMDGPUSubtarget::VOLCANIC_ISLANDS">,
  AssemblerPredicate <(all_of FeatureVolcanicIslands)>;

def isGFX9Plus :
  Predicate<"Subtarget->getGeneration() >= AMDGPUSubtarget::GFX9">,
  AssemblerPredicate<(all_of FeatureGFX9Insts)>;

def isNotGFX9Plus :
  Predicate<"Subtarget->getGeneration() < AMDGPUSubtarget::GFX9">;

def isGFX9Only : Predicate <
  "Subtarget->getGeneration() == AMDGPUSubtarget::GFX9">,
  AssemblerPredicate<(all_of FeatureGCN3Encoding, FeatureGFX9Insts)>;

def isGCN3ExcludingGFX90A :
  Predicate<"Subtarget->isGCN3Encoding() && !Subtarget->hasGFX90AInsts()">,
  AssemblerPredicate<(all_of FeatureGCN3Encoding, (not FeatureGFX90AInsts))>;

def isGFX90APlus :
  Predicate<"Subtarget->hasGFX90AInsts()">,
  AssemblerPredicate<(all_of FeatureGFX90AInsts)>;

def isNotGFX90APlus :
  Predicate<"!Subtarget->hasGFX90AInsts()">,
  AssemblerPredicate<(all_of (not FeatureGFX90AInsts))>;

def isGFX8GFX9NotGFX90A :
  Predicate<"!Subtarget->hasGFX90AInsts() &&"
            "(Subtarget->getGeneration() == AMDGPUSubtarget::VOLCANIC_ISLANDS ||"
            " Subtarget->getGeneration() == AMDGPUSubtarget::GFX9)">,
  AssemblerPredicate<(all_of FeatureGFX8Insts, FeatureGCN3Encoding, (not FeatureGFX90AInsts))>;

def isGFX90AOnly :
  Predicate<"Subtarget->hasGFX90AInsts() && !Subtarget->hasGFX940Insts()">,
  AssemblerPredicate<(all_of FeatureGFX90AInsts, (not FeatureGFX940Insts))>;

def isGFX908orGFX90A :
  Predicate<"Subtarget->hasMAIInsts() && !Subtarget->hasGFX940Insts()">,
  AssemblerPredicate<(all_of FeatureMAIInsts, (not FeatureGFX940Insts))>;

def isGFX940Plus :
  Predicate<"Subtarget->hasGFX940Insts()">,
  AssemblerPredicate<(all_of FeatureGFX940Insts)>;

def isNotGFX940Plus :
  Predicate<"!Subtarget->hasGFX940Insts()">,
  AssemblerPredicate<(all_of (not FeatureGFX940Insts))>;

def HasGFX950Insts :
  Predicate<"Subtarget->hasGFX950Insts()">,
  AssemblerPredicate<(all_of FeatureGFX950Insts)>;

def HasPermlane16Swap :
  Predicate<"Subtarget->hasPermlane16Swap()">,
  AssemblerPredicate<(all_of FeaturePermlane16Swap)>;

def HasPermlane32Swap :
  Predicate<"Subtarget->hasPermlane32Swap()">,
  AssemblerPredicate<(all_of FeaturePermlane32Swap)>;

def isGFX8GFX9NotGFX940 :
  Predicate<"!Subtarget->hasGFX940Insts() &&"
            "(Subtarget->getGeneration() == AMDGPUSubtarget::VOLCANIC_ISLANDS ||"
            " Subtarget->getGeneration() == AMDGPUSubtarget::GFX9)">,
  AssemblerPredicate<(all_of FeatureGFX8Insts, FeatureGCN3Encoding, (not FeatureGFX940Insts))>;

def isGFX8GFX9 :
  Predicate<"Subtarget->getGeneration() == AMDGPUSubtarget::VOLCANIC_ISLANDS ||"
            "Subtarget->getGeneration() == AMDGPUSubtarget::GFX9">,
  AssemblerPredicate<(all_of FeatureGFX8Insts, FeatureGCN3Encoding)>;

def isGFX10Only :
  Predicate<"Subtarget->getGeneration() == AMDGPUSubtarget::GFX10">,
  AssemblerPredicate<(all_of FeatureGFX10Insts, (not FeatureGFX11Insts))>;

def isGFX10Plus :
  Predicate<"Subtarget->getGeneration() >= AMDGPUSubtarget::GFX10">,
  AssemblerPredicate<(all_of FeatureGFX10Insts)>;

def isGFX10GFX11 :
  Predicate<"Subtarget->getGeneration() == AMDGPUSubtarget::GFX10 ||"
            "Subtarget->getGeneration() == AMDGPUSubtarget::GFX11">,
  AssemblerPredicate<(all_of FeatureGFX10Insts, (not FeatureGFX12Insts))>;

def isGFX10Before1030 :
  Predicate<"Subtarget->getGeneration() == AMDGPUSubtarget::GFX10 &&"
            "!Subtarget->hasGFX10_3Insts()">,
  AssemblerPredicate<(all_of FeatureGFX10Insts,(not FeatureGFX10_3Insts))>;

def isGFX9GFX10 :
  Predicate<"Subtarget->getGeneration() == AMDGPUSubtarget::GFX9 ||"
            "Subtarget->getGeneration() == AMDGPUSubtarget::GFX10">,
  AssemblerPredicate<(all_of FeatureGFX9Insts, (not FeatureGFX11Insts))>;

def isGFX9GFX10GFX11 :
  Predicate<"Subtarget->getGeneration() >= AMDGPUSubtarget::GFX9 &&"
            "Subtarget->getGeneration() < AMDGPUSubtarget::GFX12">,
  AssemblerPredicate<(all_of FeatureGFX9Insts, (not FeatureGFX12Insts))>;

def isGFX8GFX9GFX10 :
  Predicate<"Subtarget->getGeneration() == AMDGPUSubtarget::VOLCANIC_ISLANDS ||"
            "Subtarget->getGeneration() == AMDGPUSubtarget::GFX9 ||"
            "Subtarget->getGeneration() == AMDGPUSubtarget::GFX10">,
  AssemblerPredicate<(all_of FeatureGFX8Insts, (not FeatureGFX11Insts))>;

def isGFX11Only :
  Predicate<"Subtarget->getGeneration() == AMDGPUSubtarget::GFX11">,
  AssemblerPredicate<(all_of FeatureGFX11Insts, (not FeatureGFX12Insts))>;

def isGFX11Plus :
  Predicate<"Subtarget->getGeneration() >= AMDGPUSubtarget::GFX11">,
  AssemblerPredicate<(all_of FeatureGFX11Insts)>;

def isGFX12Only :
  Predicate<"Subtarget->getGeneration() == AMDGPUSubtarget::GFX12">,
  AssemblerPredicate<(all_of FeatureGFX12Insts)>;

def isGFX12Plus :
  Predicate<"Subtarget->getGeneration() >= AMDGPUSubtarget::GFX12">,
  AssemblerPredicate<(all_of FeatureGFX12Insts)>;

def HasMinimum3Maximum3F32 :
  Predicate<"Subtarget->hasMinimum3Maximum3F32()">,
  AssemblerPredicate<(all_of FeatureMinimum3Maximum3F32)>;

def HasMinimum3Maximum3F16 :
  Predicate<"Subtarget->hasMinimum3Maximum3F16()">,
  AssemblerPredicate<(all_of FeatureMinimum3Maximum3F16)>;

def HasMinimum3Maximum3PKF16 :
  Predicate<"Subtarget->hasMinimum3Maximum3PKF16()">,
  AssemblerPredicate<(all_of FeatureMinimum3Maximum3PKF16)>;


def HasFlatAddressSpace : Predicate<"Subtarget->hasFlatAddressSpace()">,
  AssemblerPredicate<(all_of FeatureFlatAddressSpace)>;

def HasFlatBufferGlobalAtomicFaddF64Inst :
  Predicate<"Subtarget->hasFlatBufferGlobalAtomicFaddF64Inst()">,
  AssemblerPredicate<(any_of FeatureFlatBufferGlobalAtomicFaddF64Inst)>;

def HasAtomicFMinFMaxF32GlobalInsts :
  Predicate<"Subtarget->hasAtomicFMinFMaxF32GlobalInsts()">,
  AssemblerPredicate<(any_of FeatureAtomicFMinFMaxF32GlobalInsts)>;

def HasAtomicFMinFMaxF64GlobalInsts :
  Predicate<"Subtarget->hasAtomicFMinFMaxF64GlobalInsts()">,
  AssemblerPredicate<(any_of FeatureAtomicFMinFMaxF64GlobalInsts)>;

def HasAtomicFMinFMaxF32FlatInsts :
  Predicate<"Subtarget->hasAtomicFMinFMaxF32FlatInsts()">,
  AssemblerPredicate<(any_of FeatureAtomicFMinFMaxF32FlatInsts)>;

def HasAtomicFMinFMaxF64FlatInsts :
  Predicate<"Subtarget->hasAtomicFMinFMaxF64FlatInsts()">,
  AssemblerPredicate<(any_of FeatureAtomicFMinFMaxF64FlatInsts)>;

def HasLdsAtomicAddF64 :
  Predicate<"Subtarget->hasLdsAtomicAddF64()">,
  AssemblerPredicate<(any_of FeatureGFX90AInsts)>;

def HasFlatGlobalInsts : Predicate<"Subtarget->hasFlatGlobalInsts()">,
  AssemblerPredicate<(all_of FeatureFlatGlobalInsts)>;
def HasFlatScratchInsts : Predicate<"Subtarget->hasFlatScratchInsts()">,
  AssemblerPredicate<(all_of FeatureFlatScratchInsts)>;
def HasScalarFlatScratchInsts : Predicate<"Subtarget->hasScalarFlatScratchInsts()">,
  AssemblerPredicate<(all_of FeatureScalarFlatScratchInsts)>;
def HasD16LoadStore : Predicate<"Subtarget->hasD16LoadStore()">,
  AssemblerPredicate<(all_of FeatureGFX9Insts)>;

def HasFlatScratchSTMode : Predicate<"Subtarget->hasFlatScratchSTMode()">,
  AssemblerPredicate<(any_of FeatureGFX10_3Insts, FeatureGFX940Insts)>;
def HasFlatScratchSVSMode : Predicate<"Subtarget->hasFlatScratchSVSMode()">,
  AssemblerPredicate<(any_of FeatureGFX940Insts, FeatureGFX11Insts)>;

def HasGFX10_AEncoding : Predicate<"Subtarget->hasGFX10_AEncoding()">,
  AssemblerPredicate<(all_of FeatureGFX10_AEncoding)>;

def HasGFX10_BEncoding : Predicate<"Subtarget->hasGFX10_BEncoding()">,
  AssemblerPredicate<(all_of FeatureGFX10_BEncoding)>;

def HasUnpackedD16VMem : Predicate<"Subtarget->hasUnpackedD16VMem()">,
  AssemblerPredicate<(all_of FeatureUnpackedD16VMem)>;
def HasPackedD16VMem : Predicate<"!Subtarget->hasUnpackedD16VMem()">,
  AssemblerPredicate<(all_of (not FeatureUnpackedD16VMem))>;

def HasRestrictedSOffset : Predicate<"Subtarget->hasRestrictedSOffset()">,
  AssemblerPredicate<(all_of FeatureHasRestrictedSOffset)>;
def HasUnrestrictedSOffset : Predicate<"!Subtarget->hasRestrictedSOffset()">,
  AssemblerPredicate<(all_of (not FeatureHasRestrictedSOffset))>;

def D16PreservesUnusedBits :
  Predicate<"Subtarget->d16PreservesUnusedBits()">,
  AssemblerPredicate<(all_of FeatureGFX9Insts, (not FeatureSRAMECC))>;

def LDSRequiresM0Init : Predicate<"Subtarget->ldsRequiresM0Init()">;
def NotLDSRequiresM0Init : Predicate<"!Subtarget->ldsRequiresM0Init()">;

def HasExportInsts : Predicate<"Subtarget->hasExportInsts()">,
  AssemblerPredicate<(all_of (not FeatureGFX90AInsts))>;

def HasVINTERPEncoding : Predicate<"Subtarget->hasVINTERPEncoding()">,
  AssemblerPredicate<(all_of FeatureGFX11Insts)>;

def HasDSAddTid : Predicate<"Subtarget->getGeneration() >= AMDGPUSubtarget::GFX9">,
  AssemblerPredicate<(all_of FeatureGFX9Insts)>;

def HasLDSFPAtomicAddF32 : Predicate<"Subtarget->hasLDSFPAtomicAddF32()">,
  AssemblerPredicate<(all_of FeatureGFX8Insts)>;

def HasAddNoCarryInsts : Predicate<"Subtarget->hasAddNoCarry()">,
  AssemblerPredicate<(all_of FeatureAddNoCarryInsts)>;

def NotHasAddNoCarryInsts : Predicate<"!Subtarget->hasAddNoCarry()">;

def HasXNACKEnabled : Predicate<"Subtarget->isXNACKEnabled()">;

def Has16BitInsts : Predicate<"Subtarget->has16BitInsts()">,
  AssemblerPredicate<(all_of Feature16BitInsts)>;

def HasTrue16BitInsts : Predicate<"Subtarget->hasTrue16BitInsts()">,
  AssemblerPredicate<(all_of FeatureTrue16BitInsts)>;
def NotHasTrue16BitInsts : True16PredicateClass<"!Subtarget->hasTrue16BitInsts()">,
  AssemblerPredicate<(all_of (not FeatureTrue16BitInsts))>;

// Control use of True16 instructions. The real True16 instructions are
// True16 instructions as they are defined in the ISA. Fake True16
// instructions have the same encoding as real ones but syntactically
// only allow 32-bit registers in operands and use low halves thereof.
def UseRealTrue16Insts : True16PredicateClass<"Subtarget->useRealTrue16Insts()">,
  AssemblerPredicate<(all_of FeatureTrue16BitInsts, FeatureRealTrue16Insts)>;
def UseFakeTrue16Insts : True16PredicateClass<"Subtarget->hasTrue16BitInsts() && "
                                              "!Subtarget->useRealTrue16Insts()">,
  AssemblerPredicate<(all_of FeatureTrue16BitInsts)>;
  // FIXME When we default to RealTrue16 instead of Fake, change the line as follows.
  // AssemblerPredicate<(all_of FeatureTrue16BitInsts, (not FeatureRealTrue16Insts))>;

def HasBF16ConversionInsts : Predicate<"Subtarget->hasBF16ConversionInsts()">,
  AssemblerPredicate<(all_of FeatureBF16ConversionInsts)>;

def HasVOP3PInsts : Predicate<"Subtarget->hasVOP3PInsts()">,
  AssemblerPredicate<(all_of FeatureVOP3P)>;

def NotHasMed3_16 : Predicate<"!Subtarget->hasMed3_16()">;
def HasMed3_16 : Predicate<"Subtarget->hasMed3_16()">;

def HasMinMaxDenormModes : Predicate<"Subtarget->supportsMinMaxDenormModes()">;
def NotHasMinMaxDenormModes : Predicate<"!Subtarget->supportsMinMaxDenormModes()">;

def HasFminFmaxLegacy : Predicate<"Subtarget->hasFminFmaxLegacy()">;

def HasSDWA : Predicate<"Subtarget->hasSDWA()">;

def HasSDWA8 : Predicate<"Subtarget->hasSDWA()">,
  AssemblerPredicate<(all_of (not FeatureGFX9Insts), FeatureSDWA)>;

def HasSDWA9 :
  Predicate<"Subtarget->hasSDWA()">,
  AssemblerPredicate<(all_of FeatureGCN3Encoding, FeatureGFX9Insts,FeatureSDWA)>;

def HasSDWA10 :
  Predicate<"Subtarget->hasSDWA()">,
  AssemblerPredicate<(all_of (not FeatureGCN3Encoding), FeatureGFX10Insts, FeatureSDWA)>;

def HasDPP : Predicate<"Subtarget->hasDPP()">,
  AssemblerPredicate<(all_of FeatureGCN3Encoding, FeatureDPP)>;

def HasDPP8 : Predicate<"Subtarget->hasDPP8()">,
  AssemblerPredicate<(all_of (not FeatureGCN3Encoding), FeatureGFX10Insts, FeatureDPP8)>;

def HasDPALU_DPP : Predicate<"Subtarget->hasDPALU_DPP()">,
  AssemblerPredicate<(all_of FeatureDPALU_DPP)>;

def HasPackedFP32Ops : Predicate<"Subtarget->hasPackedFP32Ops()">,
  AssemblerPredicate<(all_of FeaturePackedFP32Ops)>;

def HasPkMovB32 : Predicate<"Subtarget->hasPkMovB32()">,
  AssemblerPredicate<(all_of FeatureGFX90AInsts)>;

def HasFmaakFmamkF32Insts :
  Predicate<"Subtarget->hasFmaakFmamkF32Insts()">,
  AssemblerPredicate<(any_of FeatureGFX10Insts, FeatureGFX940Insts)>;

def HasImageInsts : Predicate<"Subtarget->hasImageInsts()">,
  AssemblerPredicate<(all_of FeatureImageInsts)>;

def HasExtendedImageInsts : Predicate<"Subtarget->hasExtendedImageInsts()">,
  AssemblerPredicate<(all_of FeatureExtendedImageInsts)>;

def HasR128A16 : Predicate<"Subtarget->hasR128A16()">,
  AssemblerPredicate<(all_of FeatureR128A16)>;

def HasA16 : Predicate<"Subtarget->hasA16()">,
  AssemblerPredicate<(all_of FeatureA16)>;

def HasG16 : Predicate<"Subtarget->hasG16()">,
  AssemblerPredicate<(all_of FeatureG16)>;

def HasDPP16 : Predicate<"Subtarget->hasDPP()">,
  AssemblerPredicate<(all_of (not FeatureGCN3Encoding), FeatureGFX10Insts, FeatureDPP)>;

def HasIntClamp : Predicate<"Subtarget->hasIntClamp()">,
  AssemblerPredicate<(all_of FeatureIntClamp)>;

def HasMadMixInsts : Predicate<"Subtarget->hasMadMixInsts()">,
  AssemblerPredicate<(all_of FeatureMadMixInsts)>;

def HasScalarStores : Predicate<"Subtarget->hasScalarStores()">,
  AssemblerPredicate<(all_of FeatureScalarStores)>;

def HasScalarAtomics : Predicate<"Subtarget->hasScalarAtomics()">,
  AssemblerPredicate<(all_of FeatureScalarAtomics)>;

def HasNoSdstCMPX : Predicate<"Subtarget->hasNoSdstCMPX()">,
  AssemblerPredicate<(all_of FeatureNoSdstCMPX)>;

def HasSdstCMPX : Predicate<"!Subtarget->hasNoSdstCMPX()">,
  AssemblerPredicate<(all_of (not FeatureNoSdstCMPX))>;

def has16BankLDS : Predicate<"Subtarget->getLDSBankCount() == 16">;
def has32BankLDS : Predicate<"Subtarget->getLDSBankCount() == 32">;
def HasVGPRIndexMode : Predicate<"Subtarget->hasVGPRIndexMode()">,
                      AssemblerPredicate<(all_of FeatureVGPRIndexMode)>;
def HasMovrel : Predicate<"Subtarget->hasMovrel()">,
                AssemblerPredicate<(all_of FeatureMovrel)>;

def HasFmaMixInsts : Predicate<"Subtarget->hasFmaMixInsts()">,
  AssemblerPredicate<(all_of FeatureFmaMixInsts)>;

def HasDLInsts : Predicate<"Subtarget->hasDLInsts()">,
  AssemblerPredicate<(all_of FeatureDLInsts)>;

def HasFmacF64Inst : Predicate<"Subtarget->hasFmacF64Inst()">,
  AssemblerPredicate<(all_of FeatureFmacF64Inst)>;

def HasDot1Insts : Predicate<"Subtarget->hasDot1Insts()">,
  AssemblerPredicate<(all_of FeatureDot1Insts)>;

def HasDot2Insts : Predicate<"Subtarget->hasDot2Insts()">,
  AssemblerPredicate<(all_of FeatureDot2Insts)>;

def HasDot3Insts : Predicate<"Subtarget->hasDot3Insts()">,
  AssemblerPredicate<(all_of FeatureDot3Insts)>;

def HasDot4Insts : Predicate<"Subtarget->hasDot4Insts()">,
  AssemblerPredicate<(all_of FeatureDot4Insts)>;

def HasDot5Insts : Predicate<"Subtarget->hasDot5Insts()">,
  AssemblerPredicate<(all_of FeatureDot5Insts)>;

def HasDot6Insts : Predicate<"Subtarget->hasDot6Insts()">,
  AssemblerPredicate<(all_of FeatureDot6Insts)>;

def HasDot7Insts : Predicate<"Subtarget->hasDot7Insts()">,
  AssemblerPredicate<(all_of FeatureDot7Insts)>;

def HasDot8Insts : Predicate<"Subtarget->hasDot8Insts()">,
  AssemblerPredicate<(all_of FeatureDot8Insts)>;

def HasDot9Insts : Predicate<"Subtarget->hasDot9Insts()">,
  AssemblerPredicate<(all_of FeatureDot9Insts)>;

def HasDot10Insts : Predicate<"Subtarget->hasDot10Insts()">,
  AssemblerPredicate<(all_of FeatureDot10Insts)>;

def HasDot11Insts : Predicate<"Subtarget->hasDot11Insts()">,
  AssemblerPredicate<(all_of FeatureDot11Insts)>;

def HasDot12Insts : Predicate<"Subtarget->hasDot12Insts()">,
  AssemblerPredicate<(all_of FeatureDot12Insts)>;

def HasDot13Insts : Predicate<"Subtarget->hasDot13Insts()">,
  AssemblerPredicate<(all_of FeatureDot13Insts)>;

def HasGetWaveIdInst : Predicate<"Subtarget->hasGetWaveIdInst()">,
  AssemblerPredicate<(all_of FeatureGetWaveIdInst)>;

def HasMAIInsts : Predicate<"Subtarget->hasMAIInsts()">,
  AssemblerPredicate<(all_of FeatureMAIInsts)>;

def HasSMemRealTime : Predicate<"Subtarget->hasSMemRealTime()">,
  AssemblerPredicate<(all_of FeatureSMemRealTime)>;

def HasSMemTimeInst : Predicate<"Subtarget->hasSMemTimeInst()">,
  AssemblerPredicate<(all_of FeatureSMemTimeInst)>;

def HasShaderCyclesRegister : Predicate<"Subtarget->hasShaderCyclesRegister()">,
  AssemblerPredicate<(all_of FeatureShaderCyclesRegister)>;

def HasShaderCyclesHiLoRegisters : Predicate<"Subtarget->hasShaderCyclesHiLoRegisters()">;

def HasFP8Insts : Predicate<"Subtarget->hasFP8Insts()">,
  AssemblerPredicate<(all_of FeatureFP8Insts)>;

def HasFP8ConversionInsts : Predicate<"Subtarget->hasFP8ConversionInsts()">,
  AssemblerPredicate<(all_of FeatureFP8ConversionInsts)>;

def HasPkFmacF16Inst : Predicate<"Subtarget->hasPkFmacF16Inst()">,
  AssemblerPredicate<(all_of FeaturePkFmacF16Inst)>;

def HasMadMacF32Insts : Predicate<"Subtarget->hasMadMacF32Insts()">,
  AssemblerPredicate<(all_of FeatureMadMacF32Insts)>;

def HasFmaLegacy32 : Predicate<"Subtarget->hasGFX10_3Insts()">,
  AssemblerPredicate<(any_of FeatureGFX10_3Insts)>;

def HasAtomicDsPkAdd16Insts : Predicate<"Subtarget->hasAtomicDsPkAdd16Insts()">,
  AssemblerPredicate<(any_of FeatureAtomicDsPkAdd16Insts)>;

def HasAtomicFlatPkAdd16Insts : Predicate<"Subtarget->hasAtomicFlatPkAdd16Insts()">,
  AssemblerPredicate<(any_of FeatureAtomicFlatPkAdd16Insts)>;

def HasAtomicFaddRtnInsts : Predicate<"Subtarget->hasAtomicFaddRtnInsts()">,
  AssemblerPredicate<(all_of FeatureAtomicFaddRtnInsts)>;
def HasAtomicFaddNoRtnInsts : Predicate<"Subtarget->hasAtomicFaddNoRtnInsts()">,
  AssemblerPredicate<(all_of FeatureAtomicFaddNoRtnInsts)>;
def HasAtomicBufferGlobalPkAddF16NoRtnInsts
  : Predicate<"Subtarget->hasAtomicBufferGlobalPkAddF16NoRtnInsts() || Subtarget->hasAtomicBufferGlobalPkAddF16Insts()">,
  AssemblerPredicate<(any_of FeatureAtomicBufferGlobalPkAddF16NoRtnInsts, FeatureAtomicBufferGlobalPkAddF16Insts)>;
def HasAtomicBufferGlobalPkAddF16Insts
  : Predicate<"Subtarget->hasAtomicBufferGlobalPkAddF16Insts()">,
  AssemblerPredicate<(all_of FeatureAtomicBufferGlobalPkAddF16Insts)>;
def HasAtomicGlobalPkAddBF16Inst
  : Predicate<"Subtarget->hasAtomicGlobalPkAddBF16Inst()">,
    AssemblerPredicate<(all_of FeatureAtomicGlobalPkAddBF16Inst)>;
def HasAtomicBufferPkAddBF16Inst
  : Predicate<"Subtarget->hasAtomicBufferPkAddBF16Inst()">,
    AssemblerPredicate<(all_of FeatureAtomicBufferPkAddBF16Inst)>;
def HasFlatAtomicFaddF32Inst
  : Predicate<"Subtarget->hasFlatAtomicFaddF32Inst()">,
  AssemblerPredicate<(all_of FeatureFlatAtomicFaddF32Inst)>;

def HasDefaultComponentZero
  : Predicate<"Subtarget->hasDefaultComponentZero()">,
  AssemblerPredicate<(all_of FeatureDefaultComponentZero)>;
def HasDefaultComponentBroadcast
  : Predicate<"Subtarget->hasDefaultComponentBroadcast()">,
  AssemblerPredicate<(all_of FeatureDefaultComponentBroadcast)>;

def HasDsSrc2Insts : Predicate<"!Subtarget->hasDsSrc2Insts()">,
  AssemblerPredicate<(all_of FeatureDsSrc2Insts)>;

def EnableFlatScratch : Predicate<"Subtarget->enableFlatScratch()">;

def DisableFlatScratch : Predicate<"!Subtarget->enableFlatScratch()">;

def HasUnalignedAccessMode : Predicate<"Subtarget->hasUnalignedAccessMode()">,
  AssemblerPredicate<(all_of FeatureUnalignedAccessMode)>;

def HasMADIntraFwdBug : Predicate<"Subtarget->hasMADIntraFwdBug()">;

def HasNotMADIntraFwdBug : Predicate<"!Subtarget->hasMADIntraFwdBug()">;

def HasSALUFloatInsts : Predicate<"Subtarget->hasSALUFloatInsts()">,
  AssemblerPredicate<(all_of FeatureSALUFloatInsts)>;

def HasPseudoScalarTrans : Predicate<"Subtarget->hasPseudoScalarTrans()">,
  AssemblerPredicate<(all_of FeaturePseudoScalarTrans)>;

def HasBitOp3Insts : Predicate<"Subtarget->hasBitOp3Insts()">,
  AssemblerPredicate<(all_of FeatureBitOp3Insts)>;

def HasPrngInst : Predicate<"Subtarget->hasPrngInst()">,
  AssemblerPredicate<(all_of FeaturePrngInst)>;

def HasFP8ConversionScaleInsts : Predicate<"Subtarget->hasFP8ConversionScaleInsts()">,
  AssemblerPredicate<(all_of FeatureFP8ConversionScaleInsts)>;

def HasBF8ConversionScaleInsts : Predicate<"Subtarget->hasBF8ConversionScaleInsts()">,
  AssemblerPredicate<(all_of FeatureBF8ConversionScaleInsts)>;

def HasFP4ConversionScaleInsts : Predicate<"Subtarget->hasFP4ConversionScaleInsts()">,
  AssemblerPredicate<(all_of FeatureFP4ConversionScaleInsts)>;

def HasFP6BF6ConversionScaleInsts : Predicate<"Subtarget->hasFP6BF6ConversionScaleInsts()">,
  AssemblerPredicate<(all_of FeatureFP6BF6ConversionScaleInsts)>;

def HasF16BF16ToFP6BF6ConversionScaleInsts : Predicate<"Subtarget->hasF16BF16ToFP6BF6ConversionScaleInsts()">,
  AssemblerPredicate<(all_of FeatureF16BF16ToFP6BF6ConversionScaleInsts)>;

def HasCvtPkF16F32Inst : Predicate<"Subtarget->hasCvtPkF16F32Inst()">,
  AssemblerPredicate<(all_of FeatureCvtPkF16F32Inst)>;

def HasF32ToF16BF16ConversionSRInsts : Predicate<"Subtarget->hasF32ToF16BF16ConversionSRInsts()">,
  AssemblerPredicate<(all_of FeatureF32ToF16BF16ConversionSRInsts)>;

def HasGDS : Predicate<"Subtarget->hasGDS()">;

def HasGWS : Predicate<"Subtarget->hasGWS()">;

def HasCvtFP8VOP1Bug : Predicate<"Subtarget->hasCvtFP8VOP1Bug()">;
def HasNoCvtFP8VOP1Bug : Predicate<"!Subtarget->hasCvtFP8VOP1Bug()">;

def HasAtomicCSubNoRtnInsts : Predicate<"Subtarget->hasAtomicCSubNoRtnInsts()">;

def HasScalarDwordx3Loads : Predicate<"Subtarget->hasScalarDwordx3Loads()">;

def HasXF32Insts : Predicate<"Subtarget->hasXF32Insts()">,
   AssemblerPredicate<(all_of FeatureXF32Insts)>;

def HasAshrPkInsts : Predicate<"Subtarget->hasAshrPkInsts()">,
  AssemblerPredicate<(all_of FeatureAshrPkInsts)>;

// Include AMDGPU TD files
include "SISchedule.td"
include "GCNProcessors.td"
include "AMDGPUInstrInfo.td"
include "SIRegisterInfo.td"
include "AMDGPURegisterBanks.td"
include "AMDGPUInstructions.td"
include "SIInstrInfo.td"
include "AMDGPUCallingConv.td"
include "AMDGPUSearchableTables.td"<|MERGE_RESOLUTION|>--- conflicted
+++ resolved
@@ -1582,12 +1582,6 @@
    FeatureDPALU_DPP,
    FeaturePackedFP32Ops,
    FeatureMAIInsts,
-<<<<<<< HEAD
-   FeatureFP8Insts,
-   FeatureFP8ConversionInsts,
-   FeatureCvtFP8VOP1Bug,
-=======
->>>>>>> ce7c17d5
    FeaturePkFmacF16Inst,
    FeatureAtomicFaddRtnInsts,
    FeatureAtomicFaddNoRtnInsts,
