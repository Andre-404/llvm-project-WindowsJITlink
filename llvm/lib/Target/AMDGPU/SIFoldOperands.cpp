//===-- SIFoldOperands.cpp - Fold operands --- ----------------------------===//
//
// Part of the LLVM Project, under the Apache License v2.0 with LLVM Exceptions.
// See https://llvm.org/LICENSE.txt for license information.
// SPDX-License-Identifier: Apache-2.0 WITH LLVM-exception
//
/// \file
//===----------------------------------------------------------------------===//
//

#include "SIFoldOperands.h"
#include "AMDGPU.h"
#include "GCNSubtarget.h"
#include "MCTargetDesc/AMDGPUMCTargetDesc.h"
#include "SIMachineFunctionInfo.h"
#include "llvm/ADT/DepthFirstIterator.h"
#include "llvm/CodeGen/MachineFunctionPass.h"
#include "llvm/CodeGen/MachineOperand.h"

#define DEBUG_TYPE "si-fold-operands"
using namespace llvm;

namespace {

struct FoldCandidate {
  MachineInstr *UseMI;
  union {
    MachineOperand *OpToFold;
    uint64_t ImmToFold;
    int FrameIndexToFold;
  };
  int ShrinkOpcode;
  unsigned UseOpNo;
  MachineOperand::MachineOperandType Kind;
  bool Commuted;

  FoldCandidate(MachineInstr *MI, unsigned OpNo, MachineOperand *FoldOp,
                bool Commuted_ = false,
                int ShrinkOp = -1) :
    UseMI(MI), OpToFold(nullptr), ShrinkOpcode(ShrinkOp), UseOpNo(OpNo),
    Kind(FoldOp->getType()),
    Commuted(Commuted_) {
    if (FoldOp->isImm()) {
      ImmToFold = FoldOp->getImm();
    } else if (FoldOp->isFI()) {
      FrameIndexToFold = FoldOp->getIndex();
    } else {
      assert(FoldOp->isReg() || FoldOp->isGlobal());
      OpToFold = FoldOp;
    }
  }

  bool isFI() const {
    return Kind == MachineOperand::MO_FrameIndex;
  }

  bool isImm() const {
    return Kind == MachineOperand::MO_Immediate;
  }

  bool isReg() const {
    return Kind == MachineOperand::MO_Register;
  }

  bool isGlobal() const { return Kind == MachineOperand::MO_GlobalAddress; }

  bool needsShrink() const { return ShrinkOpcode != -1; }
};

class SIFoldOperandsImpl {
public:
  MachineRegisterInfo *MRI;
  const SIInstrInfo *TII;
  const SIRegisterInfo *TRI;
  const GCNSubtarget *ST;
  const SIMachineFunctionInfo *MFI;

  bool frameIndexMayFold(const MachineInstr &UseMI, int OpNo,
                         const MachineOperand &OpToFold) const;

  // TODO: Just use TII::getVALUOp
  unsigned convertToVALUOp(unsigned Opc, bool UseVOP3 = false) const {
    switch (Opc) {
    case AMDGPU::S_ADD_I32: {
      if (ST->hasAddNoCarry())
        return UseVOP3 ? AMDGPU::V_ADD_U32_e64 : AMDGPU::V_ADD_U32_e32;
      return UseVOP3 ? AMDGPU::V_ADD_CO_U32_e64 : AMDGPU::V_ADD_CO_U32_e32;
    }
    case AMDGPU::S_OR_B32:
      return UseVOP3 ? AMDGPU::V_OR_B32_e64 : AMDGPU::V_OR_B32_e32;
    case AMDGPU::S_AND_B32:
      return UseVOP3 ? AMDGPU::V_AND_B32_e64 : AMDGPU::V_AND_B32_e32;
    case AMDGPU::S_MUL_I32:
      return AMDGPU::V_MUL_LO_U32_e64;
    default:
      return AMDGPU::INSTRUCTION_LIST_END;
    }
  }

  bool foldCopyToVGPROfScalarAddOfFrameIndex(Register DstReg, Register SrcReg,
                                             MachineInstr &MI) const;

  bool updateOperand(FoldCandidate &Fold) const;

  bool canUseImmWithOpSel(FoldCandidate &Fold) const;

  bool tryFoldImmWithOpSel(FoldCandidate &Fold) const;

  bool tryAddToFoldList(SmallVectorImpl<FoldCandidate> &FoldList,
                        MachineInstr *MI, unsigned OpNo,
                        MachineOperand *OpToFold) const;
  bool isUseSafeToFold(const MachineInstr &MI,
                       const MachineOperand &UseMO) const;
  bool
  getRegSeqInit(SmallVectorImpl<std::pair<MachineOperand *, unsigned>> &Defs,
                Register UseReg, uint8_t OpTy) const;
  bool tryToFoldACImm(const MachineOperand &OpToFold, MachineInstr *UseMI,
                      unsigned UseOpIdx,
                      SmallVectorImpl<FoldCandidate> &FoldList) const;
  void foldOperand(MachineOperand &OpToFold,
                   MachineInstr *UseMI,
                   int UseOpIdx,
                   SmallVectorImpl<FoldCandidate> &FoldList,
                   SmallVectorImpl<MachineInstr *> &CopiesToReplace) const;

  MachineOperand *getImmOrMaterializedImm(MachineOperand &Op) const;
  bool tryConstantFoldOp(MachineInstr *MI) const;
  bool tryFoldCndMask(MachineInstr &MI) const;
  bool tryFoldZeroHighBits(MachineInstr &MI) const;
  bool foldInstOperand(MachineInstr &MI, MachineOperand &OpToFold) const;
  bool tryFoldFoldableCopy(MachineInstr &MI,
                           MachineOperand *&CurrentKnownM0Val) const;

  const MachineOperand *isClamp(const MachineInstr &MI) const;
  bool tryFoldClamp(MachineInstr &MI);

  std::pair<const MachineOperand *, int> isOMod(const MachineInstr &MI) const;
  bool tryFoldOMod(MachineInstr &MI);
  bool tryFoldRegSequence(MachineInstr &MI);
  bool tryFoldPhiAGPR(MachineInstr &MI);
  bool tryFoldLoad(MachineInstr &MI);

  bool tryOptimizeAGPRPhis(MachineBasicBlock &MBB);

public:
  SIFoldOperandsImpl() = default;

  bool run(MachineFunction &MF);
};

class SIFoldOperandsLegacy : public MachineFunctionPass {
public:
  static char ID;

  SIFoldOperandsLegacy() : MachineFunctionPass(ID) {}

  bool runOnMachineFunction(MachineFunction &MF) override {
    if (skipFunction(MF.getFunction()))
      return false;
    return SIFoldOperandsImpl().run(MF);
  }

  StringRef getPassName() const override { return "SI Fold Operands"; }

  void getAnalysisUsage(AnalysisUsage &AU) const override {
    AU.setPreservesCFG();
    MachineFunctionPass::getAnalysisUsage(AU);
  }
};

} // End anonymous namespace.

INITIALIZE_PASS(SIFoldOperandsLegacy, DEBUG_TYPE, "SI Fold Operands", false,
                false)

char SIFoldOperandsLegacy::ID = 0;

char &llvm::SIFoldOperandsLegacyID = SIFoldOperandsLegacy::ID;

static const TargetRegisterClass *getRegOpRC(const MachineRegisterInfo &MRI,
                                             const TargetRegisterInfo &TRI,
                                             const MachineOperand &MO) {
  const TargetRegisterClass *RC = MRI.getRegClass(MO.getReg());
  if (const TargetRegisterClass *SubRC =
          TRI.getSubRegisterClass(RC, MO.getSubReg()))
    RC = SubRC;
  return RC;
}

// Map multiply-accumulate opcode to corresponding multiply-add opcode if any.
static unsigned macToMad(unsigned Opc) {
  switch (Opc) {
  case AMDGPU::V_MAC_F32_e64:
    return AMDGPU::V_MAD_F32_e64;
  case AMDGPU::V_MAC_F16_e64:
    return AMDGPU::V_MAD_F16_e64;
  case AMDGPU::V_FMAC_F32_e64:
    return AMDGPU::V_FMA_F32_e64;
  case AMDGPU::V_FMAC_F16_e64:
    return AMDGPU::V_FMA_F16_gfx9_e64;
  case AMDGPU::V_FMAC_F16_fake16_e64:
    return AMDGPU::V_FMA_F16_gfx9_e64;
  case AMDGPU::V_FMAC_LEGACY_F32_e64:
    return AMDGPU::V_FMA_LEGACY_F32_e64;
  case AMDGPU::V_FMAC_F64_e64:
    return AMDGPU::V_FMA_F64_e64;
  }
  return AMDGPU::INSTRUCTION_LIST_END;
}

// TODO: Add heuristic that the frame index might not fit in the addressing mode
// immediate offset to avoid materializing in loops.
bool SIFoldOperandsImpl::frameIndexMayFold(
    const MachineInstr &UseMI, int OpNo, const MachineOperand &OpToFold) const {
  if (!OpToFold.isFI())
    return false;

  const unsigned Opc = UseMI.getOpcode();
  switch (Opc) {
  case AMDGPU::S_ADD_I32:
<<<<<<< HEAD
=======
  case AMDGPU::S_OR_B32:
  case AMDGPU::S_AND_B32:
>>>>>>> ce7c17d5
  case AMDGPU::V_ADD_U32_e32:
  case AMDGPU::V_ADD_CO_U32_e32:
    // TODO: Possibly relax hasOneUse. It matters more for mubuf, since we have
    // to insert the wave size shift at every point we use the index.
    // TODO: Fix depending on visit order to fold immediates into the operand
    return UseMI.getOperand(OpNo == 1 ? 2 : 1).isImm() &&
           MRI->hasOneNonDBGUse(UseMI.getOperand(OpNo).getReg());
  case AMDGPU::V_ADD_U32_e64:
  case AMDGPU::V_ADD_CO_U32_e64:
    return UseMI.getOperand(OpNo == 2 ? 3 : 2).isImm() &&
           MRI->hasOneNonDBGUse(UseMI.getOperand(OpNo).getReg());
  default:
    break;
  }

  if (TII->isMUBUF(UseMI))
    return OpNo == AMDGPU::getNamedOperandIdx(Opc, AMDGPU::OpName::vaddr);
  if (!TII->isFLATScratch(UseMI))
    return false;

  int SIdx = AMDGPU::getNamedOperandIdx(Opc, AMDGPU::OpName::saddr);
  if (OpNo == SIdx)
    return true;

  int VIdx = AMDGPU::getNamedOperandIdx(Opc, AMDGPU::OpName::vaddr);
  return OpNo == VIdx && SIdx == -1;
}

/// Fold %vgpr = COPY (S_ADD_I32 x, frameindex)
///
///   => %vgpr = V_ADD_U32 x, frameindex
bool SIFoldOperandsImpl::foldCopyToVGPROfScalarAddOfFrameIndex(
    Register DstReg, Register SrcReg, MachineInstr &MI) const {
  if (TRI->isVGPR(*MRI, DstReg) && TRI->isSGPRReg(*MRI, SrcReg) &&
      MRI->hasOneNonDBGUse(SrcReg)) {
    MachineInstr *Def = MRI->getVRegDef(SrcReg);
    if (!Def || Def->getNumOperands() != 4)
      return false;

    MachineOperand *Src0 = &Def->getOperand(1);
    MachineOperand *Src1 = &Def->getOperand(2);

    // TODO: This is profitable with more operand types, and for more
    // opcodes. But ultimately this is working around poor / nonexistent
    // regbankselect.
    if (!Src0->isFI() && !Src1->isFI())
      return false;

    if (Src0->isFI())
      std::swap(Src0, Src1);

    const bool UseVOP3 = !Src0->isImm() || TII->isInlineConstant(*Src0);
    unsigned NewOp = convertToVALUOp(Def->getOpcode(), UseVOP3);
    if (NewOp == AMDGPU::INSTRUCTION_LIST_END ||
        !Def->getOperand(3).isDead()) // Check if scc is dead
      return false;

    MachineBasicBlock *MBB = Def->getParent();
    const DebugLoc &DL = Def->getDebugLoc();
    if (NewOp != AMDGPU::V_ADD_CO_U32_e32) {
      MachineInstrBuilder Add =
          BuildMI(*MBB, *Def, DL, TII->get(NewOp), DstReg);

      if (Add->getDesc().getNumDefs() == 2) {
        Register CarryOutReg = MRI->createVirtualRegister(TRI->getBoolRC());
        Add.addDef(CarryOutReg, RegState::Dead);
        MRI->setRegAllocationHint(CarryOutReg, 0, TRI->getVCC());
      }

      Add.add(*Src0).add(*Src1).setMIFlags(Def->getFlags());
      if (AMDGPU::hasNamedOperand(NewOp, AMDGPU::OpName::clamp))
        Add.addImm(0);

      Def->eraseFromParent();
      MI.eraseFromParent();
      return true;
    }

    assert(NewOp == AMDGPU::V_ADD_CO_U32_e32);

    MachineBasicBlock::LivenessQueryResult Liveness =
        MBB->computeRegisterLiveness(TRI, AMDGPU::VCC, *Def, 16);
    if (Liveness == MachineBasicBlock::LQR_Dead) {
      // TODO: If src1 satisfies operand constraints, use vop3 version.
      BuildMI(*MBB, *Def, DL, TII->get(NewOp), DstReg)
          .add(*Src0)
          .add(*Src1)
          .setOperandDead(3) // implicit-def $vcc
          .setMIFlags(Def->getFlags());
      Def->eraseFromParent();
      MI.eraseFromParent();
      return true;
    }
  }

  return false;
}

FunctionPass *llvm::createSIFoldOperandsLegacyPass() {
  return new SIFoldOperandsLegacy();
}

bool SIFoldOperandsImpl::canUseImmWithOpSel(FoldCandidate &Fold) const {
  MachineInstr *MI = Fold.UseMI;
  MachineOperand &Old = MI->getOperand(Fold.UseOpNo);
  const uint64_t TSFlags = MI->getDesc().TSFlags;

  assert(Old.isReg() && Fold.isImm());

  if (!(TSFlags & SIInstrFlags::IsPacked) || (TSFlags & SIInstrFlags::IsMAI) ||
      (TSFlags & SIInstrFlags::IsWMMA) || (TSFlags & SIInstrFlags::IsSWMMAC) ||
      (ST->hasDOTOpSelHazard() && (TSFlags & SIInstrFlags::IsDOT)))
    return false;

  unsigned Opcode = MI->getOpcode();
  int OpNo = MI->getOperandNo(&Old);
  uint8_t OpType = TII->get(Opcode).operands()[OpNo].OperandType;
  switch (OpType) {
  default:
    return false;
  case AMDGPU::OPERAND_REG_IMM_V2FP16:
  case AMDGPU::OPERAND_REG_IMM_V2BF16:
  case AMDGPU::OPERAND_REG_IMM_V2INT16:
  case AMDGPU::OPERAND_REG_INLINE_C_V2FP16:
  case AMDGPU::OPERAND_REG_INLINE_C_V2BF16:
  case AMDGPU::OPERAND_REG_INLINE_C_V2INT16:
    break;
  }

  return true;
}

bool SIFoldOperandsImpl::tryFoldImmWithOpSel(FoldCandidate &Fold) const {
  MachineInstr *MI = Fold.UseMI;
  MachineOperand &Old = MI->getOperand(Fold.UseOpNo);
  unsigned Opcode = MI->getOpcode();
  int OpNo = MI->getOperandNo(&Old);
  uint8_t OpType = TII->get(Opcode).operands()[OpNo].OperandType;

  // If the literal can be inlined as-is, apply it and short-circuit the
  // tests below. The main motivation for this is to avoid unintuitive
  // uses of opsel.
  if (AMDGPU::isInlinableLiteralV216(Fold.ImmToFold, OpType)) {
    Old.ChangeToImmediate(Fold.ImmToFold);
    return true;
  }

  // Refer to op_sel/op_sel_hi and check if we can change the immediate and
  // op_sel in a way that allows an inline constant.
  int ModIdx = -1;
  unsigned SrcIdx = ~0;
  if (OpNo == AMDGPU::getNamedOperandIdx(Opcode, AMDGPU::OpName::src0)) {
    ModIdx = AMDGPU::OpName::src0_modifiers;
    SrcIdx = 0;
  } else if (OpNo == AMDGPU::getNamedOperandIdx(Opcode, AMDGPU::OpName::src1)) {
    ModIdx = AMDGPU::OpName::src1_modifiers;
    SrcIdx = 1;
  } else if (OpNo == AMDGPU::getNamedOperandIdx(Opcode, AMDGPU::OpName::src2)) {
    ModIdx = AMDGPU::OpName::src2_modifiers;
    SrcIdx = 2;
  }
  assert(ModIdx != -1);
  ModIdx = AMDGPU::getNamedOperandIdx(Opcode, ModIdx);
  MachineOperand &Mod = MI->getOperand(ModIdx);
  unsigned ModVal = Mod.getImm();

  uint16_t ImmLo = static_cast<uint16_t>(
      Fold.ImmToFold >> (ModVal & SISrcMods::OP_SEL_0 ? 16 : 0));
  uint16_t ImmHi = static_cast<uint16_t>(
      Fold.ImmToFold >> (ModVal & SISrcMods::OP_SEL_1 ? 16 : 0));
  uint32_t Imm = (static_cast<uint32_t>(ImmHi) << 16) | ImmLo;
  unsigned NewModVal = ModVal & ~(SISrcMods::OP_SEL_0 | SISrcMods::OP_SEL_1);

  // Helper function that attempts to inline the given value with a newly
  // chosen opsel pattern.
  auto tryFoldToInline = [&](uint32_t Imm) -> bool {
    if (AMDGPU::isInlinableLiteralV216(Imm, OpType)) {
      Mod.setImm(NewModVal | SISrcMods::OP_SEL_1);
      Old.ChangeToImmediate(Imm);
      return true;
    }

    // Try to shuffle the halves around and leverage opsel to get an inline
    // constant.
    uint16_t Lo = static_cast<uint16_t>(Imm);
    uint16_t Hi = static_cast<uint16_t>(Imm >> 16);
    if (Lo == Hi) {
      if (AMDGPU::isInlinableLiteralV216(Lo, OpType)) {
        Mod.setImm(NewModVal);
        Old.ChangeToImmediate(Lo);
        return true;
      }

      if (static_cast<int16_t>(Lo) < 0) {
        int32_t SExt = static_cast<int16_t>(Lo);
        if (AMDGPU::isInlinableLiteralV216(SExt, OpType)) {
          Mod.setImm(NewModVal);
          Old.ChangeToImmediate(SExt);
          return true;
        }
      }

      // This check is only useful for integer instructions
      if (OpType == AMDGPU::OPERAND_REG_IMM_V2INT16 ||
          OpType == AMDGPU::OPERAND_REG_INLINE_AC_V2INT16) {
        if (AMDGPU::isInlinableLiteralV216(Lo << 16, OpType)) {
          Mod.setImm(NewModVal | SISrcMods::OP_SEL_0 | SISrcMods::OP_SEL_1);
          Old.ChangeToImmediate(static_cast<uint32_t>(Lo) << 16);
          return true;
        }
      }
    } else {
      uint32_t Swapped = (static_cast<uint32_t>(Lo) << 16) | Hi;
      if (AMDGPU::isInlinableLiteralV216(Swapped, OpType)) {
        Mod.setImm(NewModVal | SISrcMods::OP_SEL_0);
        Old.ChangeToImmediate(Swapped);
        return true;
      }
    }

    return false;
  };

  if (tryFoldToInline(Imm))
    return true;

  // Replace integer addition by subtraction and vice versa if it allows
  // folding the immediate to an inline constant.
  //
  // We should only ever get here for SrcIdx == 1 due to canonicalization
  // earlier in the pipeline, but we double-check here to be safe / fully
  // general.
  bool IsUAdd = Opcode == AMDGPU::V_PK_ADD_U16;
  bool IsUSub = Opcode == AMDGPU::V_PK_SUB_U16;
  if (SrcIdx == 1 && (IsUAdd || IsUSub)) {
    unsigned ClampIdx =
        AMDGPU::getNamedOperandIdx(Opcode, AMDGPU::OpName::clamp);
    bool Clamp = MI->getOperand(ClampIdx).getImm() != 0;

    if (!Clamp) {
      uint16_t NegLo = -static_cast<uint16_t>(Imm);
      uint16_t NegHi = -static_cast<uint16_t>(Imm >> 16);
      uint32_t NegImm = (static_cast<uint32_t>(NegHi) << 16) | NegLo;

      if (tryFoldToInline(NegImm)) {
        unsigned NegOpcode =
            IsUAdd ? AMDGPU::V_PK_SUB_U16 : AMDGPU::V_PK_ADD_U16;
        MI->setDesc(TII->get(NegOpcode));
        return true;
      }
    }
  }

  return false;
}

bool SIFoldOperandsImpl::updateOperand(FoldCandidate &Fold) const {
  MachineInstr *MI = Fold.UseMI;
  MachineOperand &Old = MI->getOperand(Fold.UseOpNo);
  assert(Old.isReg());

  if (Fold.isImm() && canUseImmWithOpSel(Fold)) {
    if (tryFoldImmWithOpSel(Fold))
      return true;

    // We can't represent the candidate as an inline constant. Try as a literal
    // with the original opsel, checking constant bus limitations.
    MachineOperand New = MachineOperand::CreateImm(Fold.ImmToFold);
    int OpNo = MI->getOperandNo(&Old);
    if (!TII->isOperandLegal(*MI, OpNo, &New))
      return false;
    Old.ChangeToImmediate(Fold.ImmToFold);
    return true;
  }

  if ((Fold.isImm() || Fold.isFI() || Fold.isGlobal()) && Fold.needsShrink()) {
    MachineBasicBlock *MBB = MI->getParent();
    auto Liveness = MBB->computeRegisterLiveness(TRI, AMDGPU::VCC, MI, 16);
    if (Liveness != MachineBasicBlock::LQR_Dead) {
      LLVM_DEBUG(dbgs() << "Not shrinking " << MI << " due to vcc liveness\n");
      return false;
    }

    int Op32 = Fold.ShrinkOpcode;
    MachineOperand &Dst0 = MI->getOperand(0);
    MachineOperand &Dst1 = MI->getOperand(1);
    assert(Dst0.isDef() && Dst1.isDef());

    bool HaveNonDbgCarryUse = !MRI->use_nodbg_empty(Dst1.getReg());

    const TargetRegisterClass *Dst0RC = MRI->getRegClass(Dst0.getReg());
    Register NewReg0 = MRI->createVirtualRegister(Dst0RC);

    MachineInstr *Inst32 = TII->buildShrunkInst(*MI, Op32);

    if (HaveNonDbgCarryUse) {
      BuildMI(*MBB, MI, MI->getDebugLoc(), TII->get(AMDGPU::COPY),
              Dst1.getReg())
        .addReg(AMDGPU::VCC, RegState::Kill);
    }

    // Keep the old instruction around to avoid breaking iterators, but
    // replace it with a dummy instruction to remove uses.
    //
    // FIXME: We should not invert how this pass looks at operands to avoid
    // this. Should track set of foldable movs instead of looking for uses
    // when looking at a use.
    Dst0.setReg(NewReg0);
    for (unsigned I = MI->getNumOperands() - 1; I > 0; --I)
      MI->removeOperand(I);
    MI->setDesc(TII->get(AMDGPU::IMPLICIT_DEF));

    if (Fold.Commuted)
      TII->commuteInstruction(*Inst32, false);
    return true;
  }

  assert(!Fold.needsShrink() && "not handled");

  if (Fold.isImm()) {
    if (Old.isTied()) {
      int NewMFMAOpc = AMDGPU::getMFMAEarlyClobberOp(MI->getOpcode());
      if (NewMFMAOpc == -1)
        return false;
      MI->setDesc(TII->get(NewMFMAOpc));
      MI->untieRegOperand(0);
    }
    Old.ChangeToImmediate(Fold.ImmToFold);
    return true;
  }

  if (Fold.isGlobal()) {
    Old.ChangeToGA(Fold.OpToFold->getGlobal(), Fold.OpToFold->getOffset(),
                   Fold.OpToFold->getTargetFlags());
    return true;
  }

  if (Fold.isFI()) {
    Old.ChangeToFrameIndex(Fold.FrameIndexToFold);
    return true;
  }

  MachineOperand *New = Fold.OpToFold;
  Old.substVirtReg(New->getReg(), New->getSubReg(), *TRI);
  Old.setIsUndef(New->isUndef());
  return true;
}

static bool isUseMIInFoldList(ArrayRef<FoldCandidate> FoldList,
                              const MachineInstr *MI) {
  return any_of(FoldList, [&](const auto &C) { return C.UseMI == MI; });
}

static void appendFoldCandidate(SmallVectorImpl<FoldCandidate> &FoldList,
                                MachineInstr *MI, unsigned OpNo,
                                MachineOperand *FoldOp, bool Commuted = false,
                                int ShrinkOp = -1) {
  // Skip additional folding on the same operand.
  for (FoldCandidate &Fold : FoldList)
    if (Fold.UseMI == MI && Fold.UseOpNo == OpNo)
      return;
  LLVM_DEBUG(dbgs() << "Append " << (Commuted ? "commuted" : "normal")
                    << " operand " << OpNo << "\n  " << *MI);
  FoldList.emplace_back(MI, OpNo, FoldOp, Commuted, ShrinkOp);
}

bool SIFoldOperandsImpl::tryAddToFoldList(
    SmallVectorImpl<FoldCandidate> &FoldList, MachineInstr *MI, unsigned OpNo,
    MachineOperand *OpToFold) const {
  const unsigned Opc = MI->getOpcode();

  auto tryToFoldAsFMAAKorMK = [&]() {
    if (!OpToFold->isImm())
      return false;

    const bool TryAK = OpNo == 3;
    const unsigned NewOpc = TryAK ? AMDGPU::S_FMAAK_F32 : AMDGPU::S_FMAMK_F32;
    MI->setDesc(TII->get(NewOpc));

    // We have to fold into operand which would be Imm not into OpNo.
    bool FoldAsFMAAKorMK =
        tryAddToFoldList(FoldList, MI, TryAK ? 3 : 2, OpToFold);
    if (FoldAsFMAAKorMK) {
      // Untie Src2 of fmac.
      MI->untieRegOperand(3);
      // For fmamk swap operands 1 and 2 if OpToFold was meant for operand 1.
      if (OpNo == 1) {
        MachineOperand &Op1 = MI->getOperand(1);
        MachineOperand &Op2 = MI->getOperand(2);
        Register OldReg = Op1.getReg();
        // Operand 2 might be an inlinable constant
        if (Op2.isImm()) {
          Op1.ChangeToImmediate(Op2.getImm());
          Op2.ChangeToRegister(OldReg, false);
        } else {
          Op1.setReg(Op2.getReg());
          Op2.setReg(OldReg);
        }
      }
      return true;
    }
    MI->setDesc(TII->get(Opc));
    return false;
  };

  bool IsLegal = TII->isOperandLegal(*MI, OpNo, OpToFold);
  if (!IsLegal && OpToFold->isImm()) {
    FoldCandidate Fold(MI, OpNo, OpToFold);
    IsLegal = canUseImmWithOpSel(Fold);
  }

  if (!IsLegal) {
    // Special case for v_mac_{f16, f32}_e64 if we are trying to fold into src2
    unsigned NewOpc = macToMad(Opc);
    if (NewOpc != AMDGPU::INSTRUCTION_LIST_END) {
      // Check if changing this to a v_mad_{f16, f32} instruction will allow us
      // to fold the operand.
      MI->setDesc(TII->get(NewOpc));
      bool AddOpSel = !AMDGPU::hasNamedOperand(Opc, AMDGPU::OpName::op_sel) &&
                      AMDGPU::hasNamedOperand(NewOpc, AMDGPU::OpName::op_sel);
      if (AddOpSel)
        MI->addOperand(MachineOperand::CreateImm(0));
      bool FoldAsMAD = tryAddToFoldList(FoldList, MI, OpNo, OpToFold);
      if (FoldAsMAD) {
        MI->untieRegOperand(OpNo);
        return true;
      }
      if (AddOpSel)
        MI->removeOperand(MI->getNumExplicitOperands() - 1);
      MI->setDesc(TII->get(Opc));
    }

    // Special case for s_fmac_f32 if we are trying to fold into Src2.
    // By transforming into fmaak we can untie Src2 and make folding legal.
    if (Opc == AMDGPU::S_FMAC_F32 && OpNo == 3) {
      if (tryToFoldAsFMAAKorMK())
        return true;
    }

    // Special case for s_setreg_b32
    if (OpToFold->isImm()) {
      unsigned ImmOpc = 0;
      if (Opc == AMDGPU::S_SETREG_B32)
        ImmOpc = AMDGPU::S_SETREG_IMM32_B32;
      else if (Opc == AMDGPU::S_SETREG_B32_mode)
        ImmOpc = AMDGPU::S_SETREG_IMM32_B32_mode;
      if (ImmOpc) {
        MI->setDesc(TII->get(ImmOpc));
        appendFoldCandidate(FoldList, MI, OpNo, OpToFold);
        return true;
      }
    }

    // If we are already folding into another operand of MI, then
    // we can't commute the instruction, otherwise we risk making the
    // other fold illegal.
    if (isUseMIInFoldList(FoldList, MI))
      return false;

    // Operand is not legal, so try to commute the instruction to
    // see if this makes it possible to fold.
    unsigned CommuteOpNo = TargetInstrInfo::CommuteAnyOperandIndex;
    bool CanCommute = TII->findCommutedOpIndices(*MI, OpNo, CommuteOpNo);
    if (!CanCommute)
      return false;

    // One of operands might be an Imm operand, and OpNo may refer to it after
    // the call of commuteInstruction() below. Such situations are avoided
    // here explicitly as OpNo must be a register operand to be a candidate
    // for memory folding.
    if (!MI->getOperand(OpNo).isReg() || !MI->getOperand(CommuteOpNo).isReg())
      return false;

    if (!TII->commuteInstruction(*MI, false, OpNo, CommuteOpNo))
      return false;

    int Op32 = -1;
    if (!TII->isOperandLegal(*MI, CommuteOpNo, OpToFold)) {
      if ((Opc != AMDGPU::V_ADD_CO_U32_e64 && Opc != AMDGPU::V_SUB_CO_U32_e64 &&
           Opc != AMDGPU::V_SUBREV_CO_U32_e64) || // FIXME
          (!OpToFold->isImm() && !OpToFold->isFI() && !OpToFold->isGlobal())) {
        TII->commuteInstruction(*MI, false, OpNo, CommuteOpNo);
        return false;
      }

      // Verify the other operand is a VGPR, otherwise we would violate the
      // constant bus restriction.
      MachineOperand &OtherOp = MI->getOperand(OpNo);
      if (!OtherOp.isReg() ||
          !TII->getRegisterInfo().isVGPR(*MRI, OtherOp.getReg()))
        return false;

      assert(MI->getOperand(1).isDef());

      // Make sure to get the 32-bit version of the commuted opcode.
      unsigned MaybeCommutedOpc = MI->getOpcode();
      Op32 = AMDGPU::getVOPe32(MaybeCommutedOpc);
    }

    appendFoldCandidate(FoldList, MI, CommuteOpNo, OpToFold, true, Op32);
    return true;
  }

  // Inlineable constant might have been folded into Imm operand of fmaak or
  // fmamk and we are trying to fold a non-inlinable constant.
  if ((Opc == AMDGPU::S_FMAAK_F32 || Opc == AMDGPU::S_FMAMK_F32) &&
      !OpToFold->isReg() && !TII->isInlineConstant(*OpToFold)) {
    unsigned ImmIdx = Opc == AMDGPU::S_FMAAK_F32 ? 3 : 2;
    MachineOperand &OpImm = MI->getOperand(ImmIdx);
    if (!OpImm.isReg() &&
        TII->isInlineConstant(*MI, MI->getOperand(OpNo), OpImm))
      return tryToFoldAsFMAAKorMK();
  }

  // Special case for s_fmac_f32 if we are trying to fold into Src0 or Src1.
  // By changing into fmamk we can untie Src2.
  // If folding for Src0 happens first and it is identical operand to Src1 we
  // should avoid transforming into fmamk which requires commuting as it would
  // cause folding into Src1 to fail later on due to wrong OpNo used.
  if (Opc == AMDGPU::S_FMAC_F32 &&
      (OpNo != 1 || !MI->getOperand(1).isIdenticalTo(MI->getOperand(2)))) {
    if (tryToFoldAsFMAAKorMK())
      return true;
  }

  // Check the case where we might introduce a second constant operand to a
  // scalar instruction
  if (TII->isSALU(MI->getOpcode())) {
    const MCInstrDesc &InstDesc = MI->getDesc();
    const MCOperandInfo &OpInfo = InstDesc.operands()[OpNo];

    // Fine if the operand can be encoded as an inline constant
    if (!OpToFold->isReg() && !TII->isInlineConstant(*OpToFold, OpInfo)) {
      // Otherwise check for another constant
      for (unsigned i = 0, e = InstDesc.getNumOperands(); i != e; ++i) {
        auto &Op = MI->getOperand(i);
        if (OpNo != i && !Op.isReg() &&
            !TII->isInlineConstant(Op, InstDesc.operands()[i]))
          return false;
      }
    }
  }

  appendFoldCandidate(FoldList, MI, OpNo, OpToFold);
  return true;
}

bool SIFoldOperandsImpl::isUseSafeToFold(const MachineInstr &MI,
                                         const MachineOperand &UseMO) const {
  // Operands of SDWA instructions must be registers.
  return !TII->isSDWA(MI);
}

// Find a def of the UseReg, check if it is a reg_sequence and find initializers
// for each subreg, tracking it to foldable inline immediate if possible.
// Returns true on success.
bool SIFoldOperandsImpl::getRegSeqInit(
    SmallVectorImpl<std::pair<MachineOperand *, unsigned>> &Defs,
    Register UseReg, uint8_t OpTy) const {
  MachineInstr *Def = MRI->getVRegDef(UseReg);
  if (!Def || !Def->isRegSequence())
    return false;

  for (unsigned I = 1, E = Def->getNumExplicitOperands(); I < E; I += 2) {
    MachineOperand *Sub = &Def->getOperand(I);
    assert(Sub->isReg());

    for (MachineInstr *SubDef = MRI->getVRegDef(Sub->getReg());
         SubDef && Sub->isReg() && Sub->getReg().isVirtual() &&
         !Sub->getSubReg() && TII->isFoldableCopy(*SubDef);
         SubDef = MRI->getVRegDef(Sub->getReg())) {
      MachineOperand *Op = &SubDef->getOperand(1);
      if (Op->isImm()) {
        if (TII->isInlineConstant(*Op, OpTy))
          Sub = Op;
        break;
      }
      if (!Op->isReg() || Op->getReg().isPhysical())
        break;
      Sub = Op;
    }

    Defs.emplace_back(Sub, Def->getOperand(I + 1).getImm());
  }

  return true;
}

bool SIFoldOperandsImpl::tryToFoldACImm(
    const MachineOperand &OpToFold, MachineInstr *UseMI, unsigned UseOpIdx,
    SmallVectorImpl<FoldCandidate> &FoldList) const {
  const MCInstrDesc &Desc = UseMI->getDesc();
  if (UseOpIdx >= Desc.getNumOperands())
    return false;

  if (!AMDGPU::isSISrcInlinableOperand(Desc, UseOpIdx))
    return false;

  uint8_t OpTy = Desc.operands()[UseOpIdx].OperandType;
  if (OpToFold.isImm() && TII->isInlineConstant(OpToFold, OpTy) &&
      TII->isOperandLegal(*UseMI, UseOpIdx, &OpToFold)) {
    UseMI->getOperand(UseOpIdx).ChangeToImmediate(OpToFold.getImm());
    return true;
  }

  if (!OpToFold.isReg())
    return false;

  Register UseReg = OpToFold.getReg();
  if (!UseReg.isVirtual())
    return false;

  if (isUseMIInFoldList(FoldList, UseMI))
    return false;

  // Maybe it is just a COPY of an immediate itself.
  MachineInstr *Def = MRI->getVRegDef(UseReg);
  MachineOperand &UseOp = UseMI->getOperand(UseOpIdx);
  if (!UseOp.getSubReg() && Def && TII->isFoldableCopy(*Def)) {
    MachineOperand &DefOp = Def->getOperand(1);
    if (DefOp.isImm() && TII->isInlineConstant(DefOp, OpTy) &&
        TII->isOperandLegal(*UseMI, UseOpIdx, &DefOp)) {
      UseMI->getOperand(UseOpIdx).ChangeToImmediate(DefOp.getImm());
      return true;
    }
  }

  SmallVector<std::pair<MachineOperand*, unsigned>, 32> Defs;
  if (!getRegSeqInit(Defs, UseReg, OpTy))
    return false;

  int32_t Imm;
  for (unsigned I = 0, E = Defs.size(); I != E; ++I) {
    const MachineOperand *Op = Defs[I].first;
    if (!Op->isImm())
      return false;

    auto SubImm = Op->getImm();
    if (!I) {
      Imm = SubImm;
      if (!TII->isInlineConstant(*Op, OpTy) ||
          !TII->isOperandLegal(*UseMI, UseOpIdx, Op))
        return false;

      continue;
    }
    if (Imm != SubImm)
      return false; // Can only fold splat constants
  }

  appendFoldCandidate(FoldList, UseMI, UseOpIdx, Defs[0].first);
  return true;
}

void SIFoldOperandsImpl::foldOperand(
    MachineOperand &OpToFold, MachineInstr *UseMI, int UseOpIdx,
    SmallVectorImpl<FoldCandidate> &FoldList,
    SmallVectorImpl<MachineInstr *> &CopiesToReplace) const {
  const MachineOperand *UseOp = &UseMI->getOperand(UseOpIdx);

  if (!isUseSafeToFold(*UseMI, *UseOp))
    return;

  // FIXME: Fold operands with subregs.
  if (UseOp->isReg() && OpToFold.isReg() &&
      (UseOp->isImplicit() || UseOp->getSubReg() != AMDGPU::NoSubRegister))
    return;

  // Special case for REG_SEQUENCE: We can't fold literals into
  // REG_SEQUENCE instructions, so we have to fold them into the
  // uses of REG_SEQUENCE.
  if (UseMI->isRegSequence()) {
    Register RegSeqDstReg = UseMI->getOperand(0).getReg();
    unsigned RegSeqDstSubReg = UseMI->getOperand(UseOpIdx + 1).getImm();

    // Grab the use operands first
    SmallVector<MachineOperand *, 4> UsesToProcess;
    for (auto &Use : MRI->use_nodbg_operands(RegSeqDstReg))
      UsesToProcess.push_back(&Use);
    for (auto *RSUse : UsesToProcess) {
      MachineInstr *RSUseMI = RSUse->getParent();

      if (tryToFoldACImm(UseMI->getOperand(0), RSUseMI,
                         RSUseMI->getOperandNo(RSUse), FoldList))
        continue;

      if (RSUse->getSubReg() != RegSeqDstSubReg)
        continue;

      foldOperand(OpToFold, RSUseMI, RSUseMI->getOperandNo(RSUse), FoldList,
                  CopiesToReplace);
    }
    return;
  }

  if (tryToFoldACImm(OpToFold, UseMI, UseOpIdx, FoldList))
    return;

  if (frameIndexMayFold(*UseMI, UseOpIdx, OpToFold)) {
    // Verify that this is a stack access.
    // FIXME: Should probably use stack pseudos before frame lowering.

    if (TII->isMUBUF(*UseMI)) {
      if (TII->getNamedOperand(*UseMI, AMDGPU::OpName::srsrc)->getReg() !=
          MFI->getScratchRSrcReg())
        return;

      // Ensure this is either relative to the current frame or the current
      // wave.
      MachineOperand &SOff =
          *TII->getNamedOperand(*UseMI, AMDGPU::OpName::soffset);
      if (!SOff.isImm() || SOff.getImm() != 0)
        return;
    }

    // A frame index will resolve to a positive constant, so it should always be
    // safe to fold the addressing mode, even pre-GFX9.
    UseMI->getOperand(UseOpIdx).ChangeToFrameIndex(OpToFold.getIndex());

    const unsigned Opc = UseMI->getOpcode();
    if (TII->isFLATScratch(*UseMI) &&
        AMDGPU::hasNamedOperand(Opc, AMDGPU::OpName::vaddr) &&
        !AMDGPU::hasNamedOperand(Opc, AMDGPU::OpName::saddr)) {
      unsigned NewOpc = AMDGPU::getFlatScratchInstSSfromSV(Opc);
      UseMI->setDesc(TII->get(NewOpc));
    }

    return;
  }

  bool FoldingImmLike =
      OpToFold.isImm() || OpToFold.isFI() || OpToFold.isGlobal();

  if (FoldingImmLike && UseMI->isCopy()) {
    Register DestReg = UseMI->getOperand(0).getReg();
    Register SrcReg = UseMI->getOperand(1).getReg();
    assert(SrcReg.isVirtual());

    const TargetRegisterClass *SrcRC = MRI->getRegClass(SrcReg);

    // Don't fold into a copy to a physical register with the same class. Doing
    // so would interfere with the register coalescer's logic which would avoid
    // redundant initializations.
    if (DestReg.isPhysical() && SrcRC->contains(DestReg))
      return;

    const TargetRegisterClass *DestRC = TRI->getRegClassForReg(*MRI, DestReg);
    if (!DestReg.isPhysical()) {
      if (DestRC == &AMDGPU::AGPR_32RegClass &&
          TII->isInlineConstant(OpToFold, AMDGPU::OPERAND_REG_INLINE_C_INT32)) {
        UseMI->setDesc(TII->get(AMDGPU::V_ACCVGPR_WRITE_B32_e64));
        UseMI->getOperand(1).ChangeToImmediate(OpToFold.getImm());
        CopiesToReplace.push_back(UseMI);
        return;
      }
    }

    // In order to fold immediates into copies, we need to change the
    // copy to a MOV.

    unsigned MovOp = TII->getMovOpcode(DestRC);
    if (MovOp == AMDGPU::COPY)
      return;

    MachineInstr::mop_iterator ImpOpI = UseMI->implicit_operands().begin();
    MachineInstr::mop_iterator ImpOpE = UseMI->implicit_operands().end();
    while (ImpOpI != ImpOpE) {
      MachineInstr::mop_iterator Tmp = ImpOpI;
      ImpOpI++;
      UseMI->removeOperand(UseMI->getOperandNo(Tmp));
    }
    UseMI->setDesc(TII->get(MovOp));

    if (MovOp == AMDGPU::V_MOV_B16_t16_e64) {
      const auto &SrcOp = UseMI->getOperand(UseOpIdx);
      MachineOperand NewSrcOp(SrcOp);
      MachineFunction *MF = UseMI->getParent()->getParent();
      UseMI->removeOperand(1);
      UseMI->addOperand(*MF, MachineOperand::CreateImm(0)); // src0_modifiers
      UseMI->addOperand(NewSrcOp);                          // src0
      UseMI->addOperand(*MF, MachineOperand::CreateImm(0)); // op_sel
      UseOpIdx = 2;
      UseOp = &UseMI->getOperand(UseOpIdx);
    }
    CopiesToReplace.push_back(UseMI);
  } else {
    if (UseMI->isCopy() && OpToFold.isReg() &&
        UseMI->getOperand(0).getReg().isVirtual() &&
        !UseMI->getOperand(1).getSubReg()) {
      LLVM_DEBUG(dbgs() << "Folding " << OpToFold << "\n into " << *UseMI);
      unsigned Size = TII->getOpSize(*UseMI, 1);
      Register UseReg = OpToFold.getReg();
      UseMI->getOperand(1).setReg(UseReg);
      UseMI->getOperand(1).setSubReg(OpToFold.getSubReg());
      UseMI->getOperand(1).setIsKill(false);
      CopiesToReplace.push_back(UseMI);
      OpToFold.setIsKill(false);

      // Remove kill flags as kills may now be out of order with uses.
      MRI->clearKillFlags(OpToFold.getReg());

      // That is very tricky to store a value into an AGPR. v_accvgpr_write_b32
      // can only accept VGPR or inline immediate. Recreate a reg_sequence with
      // its initializers right here, so we will rematerialize immediates and
      // avoid copies via different reg classes.
      SmallVector<std::pair<MachineOperand*, unsigned>, 32> Defs;
      if (Size > 4 && TRI->isAGPR(*MRI, UseMI->getOperand(0).getReg()) &&
          getRegSeqInit(Defs, UseReg, AMDGPU::OPERAND_REG_INLINE_C_INT32)) {
        const DebugLoc &DL = UseMI->getDebugLoc();
        MachineBasicBlock &MBB = *UseMI->getParent();

        UseMI->setDesc(TII->get(AMDGPU::REG_SEQUENCE));
        for (unsigned I = UseMI->getNumOperands() - 1; I > 0; --I)
          UseMI->removeOperand(I);

        MachineInstrBuilder B(*MBB.getParent(), UseMI);
        DenseMap<TargetInstrInfo::RegSubRegPair, Register> VGPRCopies;
        SmallSetVector<TargetInstrInfo::RegSubRegPair, 32> SeenAGPRs;
        for (unsigned I = 0; I < Size / 4; ++I) {
          MachineOperand *Def = Defs[I].first;
          TargetInstrInfo::RegSubRegPair CopyToVGPR;
          if (Def->isImm() &&
              TII->isInlineConstant(*Def, AMDGPU::OPERAND_REG_INLINE_C_INT32)) {
            int64_t Imm = Def->getImm();

            auto Tmp = MRI->createVirtualRegister(&AMDGPU::AGPR_32RegClass);
            BuildMI(MBB, UseMI, DL,
                    TII->get(AMDGPU::V_ACCVGPR_WRITE_B32_e64), Tmp).addImm(Imm);
            B.addReg(Tmp);
          } else if (Def->isReg() && TRI->isAGPR(*MRI, Def->getReg())) {
            auto Src = getRegSubRegPair(*Def);
            Def->setIsKill(false);
            if (!SeenAGPRs.insert(Src)) {
              // We cannot build a reg_sequence out of the same registers, they
              // must be copied. Better do it here before copyPhysReg() created
              // several reads to do the AGPR->VGPR->AGPR copy.
              CopyToVGPR = Src;
            } else {
              B.addReg(Src.Reg, Def->isUndef() ? RegState::Undef : 0,
                       Src.SubReg);
            }
          } else {
            assert(Def->isReg());
            Def->setIsKill(false);
            auto Src = getRegSubRegPair(*Def);

            // Direct copy from SGPR to AGPR is not possible. To avoid creation
            // of exploded copies SGPR->VGPR->AGPR in the copyPhysReg() later,
            // create a copy here and track if we already have such a copy.
            if (TRI->isSGPRReg(*MRI, Src.Reg)) {
              CopyToVGPR = Src;
            } else {
              auto Tmp = MRI->createVirtualRegister(&AMDGPU::AGPR_32RegClass);
              BuildMI(MBB, UseMI, DL, TII->get(AMDGPU::COPY), Tmp).add(*Def);
              B.addReg(Tmp);
            }
          }

          if (CopyToVGPR.Reg) {
            Register Vgpr;
            if (VGPRCopies.count(CopyToVGPR)) {
              Vgpr = VGPRCopies[CopyToVGPR];
            } else {
              Vgpr = MRI->createVirtualRegister(&AMDGPU::VGPR_32RegClass);
              BuildMI(MBB, UseMI, DL, TII->get(AMDGPU::COPY), Vgpr).add(*Def);
              VGPRCopies[CopyToVGPR] = Vgpr;
            }
            auto Tmp = MRI->createVirtualRegister(&AMDGPU::AGPR_32RegClass);
            BuildMI(MBB, UseMI, DL,
                    TII->get(AMDGPU::V_ACCVGPR_WRITE_B32_e64), Tmp).addReg(Vgpr);
            B.addReg(Tmp);
          }

          B.addImm(Defs[I].second);
        }
        LLVM_DEBUG(dbgs() << "Folded " << *UseMI);
        return;
      }

      if (Size != 4)
        return;

      Register Reg0 = UseMI->getOperand(0).getReg();
      Register Reg1 = UseMI->getOperand(1).getReg();
      if (TRI->isAGPR(*MRI, Reg0) && TRI->isVGPR(*MRI, Reg1))
        UseMI->setDesc(TII->get(AMDGPU::V_ACCVGPR_WRITE_B32_e64));
      else if (TRI->isVGPR(*MRI, Reg0) && TRI->isAGPR(*MRI, Reg1))
        UseMI->setDesc(TII->get(AMDGPU::V_ACCVGPR_READ_B32_e64));
      else if (ST->hasGFX90AInsts() && TRI->isAGPR(*MRI, Reg0) &&
               TRI->isAGPR(*MRI, Reg1))
        UseMI->setDesc(TII->get(AMDGPU::V_ACCVGPR_MOV_B32));
      return;
    }

    unsigned UseOpc = UseMI->getOpcode();
    if (UseOpc == AMDGPU::V_READFIRSTLANE_B32 ||
        (UseOpc == AMDGPU::V_READLANE_B32 &&
         (int)UseOpIdx ==
         AMDGPU::getNamedOperandIdx(UseOpc, AMDGPU::OpName::src0))) {
      // %vgpr = V_MOV_B32 imm
      // %sgpr = V_READFIRSTLANE_B32 %vgpr
      // =>
      // %sgpr = S_MOV_B32 imm
      if (FoldingImmLike) {
        if (execMayBeModifiedBeforeUse(*MRI,
                                       UseMI->getOperand(UseOpIdx).getReg(),
                                       *OpToFold.getParent(),
                                       *UseMI))
          return;

        UseMI->setDesc(TII->get(AMDGPU::S_MOV_B32));

        if (OpToFold.isImm())
          UseMI->getOperand(1).ChangeToImmediate(OpToFold.getImm());
        else
          UseMI->getOperand(1).ChangeToFrameIndex(OpToFold.getIndex());
        UseMI->removeOperand(2); // Remove exec read (or src1 for readlane)
        return;
      }

      if (OpToFold.isReg() && TRI->isSGPRReg(*MRI, OpToFold.getReg())) {
        if (execMayBeModifiedBeforeUse(*MRI,
                                       UseMI->getOperand(UseOpIdx).getReg(),
                                       *OpToFold.getParent(),
                                       *UseMI))
          return;

        // %vgpr = COPY %sgpr0
        // %sgpr1 = V_READFIRSTLANE_B32 %vgpr
        // =>
        // %sgpr1 = COPY %sgpr0
        UseMI->setDesc(TII->get(AMDGPU::COPY));
        UseMI->getOperand(1).setReg(OpToFold.getReg());
        UseMI->getOperand(1).setSubReg(OpToFold.getSubReg());
        UseMI->getOperand(1).setIsKill(false);
        UseMI->removeOperand(2); // Remove exec read (or src1 for readlane)
        return;
      }
    }

    const MCInstrDesc &UseDesc = UseMI->getDesc();

    // Don't fold into target independent nodes.  Target independent opcodes
    // don't have defined register classes.
    if (UseDesc.isVariadic() || UseOp->isImplicit() ||
        UseDesc.operands()[UseOpIdx].RegClass == -1)
      return;
  }

  if (!FoldingImmLike) {
    if (OpToFold.isReg() && ST->needsAlignedVGPRs()) {
      // Don't fold if OpToFold doesn't hold an aligned register.
      const TargetRegisterClass *RC =
          TRI->getRegClassForReg(*MRI, OpToFold.getReg());
      assert(RC);
      if (TRI->hasVectorRegisters(RC) && OpToFold.getSubReg()) {
        unsigned SubReg = OpToFold.getSubReg();
        if (const TargetRegisterClass *SubRC =
                TRI->getSubRegisterClass(RC, SubReg))
          RC = SubRC;
      }

      if (!RC || !TRI->isProperlyAlignedRC(*RC))
        return;
    }

    tryAddToFoldList(FoldList, UseMI, UseOpIdx, &OpToFold);

    // FIXME: We could try to change the instruction from 64-bit to 32-bit
    // to enable more folding opportunities.  The shrink operands pass
    // already does this.
    return;
  }


  const MCInstrDesc &FoldDesc = OpToFold.getParent()->getDesc();
  const TargetRegisterClass *FoldRC =
      TRI->getRegClass(FoldDesc.operands()[0].RegClass);

  // Split 64-bit constants into 32-bits for folding.
  if (UseOp->getSubReg() && AMDGPU::getRegBitWidth(*FoldRC) == 64) {
    Register UseReg = UseOp->getReg();
    const TargetRegisterClass *UseRC = MRI->getRegClass(UseReg);
    if (AMDGPU::getRegBitWidth(*UseRC) != 64)
      return;

    APInt Imm(64, OpToFold.getImm());
    if (UseOp->getSubReg() == AMDGPU::sub0) {
      Imm = Imm.getLoBits(32);
    } else {
      assert(UseOp->getSubReg() == AMDGPU::sub1);
      Imm = Imm.getHiBits(32);
    }

    MachineOperand ImmOp = MachineOperand::CreateImm(Imm.getSExtValue());
    tryAddToFoldList(FoldList, UseMI, UseOpIdx, &ImmOp);
    return;
  }

  tryAddToFoldList(FoldList, UseMI, UseOpIdx, &OpToFold);
}

static bool evalBinaryInstruction(unsigned Opcode, int32_t &Result,
                                  uint32_t LHS, uint32_t RHS) {
  switch (Opcode) {
  case AMDGPU::V_AND_B32_e64:
  case AMDGPU::V_AND_B32_e32:
  case AMDGPU::S_AND_B32:
    Result = LHS & RHS;
    return true;
  case AMDGPU::V_OR_B32_e64:
  case AMDGPU::V_OR_B32_e32:
  case AMDGPU::S_OR_B32:
    Result = LHS | RHS;
    return true;
  case AMDGPU::V_XOR_B32_e64:
  case AMDGPU::V_XOR_B32_e32:
  case AMDGPU::S_XOR_B32:
    Result = LHS ^ RHS;
    return true;
  case AMDGPU::S_XNOR_B32:
    Result = ~(LHS ^ RHS);
    return true;
  case AMDGPU::S_NAND_B32:
    Result = ~(LHS & RHS);
    return true;
  case AMDGPU::S_NOR_B32:
    Result = ~(LHS | RHS);
    return true;
  case AMDGPU::S_ANDN2_B32:
    Result = LHS & ~RHS;
    return true;
  case AMDGPU::S_ORN2_B32:
    Result = LHS | ~RHS;
    return true;
  case AMDGPU::V_LSHL_B32_e64:
  case AMDGPU::V_LSHL_B32_e32:
  case AMDGPU::S_LSHL_B32:
    // The instruction ignores the high bits for out of bounds shifts.
    Result = LHS << (RHS & 31);
    return true;
  case AMDGPU::V_LSHLREV_B32_e64:
  case AMDGPU::V_LSHLREV_B32_e32:
    Result = RHS << (LHS & 31);
    return true;
  case AMDGPU::V_LSHR_B32_e64:
  case AMDGPU::V_LSHR_B32_e32:
  case AMDGPU::S_LSHR_B32:
    Result = LHS >> (RHS & 31);
    return true;
  case AMDGPU::V_LSHRREV_B32_e64:
  case AMDGPU::V_LSHRREV_B32_e32:
    Result = RHS >> (LHS & 31);
    return true;
  case AMDGPU::V_ASHR_I32_e64:
  case AMDGPU::V_ASHR_I32_e32:
  case AMDGPU::S_ASHR_I32:
    Result = static_cast<int32_t>(LHS) >> (RHS & 31);
    return true;
  case AMDGPU::V_ASHRREV_I32_e64:
  case AMDGPU::V_ASHRREV_I32_e32:
    Result = static_cast<int32_t>(RHS) >> (LHS & 31);
    return true;
  default:
    return false;
  }
}

static unsigned getMovOpc(bool IsScalar) {
  return IsScalar ? AMDGPU::S_MOV_B32 : AMDGPU::V_MOV_B32_e32;
}

static void mutateCopyOp(MachineInstr &MI, const MCInstrDesc &NewDesc) {
  MI.setDesc(NewDesc);

  // Remove any leftover implicit operands from mutating the instruction. e.g.
  // if we replace an s_and_b32 with a copy, we don't need the implicit scc def
  // anymore.
  const MCInstrDesc &Desc = MI.getDesc();
  unsigned NumOps = Desc.getNumOperands() + Desc.implicit_uses().size() +
                    Desc.implicit_defs().size();

  for (unsigned I = MI.getNumOperands() - 1; I >= NumOps; --I)
    MI.removeOperand(I);
}

MachineOperand *
SIFoldOperandsImpl::getImmOrMaterializedImm(MachineOperand &Op) const {
  // If this has a subregister, it obviously is a register source.
  if (!Op.isReg() || Op.getSubReg() != AMDGPU::NoSubRegister ||
      !Op.getReg().isVirtual())
    return &Op;

  MachineInstr *Def = MRI->getVRegDef(Op.getReg());
  if (Def && Def->isMoveImmediate()) {
    MachineOperand &ImmSrc = Def->getOperand(1);
    if (ImmSrc.isImm())
      return &ImmSrc;
  }

  return &Op;
}

// Try to simplify operations with a constant that may appear after instruction
// selection.
// TODO: See if a frame index with a fixed offset can fold.
bool SIFoldOperandsImpl::tryConstantFoldOp(MachineInstr *MI) const {
  if (!MI->allImplicitDefsAreDead())
    return false;

  unsigned Opc = MI->getOpcode();

  int Src0Idx = AMDGPU::getNamedOperandIdx(Opc, AMDGPU::OpName::src0);
  if (Src0Idx == -1)
    return false;
  MachineOperand *Src0 = getImmOrMaterializedImm(MI->getOperand(Src0Idx));

  if ((Opc == AMDGPU::V_NOT_B32_e64 || Opc == AMDGPU::V_NOT_B32_e32 ||
       Opc == AMDGPU::S_NOT_B32) &&
      Src0->isImm()) {
    MI->getOperand(1).ChangeToImmediate(~Src0->getImm());
    mutateCopyOp(*MI, TII->get(getMovOpc(Opc == AMDGPU::S_NOT_B32)));
    return true;
  }

  int Src1Idx = AMDGPU::getNamedOperandIdx(Opc, AMDGPU::OpName::src1);
  if (Src1Idx == -1)
    return false;
  MachineOperand *Src1 = getImmOrMaterializedImm(MI->getOperand(Src1Idx));

  if (!Src0->isImm() && !Src1->isImm())
    return false;

  // and k0, k1 -> v_mov_b32 (k0 & k1)
  // or k0, k1 -> v_mov_b32 (k0 | k1)
  // xor k0, k1 -> v_mov_b32 (k0 ^ k1)
  if (Src0->isImm() && Src1->isImm()) {
    int32_t NewImm;
    if (!evalBinaryInstruction(Opc, NewImm, Src0->getImm(), Src1->getImm()))
      return false;

    bool IsSGPR = TRI->isSGPRReg(*MRI, MI->getOperand(0).getReg());

    // Be careful to change the right operand, src0 may belong to a different
    // instruction.
    MI->getOperand(Src0Idx).ChangeToImmediate(NewImm);
    MI->removeOperand(Src1Idx);
    mutateCopyOp(*MI, TII->get(getMovOpc(IsSGPR)));
    return true;
  }

  if (!MI->isCommutable())
    return false;

  if (Src0->isImm() && !Src1->isImm()) {
    std::swap(Src0, Src1);
    std::swap(Src0Idx, Src1Idx);
  }

  int32_t Src1Val = static_cast<int32_t>(Src1->getImm());
  if (Opc == AMDGPU::V_OR_B32_e64 ||
      Opc == AMDGPU::V_OR_B32_e32 ||
      Opc == AMDGPU::S_OR_B32) {
    if (Src1Val == 0) {
      // y = or x, 0 => y = copy x
      MI->removeOperand(Src1Idx);
      mutateCopyOp(*MI, TII->get(AMDGPU::COPY));
    } else if (Src1Val == -1) {
      // y = or x, -1 => y = v_mov_b32 -1
      MI->removeOperand(Src1Idx);
      mutateCopyOp(*MI, TII->get(getMovOpc(Opc == AMDGPU::S_OR_B32)));
    } else
      return false;

    return true;
  }

  if (Opc == AMDGPU::V_AND_B32_e64 || Opc == AMDGPU::V_AND_B32_e32 ||
      Opc == AMDGPU::S_AND_B32) {
    if (Src1Val == 0) {
      // y = and x, 0 => y = v_mov_b32 0
      MI->removeOperand(Src0Idx);
      mutateCopyOp(*MI, TII->get(getMovOpc(Opc == AMDGPU::S_AND_B32)));
    } else if (Src1Val == -1) {
      // y = and x, -1 => y = copy x
      MI->removeOperand(Src1Idx);
      mutateCopyOp(*MI, TII->get(AMDGPU::COPY));
    } else
      return false;

    return true;
  }

  if (Opc == AMDGPU::V_XOR_B32_e64 || Opc == AMDGPU::V_XOR_B32_e32 ||
      Opc == AMDGPU::S_XOR_B32) {
    if (Src1Val == 0) {
      // y = xor x, 0 => y = copy x
      MI->removeOperand(Src1Idx);
      mutateCopyOp(*MI, TII->get(AMDGPU::COPY));
      return true;
    }
  }

  return false;
}

// Try to fold an instruction into a simpler one
bool SIFoldOperandsImpl::tryFoldCndMask(MachineInstr &MI) const {
  unsigned Opc = MI.getOpcode();
  if (Opc != AMDGPU::V_CNDMASK_B32_e32 && Opc != AMDGPU::V_CNDMASK_B32_e64 &&
      Opc != AMDGPU::V_CNDMASK_B64_PSEUDO)
    return false;

  MachineOperand *Src0 = TII->getNamedOperand(MI, AMDGPU::OpName::src0);
  MachineOperand *Src1 = TII->getNamedOperand(MI, AMDGPU::OpName::src1);
  if (!Src1->isIdenticalTo(*Src0)) {
    auto *Src0Imm = getImmOrMaterializedImm(*Src0);
    auto *Src1Imm = getImmOrMaterializedImm(*Src1);
    if (!Src1Imm->isIdenticalTo(*Src0Imm))
      return false;
  }

  int Src1ModIdx =
      AMDGPU::getNamedOperandIdx(Opc, AMDGPU::OpName::src1_modifiers);
  int Src0ModIdx =
      AMDGPU::getNamedOperandIdx(Opc, AMDGPU::OpName::src0_modifiers);
  if ((Src1ModIdx != -1 && MI.getOperand(Src1ModIdx).getImm() != 0) ||
      (Src0ModIdx != -1 && MI.getOperand(Src0ModIdx).getImm() != 0))
    return false;

  LLVM_DEBUG(dbgs() << "Folded " << MI << " into ");
  auto &NewDesc =
      TII->get(Src0->isReg() ? (unsigned)AMDGPU::COPY : getMovOpc(false));
  int Src2Idx = AMDGPU::getNamedOperandIdx(Opc, AMDGPU::OpName::src2);
  if (Src2Idx != -1)
    MI.removeOperand(Src2Idx);
  MI.removeOperand(AMDGPU::getNamedOperandIdx(Opc, AMDGPU::OpName::src1));
  if (Src1ModIdx != -1)
    MI.removeOperand(Src1ModIdx);
  if (Src0ModIdx != -1)
    MI.removeOperand(Src0ModIdx);
  mutateCopyOp(MI, NewDesc);
  LLVM_DEBUG(dbgs() << MI);
  return true;
}

bool SIFoldOperandsImpl::tryFoldZeroHighBits(MachineInstr &MI) const {
  if (MI.getOpcode() != AMDGPU::V_AND_B32_e64 &&
      MI.getOpcode() != AMDGPU::V_AND_B32_e32)
    return false;

  MachineOperand *Src0 = getImmOrMaterializedImm(MI.getOperand(1));
  if (!Src0->isImm() || Src0->getImm() != 0xffff)
    return false;

  Register Src1 = MI.getOperand(2).getReg();
  MachineInstr *SrcDef = MRI->getVRegDef(Src1);
  if (!ST->zeroesHigh16BitsOfDest(SrcDef->getOpcode()))
    return false;

  Register Dst = MI.getOperand(0).getReg();
  MRI->replaceRegWith(Dst, Src1);
  if (!MI.getOperand(2).isKill())
    MRI->clearKillFlags(Src1);
  MI.eraseFromParent();
  return true;
}

bool SIFoldOperandsImpl::foldInstOperand(MachineInstr &MI,
                                         MachineOperand &OpToFold) const {
  // We need mutate the operands of new mov instructions to add implicit
  // uses of EXEC, but adding them invalidates the use_iterator, so defer
  // this.
  SmallVector<MachineInstr *, 4> CopiesToReplace;
  SmallVector<FoldCandidate, 4> FoldList;
  MachineOperand &Dst = MI.getOperand(0);
  bool Changed = false;

  if (OpToFold.isImm()) {
    for (auto &UseMI :
         make_early_inc_range(MRI->use_nodbg_instructions(Dst.getReg()))) {
      // Folding the immediate may reveal operations that can be constant
      // folded or replaced with a copy. This can happen for example after
      // frame indices are lowered to constants or from splitting 64-bit
      // constants.
      //
      // We may also encounter cases where one or both operands are
      // immediates materialized into a register, which would ordinarily not
      // be folded due to multiple uses or operand constraints.
      if (tryConstantFoldOp(&UseMI)) {
        LLVM_DEBUG(dbgs() << "Constant folded " << UseMI);
        Changed = true;
      }
    }
  }

  SmallVector<MachineOperand *, 4> UsesToProcess;
  for (auto &Use : MRI->use_nodbg_operands(Dst.getReg()))
    UsesToProcess.push_back(&Use);
  for (auto *U : UsesToProcess) {
    MachineInstr *UseMI = U->getParent();
    foldOperand(OpToFold, UseMI, UseMI->getOperandNo(U), FoldList,
                CopiesToReplace);
  }

  if (CopiesToReplace.empty() && FoldList.empty())
    return Changed;

  MachineFunction *MF = MI.getParent()->getParent();
  // Make sure we add EXEC uses to any new v_mov instructions created.
  for (MachineInstr *Copy : CopiesToReplace)
    Copy->addImplicitDefUseOperands(*MF);

  for (FoldCandidate &Fold : FoldList) {
    assert(!Fold.isReg() || Fold.OpToFold);
    if (Fold.isReg() && Fold.OpToFold->getReg().isVirtual()) {
      Register Reg = Fold.OpToFold->getReg();
      MachineInstr *DefMI = Fold.OpToFold->getParent();
      if (DefMI->readsRegister(AMDGPU::EXEC, TRI) &&
          execMayBeModifiedBeforeUse(*MRI, Reg, *DefMI, *Fold.UseMI))
        continue;
    }
    if (updateOperand(Fold)) {
      // Clear kill flags.
      if (Fold.isReg()) {
        assert(Fold.OpToFold && Fold.OpToFold->isReg());
        // FIXME: Probably shouldn't bother trying to fold if not an
        // SGPR. PeepholeOptimizer can eliminate redundant VGPR->VGPR
        // copies.
        MRI->clearKillFlags(Fold.OpToFold->getReg());
      }
      LLVM_DEBUG(dbgs() << "Folded source from " << MI << " into OpNo "
                        << static_cast<int>(Fold.UseOpNo) << " of "
                        << *Fold.UseMI);
    } else if (Fold.Commuted) {
      // Restoring instruction's original operand order if fold has failed.
      TII->commuteInstruction(*Fold.UseMI, false);
    }
  }
  return true;
}

bool SIFoldOperandsImpl::tryFoldFoldableCopy(
    MachineInstr &MI, MachineOperand *&CurrentKnownM0Val) const {
  Register DstReg = MI.getOperand(0).getReg();
  // Specially track simple redefs of m0 to the same value in a block, so we
  // can erase the later ones.
  if (DstReg == AMDGPU::M0) {
    MachineOperand &NewM0Val = MI.getOperand(1);
    if (CurrentKnownM0Val && CurrentKnownM0Val->isIdenticalTo(NewM0Val)) {
      MI.eraseFromParent();
      return true;
    }

    // We aren't tracking other physical registers
    CurrentKnownM0Val = (NewM0Val.isReg() && NewM0Val.getReg().isPhysical())
                            ? nullptr
                            : &NewM0Val;
    return false;
  }

  MachineOperand *OpToFoldPtr;
  if (MI.getOpcode() == AMDGPU::V_MOV_B16_t16_e64) {
    // Folding when any src_modifiers are non-zero is unsupported
    if (TII->hasAnyModifiersSet(MI))
      return false;
    OpToFoldPtr = &MI.getOperand(2);
  } else
    OpToFoldPtr = &MI.getOperand(1);
  MachineOperand &OpToFold = *OpToFoldPtr;
  bool FoldingImm = OpToFold.isImm() || OpToFold.isFI() || OpToFold.isGlobal();

  // FIXME: We could also be folding things like TargetIndexes.
  if (!FoldingImm && !OpToFold.isReg())
    return false;

  if (OpToFold.isReg() && !OpToFold.getReg().isVirtual())
    return false;

  // Prevent folding operands backwards in the function. For example,
  // the COPY opcode must not be replaced by 1 in this example:
  //
  //    %3 = COPY %vgpr0; VGPR_32:%3
  //    ...
  //    %vgpr0 = V_MOV_B32_e32 1, implicit %exec
  if (!DstReg.isVirtual())
    return false;

  if (OpToFold.isReg() &&
      foldCopyToVGPROfScalarAddOfFrameIndex(DstReg, OpToFold.getReg(), MI))
    return true;

  bool Changed = foldInstOperand(MI, OpToFold);

  // If we managed to fold all uses of this copy then we might as well
  // delete it now.
  // The only reason we need to follow chains of copies here is that
  // tryFoldRegSequence looks forward through copies before folding a
  // REG_SEQUENCE into its eventual users.
  auto *InstToErase = &MI;
  while (MRI->use_nodbg_empty(InstToErase->getOperand(0).getReg())) {
    auto &SrcOp = InstToErase->getOperand(1);
    auto SrcReg = SrcOp.isReg() ? SrcOp.getReg() : Register();
    InstToErase->eraseFromParent();
    Changed = true;
    InstToErase = nullptr;
    if (!SrcReg || SrcReg.isPhysical())
      break;
    InstToErase = MRI->getVRegDef(SrcReg);
    if (!InstToErase || !TII->isFoldableCopy(*InstToErase))
      break;
  }

  if (InstToErase && InstToErase->isRegSequence() &&
      MRI->use_nodbg_empty(InstToErase->getOperand(0).getReg())) {
    InstToErase->eraseFromParent();
    Changed = true;
  }

  return Changed;
}

// Clamp patterns are canonically selected to v_max_* instructions, so only
// handle them.
const MachineOperand *
SIFoldOperandsImpl::isClamp(const MachineInstr &MI) const {
  unsigned Op = MI.getOpcode();
  switch (Op) {
  case AMDGPU::V_MAX_F32_e64:
  case AMDGPU::V_MAX_F16_e64:
  case AMDGPU::V_MAX_F16_t16_e64:
  case AMDGPU::V_MAX_F16_fake16_e64:
  case AMDGPU::V_MAX_F64_e64:
  case AMDGPU::V_MAX_NUM_F64_e64:
  case AMDGPU::V_PK_MAX_F16: {
    if (MI.mayRaiseFPException())
      return nullptr;

    if (!TII->getNamedOperand(MI, AMDGPU::OpName::clamp)->getImm())
      return nullptr;

    // Make sure sources are identical.
    const MachineOperand *Src0 = TII->getNamedOperand(MI, AMDGPU::OpName::src0);
    const MachineOperand *Src1 = TII->getNamedOperand(MI, AMDGPU::OpName::src1);
    if (!Src0->isReg() || !Src1->isReg() ||
        Src0->getReg() != Src1->getReg() ||
        Src0->getSubReg() != Src1->getSubReg() ||
        Src0->getSubReg() != AMDGPU::NoSubRegister)
      return nullptr;

    // Can't fold up if we have modifiers.
    if (TII->hasModifiersSet(MI, AMDGPU::OpName::omod))
      return nullptr;

    unsigned Src0Mods
      = TII->getNamedOperand(MI, AMDGPU::OpName::src0_modifiers)->getImm();
    unsigned Src1Mods
      = TII->getNamedOperand(MI, AMDGPU::OpName::src1_modifiers)->getImm();

    // Having a 0 op_sel_hi would require swizzling the output in the source
    // instruction, which we can't do.
    unsigned UnsetMods = (Op == AMDGPU::V_PK_MAX_F16) ? SISrcMods::OP_SEL_1
                                                      : 0u;
    if (Src0Mods != UnsetMods && Src1Mods != UnsetMods)
      return nullptr;
    return Src0;
  }
  default:
    return nullptr;
  }
}

// FIXME: Clamp for v_mad_mixhi_f16 handled during isel.
bool SIFoldOperandsImpl::tryFoldClamp(MachineInstr &MI) {
  const MachineOperand *ClampSrc = isClamp(MI);
  if (!ClampSrc || !MRI->hasOneNonDBGUser(ClampSrc->getReg()))
    return false;

  MachineInstr *Def = MRI->getVRegDef(ClampSrc->getReg());

  // The type of clamp must be compatible.
  if (TII->getClampMask(*Def) != TII->getClampMask(MI))
    return false;

  if (Def->mayRaiseFPException())
    return false;

  MachineOperand *DefClamp = TII->getNamedOperand(*Def, AMDGPU::OpName::clamp);
  if (!DefClamp)
    return false;

  LLVM_DEBUG(dbgs() << "Folding clamp " << *DefClamp << " into " << *Def);

  // Clamp is applied after omod, so it is OK if omod is set.
  DefClamp->setImm(1);

  Register DefReg = Def->getOperand(0).getReg();
  Register MIDstReg = MI.getOperand(0).getReg();
  if (TRI->isSGPRReg(*MRI, DefReg)) {
    // Pseudo scalar instructions have a SGPR for dst and clamp is a v_max*
    // instruction with a VGPR dst.
    BuildMI(*MI.getParent(), MI, MI.getDebugLoc(), TII->get(AMDGPU::COPY),
            MIDstReg)
        .addReg(DefReg);
  } else {
    MRI->replaceRegWith(MIDstReg, DefReg);
  }
  MI.eraseFromParent();

  // Use of output modifiers forces VOP3 encoding for a VOP2 mac/fmac
  // instruction, so we might as well convert it to the more flexible VOP3-only
  // mad/fma form.
  if (TII->convertToThreeAddress(*Def, nullptr, nullptr))
    Def->eraseFromParent();

  return true;
}

static int getOModValue(unsigned Opc, int64_t Val) {
  switch (Opc) {
  case AMDGPU::V_MUL_F64_e64:
  case AMDGPU::V_MUL_F64_pseudo_e64: {
    switch (Val) {
    case 0x3fe0000000000000: // 0.5
      return SIOutMods::DIV2;
    case 0x4000000000000000: // 2.0
      return SIOutMods::MUL2;
    case 0x4010000000000000: // 4.0
      return SIOutMods::MUL4;
    default:
      return SIOutMods::NONE;
    }
  }
  case AMDGPU::V_MUL_F32_e64: {
    switch (static_cast<uint32_t>(Val)) {
    case 0x3f000000: // 0.5
      return SIOutMods::DIV2;
    case 0x40000000: // 2.0
      return SIOutMods::MUL2;
    case 0x40800000: // 4.0
      return SIOutMods::MUL4;
    default:
      return SIOutMods::NONE;
    }
  }
  case AMDGPU::V_MUL_F16_e64:
  case AMDGPU::V_MUL_F16_t16_e64:
  case AMDGPU::V_MUL_F16_fake16_e64: {
    switch (static_cast<uint16_t>(Val)) {
    case 0x3800: // 0.5
      return SIOutMods::DIV2;
    case 0x4000: // 2.0
      return SIOutMods::MUL2;
    case 0x4400: // 4.0
      return SIOutMods::MUL4;
    default:
      return SIOutMods::NONE;
    }
  }
  default:
    llvm_unreachable("invalid mul opcode");
  }
}

// FIXME: Does this really not support denormals with f16?
// FIXME: Does this need to check IEEE mode bit? SNaNs are generally not
// handled, so will anything other than that break?
std::pair<const MachineOperand *, int>
SIFoldOperandsImpl::isOMod(const MachineInstr &MI) const {
  unsigned Op = MI.getOpcode();
  switch (Op) {
  case AMDGPU::V_MUL_F64_e64:
  case AMDGPU::V_MUL_F64_pseudo_e64:
  case AMDGPU::V_MUL_F32_e64:
  case AMDGPU::V_MUL_F16_t16_e64:
  case AMDGPU::V_MUL_F16_fake16_e64:
  case AMDGPU::V_MUL_F16_e64: {
    // If output denormals are enabled, omod is ignored.
    if ((Op == AMDGPU::V_MUL_F32_e64 &&
         MFI->getMode().FP32Denormals.Output != DenormalMode::PreserveSign) ||
        ((Op == AMDGPU::V_MUL_F64_e64 || Op == AMDGPU::V_MUL_F64_pseudo_e64 ||
          Op == AMDGPU::V_MUL_F16_e64 || Op == AMDGPU::V_MUL_F16_t16_e64 ||
          Op == AMDGPU::V_MUL_F16_fake16_e64) &&
         MFI->getMode().FP64FP16Denormals.Output !=
             DenormalMode::PreserveSign) ||
        MI.mayRaiseFPException())
      return std::pair(nullptr, SIOutMods::NONE);

    const MachineOperand *RegOp = nullptr;
    const MachineOperand *ImmOp = nullptr;
    const MachineOperand *Src0 = TII->getNamedOperand(MI, AMDGPU::OpName::src0);
    const MachineOperand *Src1 = TII->getNamedOperand(MI, AMDGPU::OpName::src1);
    if (Src0->isImm()) {
      ImmOp = Src0;
      RegOp = Src1;
    } else if (Src1->isImm()) {
      ImmOp = Src1;
      RegOp = Src0;
    } else
      return std::pair(nullptr, SIOutMods::NONE);

    int OMod = getOModValue(Op, ImmOp->getImm());
    if (OMod == SIOutMods::NONE ||
        TII->hasModifiersSet(MI, AMDGPU::OpName::src0_modifiers) ||
        TII->hasModifiersSet(MI, AMDGPU::OpName::src1_modifiers) ||
        TII->hasModifiersSet(MI, AMDGPU::OpName::omod) ||
        TII->hasModifiersSet(MI, AMDGPU::OpName::clamp))
      return std::pair(nullptr, SIOutMods::NONE);

    return std::pair(RegOp, OMod);
  }
  case AMDGPU::V_ADD_F64_e64:
  case AMDGPU::V_ADD_F64_pseudo_e64:
  case AMDGPU::V_ADD_F32_e64:
  case AMDGPU::V_ADD_F16_e64:
  case AMDGPU::V_ADD_F16_t16_e64:
  case AMDGPU::V_ADD_F16_fake16_e64: {
    // If output denormals are enabled, omod is ignored.
    if ((Op == AMDGPU::V_ADD_F32_e64 &&
         MFI->getMode().FP32Denormals.Output != DenormalMode::PreserveSign) ||
        ((Op == AMDGPU::V_ADD_F64_e64 || Op == AMDGPU::V_ADD_F64_pseudo_e64 ||
          Op == AMDGPU::V_ADD_F16_e64 || Op == AMDGPU::V_ADD_F16_t16_e64 ||
          Op == AMDGPU::V_ADD_F16_fake16_e64) &&
         MFI->getMode().FP64FP16Denormals.Output != DenormalMode::PreserveSign))
      return std::pair(nullptr, SIOutMods::NONE);

    // Look through the DAGCombiner canonicalization fmul x, 2 -> fadd x, x
    const MachineOperand *Src0 = TII->getNamedOperand(MI, AMDGPU::OpName::src0);
    const MachineOperand *Src1 = TII->getNamedOperand(MI, AMDGPU::OpName::src1);

    if (Src0->isReg() && Src1->isReg() && Src0->getReg() == Src1->getReg() &&
        Src0->getSubReg() == Src1->getSubReg() &&
        !TII->hasModifiersSet(MI, AMDGPU::OpName::src0_modifiers) &&
        !TII->hasModifiersSet(MI, AMDGPU::OpName::src1_modifiers) &&
        !TII->hasModifiersSet(MI, AMDGPU::OpName::clamp) &&
        !TII->hasModifiersSet(MI, AMDGPU::OpName::omod))
      return std::pair(Src0, SIOutMods::MUL2);

    return std::pair(nullptr, SIOutMods::NONE);
  }
  default:
    return std::pair(nullptr, SIOutMods::NONE);
  }
}

// FIXME: Does this need to check IEEE bit on function?
bool SIFoldOperandsImpl::tryFoldOMod(MachineInstr &MI) {
  const MachineOperand *RegOp;
  int OMod;
  std::tie(RegOp, OMod) = isOMod(MI);
  if (OMod == SIOutMods::NONE || !RegOp->isReg() ||
      RegOp->getSubReg() != AMDGPU::NoSubRegister ||
      !MRI->hasOneNonDBGUser(RegOp->getReg()))
    return false;

  MachineInstr *Def = MRI->getVRegDef(RegOp->getReg());
  MachineOperand *DefOMod = TII->getNamedOperand(*Def, AMDGPU::OpName::omod);
  if (!DefOMod || DefOMod->getImm() != SIOutMods::NONE)
    return false;

  if (Def->mayRaiseFPException())
    return false;

  // Clamp is applied after omod. If the source already has clamp set, don't
  // fold it.
  if (TII->hasModifiersSet(*Def, AMDGPU::OpName::clamp))
    return false;

  LLVM_DEBUG(dbgs() << "Folding omod " << MI << " into " << *Def);

  DefOMod->setImm(OMod);
  MRI->replaceRegWith(MI.getOperand(0).getReg(), Def->getOperand(0).getReg());
  // Kill flags can be wrong if we replaced a def inside a loop with a def
  // outside the loop.
  MRI->clearKillFlags(Def->getOperand(0).getReg());
  MI.eraseFromParent();

  // Use of output modifiers forces VOP3 encoding for a VOP2 mac/fmac
  // instruction, so we might as well convert it to the more flexible VOP3-only
  // mad/fma form.
  if (TII->convertToThreeAddress(*Def, nullptr, nullptr))
    Def->eraseFromParent();

  return true;
}

// Try to fold a reg_sequence with vgpr output and agpr inputs into an
// instruction which can take an agpr. So far that means a store.
bool SIFoldOperandsImpl::tryFoldRegSequence(MachineInstr &MI) {
  assert(MI.isRegSequence());
  auto Reg = MI.getOperand(0).getReg();

  if (!ST->hasGFX90AInsts() || !TRI->isVGPR(*MRI, Reg) ||
      !MRI->hasOneNonDBGUse(Reg))
    return false;

  SmallVector<std::pair<MachineOperand*, unsigned>, 32> Defs;
  if (!getRegSeqInit(Defs, Reg, MCOI::OPERAND_REGISTER))
    return false;

  for (auto &[Op, SubIdx] : Defs) {
    if (!Op->isReg())
      return false;
    if (TRI->isAGPR(*MRI, Op->getReg()))
      continue;
    // Maybe this is a COPY from AREG
    const MachineInstr *SubDef = MRI->getVRegDef(Op->getReg());
    if (!SubDef || !SubDef->isCopy() || SubDef->getOperand(1).getSubReg())
      return false;
    if (!TRI->isAGPR(*MRI, SubDef->getOperand(1).getReg()))
      return false;
  }

  MachineOperand *Op = &*MRI->use_nodbg_begin(Reg);
  MachineInstr *UseMI = Op->getParent();
  while (UseMI->isCopy() && !Op->getSubReg()) {
    Reg = UseMI->getOperand(0).getReg();
    if (!TRI->isVGPR(*MRI, Reg) || !MRI->hasOneNonDBGUse(Reg))
      return false;
    Op = &*MRI->use_nodbg_begin(Reg);
    UseMI = Op->getParent();
  }

  if (Op->getSubReg())
    return false;

  unsigned OpIdx = Op - &UseMI->getOperand(0);
  const MCInstrDesc &InstDesc = UseMI->getDesc();
  const TargetRegisterClass *OpRC =
      TII->getRegClass(InstDesc, OpIdx, TRI, *MI.getMF());
  if (!OpRC || !TRI->isVectorSuperClass(OpRC))
    return false;

  const auto *NewDstRC = TRI->getEquivalentAGPRClass(MRI->getRegClass(Reg));
  auto Dst = MRI->createVirtualRegister(NewDstRC);
  auto RS = BuildMI(*MI.getParent(), MI, MI.getDebugLoc(),
                    TII->get(AMDGPU::REG_SEQUENCE), Dst);

  for (auto &[Def, SubIdx] : Defs) {
    Def->setIsKill(false);
    if (TRI->isAGPR(*MRI, Def->getReg())) {
      RS.add(*Def);
    } else { // This is a copy
      MachineInstr *SubDef = MRI->getVRegDef(Def->getReg());
      SubDef->getOperand(1).setIsKill(false);
      RS.addReg(SubDef->getOperand(1).getReg(), 0, Def->getSubReg());
    }
    RS.addImm(SubIdx);
  }

  Op->setReg(Dst);
  if (!TII->isOperandLegal(*UseMI, OpIdx, Op)) {
    Op->setReg(Reg);
    RS->eraseFromParent();
    return false;
  }

  LLVM_DEBUG(dbgs() << "Folded " << *RS << " into " << *UseMI);

  // Erase the REG_SEQUENCE eagerly, unless we followed a chain of COPY users,
  // in which case we can erase them all later in runOnMachineFunction.
  if (MRI->use_nodbg_empty(MI.getOperand(0).getReg()))
    MI.eraseFromParent();
  return true;
}

/// Checks whether \p Copy is a AGPR -> VGPR copy. Returns `true` on success and
/// stores the AGPR register in \p OutReg and the subreg in \p OutSubReg
static bool isAGPRCopy(const SIRegisterInfo &TRI,
                       const MachineRegisterInfo &MRI, const MachineInstr &Copy,
                       Register &OutReg, unsigned &OutSubReg) {
  assert(Copy.isCopy());

  const MachineOperand &CopySrc = Copy.getOperand(1);
  Register CopySrcReg = CopySrc.getReg();
  if (!CopySrcReg.isVirtual())
    return false;

  // Common case: copy from AGPR directly, e.g.
  //  %1:vgpr_32 = COPY %0:agpr_32
  if (TRI.isAGPR(MRI, CopySrcReg)) {
    OutReg = CopySrcReg;
    OutSubReg = CopySrc.getSubReg();
    return true;
  }

  // Sometimes it can also involve two copies, e.g.
  //  %1:vgpr_256 = COPY %0:agpr_256
  //  %2:vgpr_32 = COPY %1:vgpr_256.sub0
  const MachineInstr *CopySrcDef = MRI.getVRegDef(CopySrcReg);
  if (!CopySrcDef || !CopySrcDef->isCopy())
    return false;

  const MachineOperand &OtherCopySrc = CopySrcDef->getOperand(1);
  Register OtherCopySrcReg = OtherCopySrc.getReg();
  if (!OtherCopySrcReg.isVirtual() ||
      CopySrcDef->getOperand(0).getSubReg() != AMDGPU::NoSubRegister ||
      OtherCopySrc.getSubReg() != AMDGPU::NoSubRegister ||
      !TRI.isAGPR(MRI, OtherCopySrcReg))
    return false;

  OutReg = OtherCopySrcReg;
  OutSubReg = CopySrc.getSubReg();
  return true;
}

// Try to hoist an AGPR to VGPR copy across a PHI.
// This should allow folding of an AGPR into a consumer which may support it.
//
// Example 1: LCSSA PHI
//      loop:
//        %1:vreg = COPY %0:areg
//      exit:
//        %2:vreg = PHI %1:vreg, %loop
//  =>
//      loop:
//      exit:
//        %1:areg = PHI %0:areg, %loop
//        %2:vreg = COPY %1:areg
//
// Example 2: PHI with multiple incoming values:
//      entry:
//        %1:vreg = GLOBAL_LOAD(..)
//      loop:
//        %2:vreg = PHI %1:vreg, %entry, %5:vreg, %loop
//        %3:areg = COPY %2:vreg
//        %4:areg = (instr using %3:areg)
//        %5:vreg = COPY %4:areg
//  =>
//      entry:
//        %1:vreg = GLOBAL_LOAD(..)
//        %2:areg = COPY %1:vreg
//      loop:
//        %3:areg = PHI %2:areg, %entry, %X:areg,
//        %4:areg = (instr using %3:areg)
bool SIFoldOperandsImpl::tryFoldPhiAGPR(MachineInstr &PHI) {
  assert(PHI.isPHI());

  Register PhiOut = PHI.getOperand(0).getReg();
  if (!TRI->isVGPR(*MRI, PhiOut))
    return false;

  // Iterate once over all incoming values of the PHI to check if this PHI is
  // eligible, and determine the exact AGPR RC we'll target.
  const TargetRegisterClass *ARC = nullptr;
  for (unsigned K = 1; K < PHI.getNumExplicitOperands(); K += 2) {
    MachineOperand &MO = PHI.getOperand(K);
    MachineInstr *Copy = MRI->getVRegDef(MO.getReg());
    if (!Copy || !Copy->isCopy())
      continue;

    Register AGPRSrc;
    unsigned AGPRRegMask = AMDGPU::NoSubRegister;
    if (!isAGPRCopy(*TRI, *MRI, *Copy, AGPRSrc, AGPRRegMask))
      continue;

    const TargetRegisterClass *CopyInRC = MRI->getRegClass(AGPRSrc);
    if (const auto *SubRC = TRI->getSubRegisterClass(CopyInRC, AGPRRegMask))
      CopyInRC = SubRC;

    if (ARC && !ARC->hasSubClassEq(CopyInRC))
      return false;
    ARC = CopyInRC;
  }

  if (!ARC)
    return false;

  bool IsAGPR32 = (ARC == &AMDGPU::AGPR_32RegClass);

  // Rewrite the PHI's incoming values to ARC.
  LLVM_DEBUG(dbgs() << "Folding AGPR copies into: " << PHI);
  for (unsigned K = 1; K < PHI.getNumExplicitOperands(); K += 2) {
    MachineOperand &MO = PHI.getOperand(K);
    Register Reg = MO.getReg();

    MachineBasicBlock::iterator InsertPt;
    MachineBasicBlock *InsertMBB = nullptr;

    // Look at the def of Reg, ignoring all copies.
    unsigned CopyOpc = AMDGPU::COPY;
    if (MachineInstr *Def = MRI->getVRegDef(Reg)) {

      // Look at pre-existing COPY instructions from ARC: Steal the operand. If
      // the copy was single-use, it will be removed by DCE later.
      if (Def->isCopy()) {
        Register AGPRSrc;
        unsigned AGPRSubReg = AMDGPU::NoSubRegister;
        if (isAGPRCopy(*TRI, *MRI, *Def, AGPRSrc, AGPRSubReg)) {
          MO.setReg(AGPRSrc);
          MO.setSubReg(AGPRSubReg);
          continue;
        }

        // If this is a multi-use SGPR -> VGPR copy, use V_ACCVGPR_WRITE on
        // GFX908 directly instead of a COPY. Otherwise, SIFoldOperand may try
        // to fold the sgpr -> vgpr -> agpr copy into a sgpr -> agpr copy which
        // is unlikely to be profitable.
        //
        // Note that V_ACCVGPR_WRITE is only used for AGPR_32.
        MachineOperand &CopyIn = Def->getOperand(1);
        if (IsAGPR32 && !ST->hasGFX90AInsts() && !MRI->hasOneNonDBGUse(Reg) &&
            TRI->isSGPRReg(*MRI, CopyIn.getReg()))
          CopyOpc = AMDGPU::V_ACCVGPR_WRITE_B32_e64;
      }

      InsertMBB = Def->getParent();
      InsertPt = InsertMBB->SkipPHIsLabelsAndDebug(++Def->getIterator());
    } else {
      InsertMBB = PHI.getOperand(MO.getOperandNo() + 1).getMBB();
      InsertPt = InsertMBB->getFirstTerminator();
    }

    Register NewReg = MRI->createVirtualRegister(ARC);
    MachineInstr *MI = BuildMI(*InsertMBB, InsertPt, PHI.getDebugLoc(),
                               TII->get(CopyOpc), NewReg)
                           .addReg(Reg);
    MO.setReg(NewReg);

    (void)MI;
    LLVM_DEBUG(dbgs() << "  Created COPY: " << *MI);
  }

  // Replace the PHI's result with a new register.
  Register NewReg = MRI->createVirtualRegister(ARC);
  PHI.getOperand(0).setReg(NewReg);

  // COPY that new register back to the original PhiOut register. This COPY will
  // usually be folded out later.
  MachineBasicBlock *MBB = PHI.getParent();
  BuildMI(*MBB, MBB->getFirstNonPHI(), PHI.getDebugLoc(),
          TII->get(AMDGPU::COPY), PhiOut)
      .addReg(NewReg);

  LLVM_DEBUG(dbgs() << "  Done: Folded " << PHI);
  return true;
}

// Attempt to convert VGPR load to an AGPR load.
bool SIFoldOperandsImpl::tryFoldLoad(MachineInstr &MI) {
  assert(MI.mayLoad());
  if (!ST->hasGFX90AInsts() || MI.getNumExplicitDefs() != 1)
    return false;

  MachineOperand &Def = MI.getOperand(0);
  if (!Def.isDef())
    return false;

  Register DefReg = Def.getReg();

  if (DefReg.isPhysical() || !TRI->isVGPR(*MRI, DefReg))
    return false;

  SmallVector<const MachineInstr*, 8> Users;
  SmallVector<Register, 8> MoveRegs;
  for (const MachineInstr &I : MRI->use_nodbg_instructions(DefReg))
    Users.push_back(&I);

  if (Users.empty())
    return false;

  // Check that all uses a copy to an agpr or a reg_sequence producing an agpr.
  while (!Users.empty()) {
    const MachineInstr *I = Users.pop_back_val();
    if (!I->isCopy() && !I->isRegSequence())
      return false;
    Register DstReg = I->getOperand(0).getReg();
    // Physical registers may have more than one instruction definitions
    if (DstReg.isPhysical())
      return false;
    if (TRI->isAGPR(*MRI, DstReg))
      continue;
    MoveRegs.push_back(DstReg);
    for (const MachineInstr &U : MRI->use_nodbg_instructions(DstReg))
      Users.push_back(&U);
  }

  const TargetRegisterClass *RC = MRI->getRegClass(DefReg);
  MRI->setRegClass(DefReg, TRI->getEquivalentAGPRClass(RC));
  if (!TII->isOperandLegal(MI, 0, &Def)) {
    MRI->setRegClass(DefReg, RC);
    return false;
  }

  while (!MoveRegs.empty()) {
    Register Reg = MoveRegs.pop_back_val();
    MRI->setRegClass(Reg, TRI->getEquivalentAGPRClass(MRI->getRegClass(Reg)));
  }

  LLVM_DEBUG(dbgs() << "Folded " << MI);

  return true;
}

// tryFoldPhiAGPR will aggressively try to create AGPR PHIs.
// For GFX90A and later, this is pretty much always a good thing, but for GFX908
// there's cases where it can create a lot more AGPR-AGPR copies, which are
// expensive on this architecture due to the lack of V_ACCVGPR_MOV.
//
// This function looks at all AGPR PHIs in a basic block and collects their
// operands. Then, it checks for register that are used more than once across
// all PHIs and caches them in a VGPR. This prevents ExpandPostRAPseudo from
// having to create one VGPR temporary per use, which can get very messy if
// these PHIs come from a broken-up large PHI (e.g. 32 AGPR phis, one per vector
// element).
//
// Example
//      a:
//        %in:agpr_256 = COPY %foo:vgpr_256
//      c:
//        %x:agpr_32 = ..
//      b:
//        %0:areg = PHI %in.sub0:agpr_32, %a, %x, %c
//        %1:areg = PHI %in.sub0:agpr_32, %a, %y, %c
//        %2:areg = PHI %in.sub0:agpr_32, %a, %z, %c
//  =>
//      a:
//        %in:agpr_256 = COPY %foo:vgpr_256
//        %tmp:vgpr_32 = V_ACCVGPR_READ_B32_e64 %in.sub0:agpr_32
//        %tmp_agpr:agpr_32 = COPY %tmp
//      c:
//        %x:agpr_32 = ..
//      b:
//        %0:areg = PHI %tmp_agpr, %a, %x, %c
//        %1:areg = PHI %tmp_agpr, %a, %y, %c
//        %2:areg = PHI %tmp_agpr, %a, %z, %c
bool SIFoldOperandsImpl::tryOptimizeAGPRPhis(MachineBasicBlock &MBB) {
  // This is only really needed on GFX908 where AGPR-AGPR copies are
  // unreasonably difficult.
  if (ST->hasGFX90AInsts())
    return false;

  // Look at all AGPR Phis and collect the register + subregister used.
  DenseMap<std::pair<Register, unsigned>, std::vector<MachineOperand *>>
      RegToMO;

  for (auto &MI : MBB) {
    if (!MI.isPHI())
      break;

    if (!TRI->isAGPR(*MRI, MI.getOperand(0).getReg()))
      continue;

    for (unsigned K = 1; K < MI.getNumOperands(); K += 2) {
      MachineOperand &PhiMO = MI.getOperand(K);
      if (!PhiMO.getSubReg())
        continue;
      RegToMO[{PhiMO.getReg(), PhiMO.getSubReg()}].push_back(&PhiMO);
    }
  }

  // For all (Reg, SubReg) pair that are used more than once, cache the value in
  // a VGPR.
  bool Changed = false;
  for (const auto &[Entry, MOs] : RegToMO) {
    if (MOs.size() == 1)
      continue;

    const auto [Reg, SubReg] = Entry;
    MachineInstr *Def = MRI->getVRegDef(Reg);
    MachineBasicBlock *DefMBB = Def->getParent();

    // Create a copy in a VGPR using V_ACCVGPR_READ_B32_e64 so it's not folded
    // out.
    const TargetRegisterClass *ARC = getRegOpRC(*MRI, *TRI, *MOs.front());
    Register TempVGPR =
        MRI->createVirtualRegister(TRI->getEquivalentVGPRClass(ARC));
    MachineInstr *VGPRCopy =
        BuildMI(*DefMBB, ++Def->getIterator(), Def->getDebugLoc(),
                TII->get(AMDGPU::V_ACCVGPR_READ_B32_e64), TempVGPR)
            .addReg(Reg, /* flags */ 0, SubReg);

    // Copy back to an AGPR and use that instead of the AGPR subreg in all MOs.
    Register TempAGPR = MRI->createVirtualRegister(ARC);
    BuildMI(*DefMBB, ++VGPRCopy->getIterator(), Def->getDebugLoc(),
            TII->get(AMDGPU::COPY), TempAGPR)
        .addReg(TempVGPR);

    LLVM_DEBUG(dbgs() << "Caching AGPR into VGPR: " << *VGPRCopy);
    for (MachineOperand *MO : MOs) {
      MO->setReg(TempAGPR);
      MO->setSubReg(AMDGPU::NoSubRegister);
      LLVM_DEBUG(dbgs() << "  Changed PHI Operand: " << *MO << "\n");
    }

    Changed = true;
  }

  return Changed;
}

bool SIFoldOperandsImpl::run(MachineFunction &MF) {
  MRI = &MF.getRegInfo();
  ST = &MF.getSubtarget<GCNSubtarget>();
  TII = ST->getInstrInfo();
  TRI = &TII->getRegisterInfo();
  MFI = MF.getInfo<SIMachineFunctionInfo>();

  // omod is ignored by hardware if IEEE bit is enabled. omod also does not
  // correctly handle signed zeros.
  //
  // FIXME: Also need to check strictfp
  bool IsIEEEMode = MFI->getMode().IEEE;
  bool HasNSZ = MFI->hasNoSignedZerosFPMath();

  bool Changed = false;
  for (MachineBasicBlock *MBB : depth_first(&MF)) {
    MachineOperand *CurrentKnownM0Val = nullptr;
    for (auto &MI : make_early_inc_range(*MBB)) {
      Changed |= tryFoldCndMask(MI);

      if (tryFoldZeroHighBits(MI)) {
        Changed = true;
        continue;
      }

      if (MI.isRegSequence() && tryFoldRegSequence(MI)) {
        Changed = true;
        continue;
      }

      if (MI.isPHI() && tryFoldPhiAGPR(MI)) {
        Changed = true;
        continue;
      }

      if (MI.mayLoad() && tryFoldLoad(MI)) {
        Changed = true;
        continue;
      }

      if (TII->isFoldableCopy(MI)) {
        Changed |= tryFoldFoldableCopy(MI, CurrentKnownM0Val);
        continue;
      }

      // Saw an unknown clobber of m0, so we no longer know what it is.
      if (CurrentKnownM0Val && MI.modifiesRegister(AMDGPU::M0, TRI))
        CurrentKnownM0Val = nullptr;

      // TODO: Omod might be OK if there is NSZ only on the source
      // instruction, and not the omod multiply.
      if (IsIEEEMode || (!HasNSZ && !MI.getFlag(MachineInstr::FmNsz)) ||
          !tryFoldOMod(MI))
        Changed |= tryFoldClamp(MI);
    }

    Changed |= tryOptimizeAGPRPhis(*MBB);
  }

  return Changed;
}

PreservedAnalyses SIFoldOperandsPass::run(MachineFunction &MF,
                                          MachineFunctionAnalysisManager &) {
  bool Changed = SIFoldOperandsImpl().run(MF);
  if (!Changed) {
    return PreservedAnalyses::all();
  }
  auto PA = getMachineFunctionPassPreservedAnalyses();
  PA.preserveSet<CFGAnalyses>();
  return PA;
}<|MERGE_RESOLUTION|>--- conflicted
+++ resolved
@@ -218,11 +218,8 @@
   const unsigned Opc = UseMI.getOpcode();
   switch (Opc) {
   case AMDGPU::S_ADD_I32:
-<<<<<<< HEAD
-=======
   case AMDGPU::S_OR_B32:
   case AMDGPU::S_AND_B32:
->>>>>>> ce7c17d5
   case AMDGPU::V_ADD_U32_e32:
   case AMDGPU::V_ADD_CO_U32_e32:
     // TODO: Possibly relax hasOneUse. It matters more for mubuf, since we have
