--- conflicted
+++ resolved
@@ -795,10 +795,7 @@
   case ISD::STORE:
   case ISD::ATOMIC_LOAD:
   case ISD::ATOMIC_STORE:
-<<<<<<< HEAD
-=======
   case ISD::ATOMIC_CMP_SWAP:
->>>>>>> ce7c17d5
     return true;
   default:
     return false;
