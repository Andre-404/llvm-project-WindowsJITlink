//===-- RISCVTargetTransformInfo.cpp - RISC-V specific TTI ----------------===//
//
// Part of the LLVM Project, under the Apache License v2.0 with LLVM Exceptions.
// See https://llvm.org/LICENSE.txt for license information.
// SPDX-License-Identifier: Apache-2.0 WITH LLVM-exception
//
//===----------------------------------------------------------------------===//

#include "RISCVTargetTransformInfo.h"
#include "MCTargetDesc/RISCVMatInt.h"
#include "llvm/ADT/STLExtras.h"
#include "llvm/Analysis/TargetTransformInfo.h"
#include "llvm/CodeGen/BasicTTIImpl.h"
#include "llvm/CodeGen/CostTable.h"
#include "llvm/CodeGen/TargetLowering.h"
#include "llvm/IR/Instructions.h"
#include "llvm/IR/PatternMatch.h"
#include <cmath>
#include <optional>
using namespace llvm;
using namespace llvm::PatternMatch;

#define DEBUG_TYPE "riscvtti"

static cl::opt<unsigned> RVVRegisterWidthLMUL(
    "riscv-v-register-bit-width-lmul",
    cl::desc(
        "The LMUL to use for getRegisterBitWidth queries. Affects LMUL used "
        "by autovectorized code. Fractional LMULs are not supported."),
    cl::init(2), cl::Hidden);

static cl::opt<unsigned> SLPMaxVF(
    "riscv-v-slp-max-vf",
    cl::desc(
        "Overrides result used for getMaximumVF query which is used "
        "exclusively by SLP vectorizer."),
    cl::Hidden);

static cl::opt<bool> EnableOrLikeSelectOpt("enable-riscv-or-like-select",
                                           cl::init(true), cl::Hidden);

InstructionCost
RISCVTTIImpl::getRISCVInstructionCost(ArrayRef<unsigned> OpCodes, MVT VT,
                                      TTI::TargetCostKind CostKind) {
  // Check if the type is valid for all CostKind
  if (!VT.isVector())
    return InstructionCost::getInvalid();
  size_t NumInstr = OpCodes.size();
  if (CostKind == TTI::TCK_CodeSize)
    return NumInstr;
  InstructionCost LMULCost = TLI->getLMULCost(VT);
  if ((CostKind != TTI::TCK_RecipThroughput) && (CostKind != TTI::TCK_Latency))
    return LMULCost * NumInstr;
  InstructionCost Cost = 0;
  for (auto Op : OpCodes) {
    switch (Op) {
    case RISCV::VRGATHER_VI:
      Cost += TLI->getVRGatherVICost(VT);
      break;
    case RISCV::VRGATHER_VV:
      Cost += TLI->getVRGatherVVCost(VT);
      break;
    case RISCV::VSLIDEUP_VI:
    case RISCV::VSLIDEDOWN_VI:
      Cost += TLI->getVSlideVICost(VT);
      break;
    case RISCV::VSLIDEUP_VX:
    case RISCV::VSLIDEDOWN_VX:
      Cost += TLI->getVSlideVXCost(VT);
      break;
    case RISCV::VREDMAX_VS:
    case RISCV::VREDMIN_VS:
    case RISCV::VREDMAXU_VS:
    case RISCV::VREDMINU_VS:
    case RISCV::VREDSUM_VS:
    case RISCV::VREDAND_VS:
    case RISCV::VREDOR_VS:
    case RISCV::VREDXOR_VS:
    case RISCV::VFREDMAX_VS:
    case RISCV::VFREDMIN_VS:
    case RISCV::VFREDUSUM_VS: {
      unsigned VL = VT.getVectorMinNumElements();
      if (!VT.isFixedLengthVector())
        VL *= *getVScaleForTuning();
      Cost += Log2_32_Ceil(VL);
      break;
    }
    case RISCV::VFREDOSUM_VS: {
      unsigned VL = VT.getVectorMinNumElements();
      if (!VT.isFixedLengthVector())
        VL *= *getVScaleForTuning();
      Cost += VL;
      break;
    }
    case RISCV::VMV_X_S:
    case RISCV::VMV_S_X:
    case RISCV::VFMV_F_S:
    case RISCV::VFMV_S_F:
    case RISCV::VMOR_MM:
    case RISCV::VMXOR_MM:
    case RISCV::VMAND_MM:
    case RISCV::VMANDN_MM:
    case RISCV::VMNAND_MM:
    case RISCV::VCPOP_M:
    case RISCV::VFIRST_M:
      Cost += 1;
      break;
    default:
      Cost += LMULCost;
    }
  }
  return Cost;
}

InstructionCost RISCVTTIImpl::getIntImmCost(const APInt &Imm, Type *Ty,
                                            TTI::TargetCostKind CostKind) {
  assert(Ty->isIntegerTy() &&
         "getIntImmCost can only estimate cost of materialising integers");

  // We have a Zero register, so 0 is always free.
  if (Imm == 0)
    return TTI::TCC_Free;

  // Otherwise, we check how many instructions it will take to materialise.
  const DataLayout &DL = getDataLayout();
  return RISCVMatInt::getIntMatCost(Imm, DL.getTypeSizeInBits(Ty), *getST());
}

// Look for patterns of shift followed by AND that can be turned into a pair of
// shifts. We won't need to materialize an immediate for the AND so these can
// be considered free.
static bool canUseShiftPair(Instruction *Inst, const APInt &Imm) {
  uint64_t Mask = Imm.getZExtValue();
  auto *BO = dyn_cast<BinaryOperator>(Inst->getOperand(0));
  if (!BO || !BO->hasOneUse())
    return false;

  if (BO->getOpcode() != Instruction::Shl)
    return false;

  if (!isa<ConstantInt>(BO->getOperand(1)))
    return false;

  unsigned ShAmt = cast<ConstantInt>(BO->getOperand(1))->getZExtValue();
  // (and (shl x, c2), c1) will be matched to (srli (slli x, c2+c3), c3) if c1
  // is a mask shifted by c2 bits with c3 leading zeros.
  if (isShiftedMask_64(Mask)) {
    unsigned Trailing = llvm::countr_zero(Mask);
    if (ShAmt == Trailing)
      return true;
  }

  return false;
}

InstructionCost RISCVTTIImpl::getIntImmCostInst(unsigned Opcode, unsigned Idx,
                                                const APInt &Imm, Type *Ty,
                                                TTI::TargetCostKind CostKind,
                                                Instruction *Inst) {
  assert(Ty->isIntegerTy() &&
         "getIntImmCost can only estimate cost of materialising integers");

  // We have a Zero register, so 0 is always free.
  if (Imm == 0)
    return TTI::TCC_Free;

  // Some instructions in RISC-V can take a 12-bit immediate. Some of these are
  // commutative, in others the immediate comes from a specific argument index.
  bool Takes12BitImm = false;
  unsigned ImmArgIdx = ~0U;

  switch (Opcode) {
  case Instruction::GetElementPtr:
    // Never hoist any arguments to a GetElementPtr. CodeGenPrepare will
    // split up large offsets in GEP into better parts than ConstantHoisting
    // can.
    return TTI::TCC_Free;
  case Instruction::Store:
    // If the address is a constant, use the materialization cost.
    if (Idx == 1)
      return getIntImmCost(Imm, Ty, CostKind);
    return TTI::TCC_Free;
  case Instruction::Load:
    // If the address is a constant, use the materialization cost.
    return getIntImmCost(Imm, Ty, CostKind);
  case Instruction::And:
    // zext.h
    if (Imm == UINT64_C(0xffff) && ST->hasStdExtZbb())
      return TTI::TCC_Free;
    // zext.w
    if (Imm == UINT64_C(0xffffffff) && ST->hasStdExtZba())
      return TTI::TCC_Free;
    // bclri
    if (ST->hasStdExtZbs() && (~Imm).isPowerOf2())
      return TTI::TCC_Free;
    if (Inst && Idx == 1 && Imm.getBitWidth() <= ST->getXLen() &&
        canUseShiftPair(Inst, Imm))
      return TTI::TCC_Free;
    Takes12BitImm = true;
    break;
  case Instruction::Add:
    Takes12BitImm = true;
    break;
  case Instruction::Or:
  case Instruction::Xor:
    // bseti/binvi
    if (ST->hasStdExtZbs() && Imm.isPowerOf2())
      return TTI::TCC_Free;
    Takes12BitImm = true;
    break;
  case Instruction::Mul:
    // Power of 2 is a shift. Negated power of 2 is a shift and a negate.
    if (Imm.isPowerOf2() || Imm.isNegatedPowerOf2())
      return TTI::TCC_Free;
    // One more or less than a power of 2 can use SLLI+ADD/SUB.
    if ((Imm + 1).isPowerOf2() || (Imm - 1).isPowerOf2())
      return TTI::TCC_Free;
    // FIXME: There is no MULI instruction.
    Takes12BitImm = true;
    break;
  case Instruction::Sub:
  case Instruction::Shl:
  case Instruction::LShr:
  case Instruction::AShr:
    Takes12BitImm = true;
    ImmArgIdx = 1;
    break;
  default:
    break;
  }

  if (Takes12BitImm) {
    // Check immediate is the correct argument...
    if (Instruction::isCommutative(Opcode) || Idx == ImmArgIdx) {
      // ... and fits into the 12-bit immediate.
      if (Imm.getSignificantBits() <= 64 &&
          getTLI()->isLegalAddImmediate(Imm.getSExtValue())) {
        return TTI::TCC_Free;
      }
    }

    // Otherwise, use the full materialisation cost.
    return getIntImmCost(Imm, Ty, CostKind);
  }

  // By default, prevent hoisting.
  return TTI::TCC_Free;
}

InstructionCost
RISCVTTIImpl::getIntImmCostIntrin(Intrinsic::ID IID, unsigned Idx,
                                  const APInt &Imm, Type *Ty,
                                  TTI::TargetCostKind CostKind) {
  // Prevent hoisting in unknown cases.
  return TTI::TCC_Free;
}

bool RISCVTTIImpl::hasActiveVectorLength(unsigned, Type *DataTy, Align) const {
  return ST->hasVInstructions();
}

TargetTransformInfo::PopcntSupportKind
RISCVTTIImpl::getPopcntSupport(unsigned TyWidth) {
  assert(isPowerOf2_32(TyWidth) && "Ty width must be power of 2");
  return ST->hasStdExtZbb() || ST->hasVendorXCVbitmanip()
             ? TTI::PSK_FastHardware
             : TTI::PSK_Software;
}

bool RISCVTTIImpl::shouldExpandReduction(const IntrinsicInst *II) const {
  // Currently, the ExpandReductions pass can't expand scalable-vector
  // reductions, but we still request expansion as RVV doesn't support certain
  // reductions and the SelectionDAG can't legalize them either.
  switch (II->getIntrinsicID()) {
  default:
    return false;
  // These reductions have no equivalent in RVV
  case Intrinsic::vector_reduce_mul:
  case Intrinsic::vector_reduce_fmul:
    return true;
  }
}

std::optional<unsigned> RISCVTTIImpl::getMaxVScale() const {
  if (ST->hasVInstructions())
    return ST->getRealMaxVLen() / RISCV::RVVBitsPerBlock;
  return BaseT::getMaxVScale();
}

std::optional<unsigned> RISCVTTIImpl::getVScaleForTuning() const {
  if (ST->hasVInstructions())
    if (unsigned MinVLen = ST->getRealMinVLen();
        MinVLen >= RISCV::RVVBitsPerBlock)
      return MinVLen / RISCV::RVVBitsPerBlock;
  return BaseT::getVScaleForTuning();
}

TypeSize
RISCVTTIImpl::getRegisterBitWidth(TargetTransformInfo::RegisterKind K) const {
  unsigned LMUL =
      llvm::bit_floor(std::clamp<unsigned>(RVVRegisterWidthLMUL, 1, 8));
  switch (K) {
  case TargetTransformInfo::RGK_Scalar:
    return TypeSize::getFixed(ST->getXLen());
  case TargetTransformInfo::RGK_FixedWidthVector:
    return TypeSize::getFixed(
        ST->useRVVForFixedLengthVectors() ? LMUL * ST->getRealMinVLen() : 0);
  case TargetTransformInfo::RGK_ScalableVector:
    return TypeSize::getScalable(
        (ST->hasVInstructions() &&
         ST->getRealMinVLen() >= RISCV::RVVBitsPerBlock)
            ? LMUL * RISCV::RVVBitsPerBlock
            : 0);
  }

  llvm_unreachable("Unsupported register kind");
}

InstructionCost
RISCVTTIImpl::getConstantPoolLoadCost(Type *Ty,  TTI::TargetCostKind CostKind) {
  // Add a cost of address generation + the cost of the load. The address
  // is expected to be a PC relative offset to a constant pool entry
  // using auipc/addi.
  return 2 + getMemoryOpCost(Instruction::Load, Ty, DL.getABITypeAlign(Ty),
                             /*AddressSpace=*/0, CostKind);
}

static VectorType *getVRGatherIndexType(MVT DataVT, const RISCVSubtarget &ST,
                                        LLVMContext &C) {
  assert((DataVT.getScalarSizeInBits() != 8 ||
          DataVT.getVectorNumElements() <= 256) && "unhandled case in lowering");
  MVT IndexVT = DataVT.changeTypeToInteger();
  if (IndexVT.getScalarType().bitsGT(ST.getXLenVT()))
    IndexVT = IndexVT.changeVectorElementType(MVT::i16);
  return cast<VectorType>(EVT(IndexVT).getTypeForEVT(C));
}

InstructionCost RISCVTTIImpl::getShuffleCost(TTI::ShuffleKind Kind,
                                             VectorType *Tp, ArrayRef<int> Mask,
                                             TTI::TargetCostKind CostKind,
                                             int Index, VectorType *SubTp,
                                             ArrayRef<const Value *> Args,
                                             const Instruction *CxtI) {
  Kind = improveShuffleKindFromMask(Kind, Mask, Tp, Index, SubTp);

  std::pair<InstructionCost, MVT> LT = getTypeLegalizationCost(Tp);

  // First, handle cases where having a fixed length vector enables us to
  // give a more accurate cost than falling back to generic scalable codegen.
  // TODO: Each of these cases hints at a modeling gap around scalable vectors.
  if (isa<FixedVectorType>(Tp)) {
    switch (Kind) {
    default:
      break;
    case TTI::SK_PermuteSingleSrc: {
      if (Mask.size() >= 2 && LT.second.isFixedLengthVector()) {
        MVT EltTp = LT.second.getVectorElementType();
        // If the size of the element is < ELEN then shuffles of interleaves and
        // deinterleaves of 2 vectors can be lowered into the following
        // sequences
        if (EltTp.getScalarSizeInBits() < ST->getELen()) {
          // Example sequence:
          //   vsetivli     zero, 4, e8, mf4, ta, ma (ignored)
          //   vwaddu.vv    v10, v8, v9
          //   li       a0, -1                   (ignored)
          //   vwmaccu.vx   v10, a0, v9
          if (ShuffleVectorInst::isInterleaveMask(Mask, 2, Mask.size()))
            return 2 * LT.first * TLI->getLMULCost(LT.second);

          if (Mask[0] == 0 || Mask[0] == 1) {
            auto DeinterleaveMask = createStrideMask(Mask[0], 2, Mask.size());
            // Example sequence:
            //   vnsrl.wi   v10, v8, 0
            if (equal(DeinterleaveMask, Mask))
              return LT.first * getRISCVInstructionCost(RISCV::VNSRL_WI,
                                                        LT.second, CostKind);
          }
        }
      }
      // vrgather + cost of generating the mask constant.
      // We model this for an unknown mask with a single vrgather.
      if (LT.second.isFixedLengthVector() && LT.first == 1 &&
          (LT.second.getScalarSizeInBits() != 8 ||
           LT.second.getVectorNumElements() <= 256)) {
        VectorType *IdxTy = getVRGatherIndexType(LT.second, *ST, Tp->getContext());
        InstructionCost IndexCost = getConstantPoolLoadCost(IdxTy, CostKind);
        return IndexCost +
               getRISCVInstructionCost(RISCV::VRGATHER_VV, LT.second, CostKind);
      }
      [[fallthrough]];
    }
    case TTI::SK_Transpose:
    case TTI::SK_PermuteTwoSrc: {
      // 2 x (vrgather + cost of generating the mask constant) + cost of mask
      // register for the second vrgather. We model this for an unknown
      // (shuffle) mask.
      if (LT.second.isFixedLengthVector() && LT.first == 1 &&
          (LT.second.getScalarSizeInBits() != 8 ||
           LT.second.getVectorNumElements() <= 256)) {
        auto &C = Tp->getContext();
        auto EC = Tp->getElementCount();
        VectorType *IdxTy = getVRGatherIndexType(LT.second, *ST, C);
        VectorType *MaskTy = VectorType::get(IntegerType::getInt1Ty(C), EC);
        InstructionCost IndexCost = getConstantPoolLoadCost(IdxTy, CostKind);
        InstructionCost MaskCost = getConstantPoolLoadCost(MaskTy, CostKind);
        return 2 * IndexCost +
               getRISCVInstructionCost({RISCV::VRGATHER_VV, RISCV::VRGATHER_VV},
                                       LT.second, CostKind) +
               MaskCost;
      }
      [[fallthrough]];
    }
    case TTI::SK_Select: {
      // We are going to permute multiple sources and the result will be in
      // multiple destinations. Providing an accurate cost only for splits where
      // the element type remains the same.
      if (!Mask.empty() && LT.first.isValid() && LT.first != 1 &&
          LT.second.isFixedLengthVector() &&
          LT.second.getVectorElementType().getSizeInBits() ==
              Tp->getElementType()->getPrimitiveSizeInBits() &&
          LT.second.getVectorNumElements() <
              cast<FixedVectorType>(Tp)->getNumElements() &&
          divideCeil(Mask.size(),
                     cast<FixedVectorType>(Tp)->getNumElements()) ==
              static_cast<unsigned>(*LT.first.getValue())) {
        unsigned NumRegs = *LT.first.getValue();
        unsigned VF = cast<FixedVectorType>(Tp)->getNumElements();
        unsigned SubVF = PowerOf2Ceil(VF / NumRegs);
        auto *SubVecTy = FixedVectorType::get(Tp->getElementType(), SubVF);

        InstructionCost Cost = 0;
        for (unsigned I = 0; I < NumRegs; ++I) {
          bool IsSingleVector = true;
          SmallVector<int> SubMask(SubVF, PoisonMaskElem);
          transform(Mask.slice(I * SubVF,
                               I == NumRegs - 1 ? Mask.size() % SubVF : SubVF),
                    SubMask.begin(), [&](int I) {
                      bool SingleSubVector = I / VF == 0;
                      IsSingleVector &= SingleSubVector;
                      return (SingleSubVector ? 0 : 1) * SubVF + I % VF;
                    });
          Cost += getShuffleCost(IsSingleVector ? TTI::SK_PermuteSingleSrc
                                                : TTI::SK_PermuteTwoSrc,
                                 SubVecTy, SubMask, CostKind, 0, nullptr);
          return Cost;
        }
      }
      break;
    }
    }
  };

  // Handle scalable vectors (and fixed vectors legalized to scalable vectors).
  switch (Kind) {
  default:
    // Fallthrough to generic handling.
    // TODO: Most of these cases will return getInvalid in generic code, and
    // must be implemented here.
    break;
  case TTI::SK_ExtractSubvector:
    // Extract at zero is always a subregister extract
    if (Index == 0)
      return TTI::TCC_Free;

    // If we're extracting a subvector of at most m1 size at a sub-register
    // boundary - which unfortunately we need exact vlen to identify - this is
    // a subregister extract at worst and thus won't require a vslidedown.
    // TODO: Extend for aligned m2, m4 subvector extracts
    // TODO: Extend for misalgined (but contained) extracts
    // TODO: Extend for scalable subvector types
    if (std::pair<InstructionCost, MVT> SubLT = getTypeLegalizationCost(SubTp);
        SubLT.second.isValid() && SubLT.second.isFixedLengthVector()) {
      const unsigned MinVLen = ST->getRealMinVLen();
      const unsigned MaxVLen = ST->getRealMaxVLen();
      if (MinVLen == MaxVLen &&
          SubLT.second.getScalarSizeInBits() * Index % MinVLen == 0 &&
          SubLT.second.getSizeInBits() <= MinVLen)
        return TTI::TCC_Free;
    }

    // Example sequence:
    // vsetivli     zero, 4, e8, mf2, tu, ma (ignored)
    // vslidedown.vi  v8, v9, 2
    return LT.first *
           getRISCVInstructionCost(RISCV::VSLIDEDOWN_VI, LT.second, CostKind);
  case TTI::SK_InsertSubvector:
    // Example sequence:
    // vsetivli     zero, 4, e8, mf2, tu, ma (ignored)
    // vslideup.vi  v8, v9, 2
    return LT.first *
           getRISCVInstructionCost(RISCV::VSLIDEUP_VI, LT.second, CostKind);
  case TTI::SK_Select: {
    // Example sequence:
    // li           a0, 90
    // vsetivli     zero, 8, e8, mf2, ta, ma (ignored)
    // vmv.s.x      v0, a0
    // vmerge.vvm   v8, v9, v8, v0
    // We use 2 for the cost of the mask materialization as this is the true
    // cost for small masks and most shuffles are small.  At worst, this cost
    // should be a very small constant for the constant pool load.  As such,
    // we may bias towards large selects slightly more than truely warranted.
    return LT.first *
           (1 + getRISCVInstructionCost({RISCV::VMV_S_X, RISCV::VMERGE_VVM},
                                        LT.second, CostKind));
  }
  case TTI::SK_Broadcast: {
    bool HasScalar = (Args.size() > 0) && (Operator::getOpcode(Args[0]) ==
                                           Instruction::InsertElement);
    if (LT.second.getScalarSizeInBits() == 1) {
      if (HasScalar) {
        // Example sequence:
        //   andi a0, a0, 1
        //   vsetivli zero, 2, e8, mf8, ta, ma (ignored)
        //   vmv.v.x v8, a0
        //   vmsne.vi v0, v8, 0
        return LT.first *
               (1 + getRISCVInstructionCost({RISCV::VMV_V_X, RISCV::VMSNE_VI},
                                            LT.second, CostKind));
      }
      // Example sequence:
      //   vsetivli  zero, 2, e8, mf8, ta, mu (ignored)
      //   vmv.v.i v8, 0
      //   vmerge.vim      v8, v8, 1, v0
      //   vmv.x.s a0, v8
      //   andi    a0, a0, 1
      //   vmv.v.x v8, a0
      //   vmsne.vi  v0, v8, 0

      return LT.first *
             (1 + getRISCVInstructionCost({RISCV::VMV_V_I, RISCV::VMERGE_VIM,
                                           RISCV::VMV_X_S, RISCV::VMV_V_X,
                                           RISCV::VMSNE_VI},
                                          LT.second, CostKind));
    }

    if (HasScalar) {
      // Example sequence:
      //   vmv.v.x v8, a0
      return LT.first *
             getRISCVInstructionCost(RISCV::VMV_V_X, LT.second, CostKind);
    }

    // Example sequence:
    //   vrgather.vi     v9, v8, 0
    return LT.first *
           getRISCVInstructionCost(RISCV::VRGATHER_VI, LT.second, CostKind);
  }
  case TTI::SK_Splice: {
    // vslidedown+vslideup.
    // TODO: Multiplying by LT.first implies this legalizes into multiple copies
    // of similar code, but I think we expand through memory.
    unsigned Opcodes[2] = {RISCV::VSLIDEDOWN_VX, RISCV::VSLIDEUP_VX};
    if (Index >= 0 && Index < 32)
      Opcodes[0] = RISCV::VSLIDEDOWN_VI;
    else if (Index < 0 && Index > -32)
      Opcodes[1] = RISCV::VSLIDEUP_VI;
    return LT.first * getRISCVInstructionCost(Opcodes, LT.second, CostKind);
  }
  case TTI::SK_Reverse: {
    // TODO: Cases to improve here:
    // * Illegal vector types
    // * i64 on RV32
    // * i1 vector
    // At low LMUL, most of the cost is producing the vrgather index register.
    // At high LMUL, the cost of the vrgather itself will dominate.
    // Example sequence:
    //   csrr a0, vlenb
    //   srli a0, a0, 3
    //   addi a0, a0, -1
    //   vsetvli a1, zero, e8, mf8, ta, mu (ignored)
    //   vid.v v9
    //   vrsub.vx v10, v9, a0
    //   vrgather.vv v9, v8, v10
    InstructionCost LenCost = 3;
    if (LT.second.isFixedLengthVector())
      // vrsub.vi has a 5 bit immediate field, otherwise an li suffices
      LenCost = isInt<5>(LT.second.getVectorNumElements() - 1) ? 0 : 1;
    unsigned Opcodes[] = {RISCV::VID_V, RISCV::VRSUB_VX, RISCV::VRGATHER_VV};
    if (LT.second.isFixedLengthVector() &&
        isInt<5>(LT.second.getVectorNumElements() - 1))
      Opcodes[1] = RISCV::VRSUB_VI;
    InstructionCost GatherCost =
        getRISCVInstructionCost(Opcodes, LT.second, CostKind);
    // Mask operation additionally required extend and truncate
    InstructionCost ExtendCost = Tp->getElementType()->isIntegerTy(1) ? 3 : 0;
    return LT.first * (LenCost + GatherCost + ExtendCost);
  }
  }
  return BaseT::getShuffleCost(Kind, Tp, Mask, CostKind, Index, SubTp);
}

InstructionCost
RISCVTTIImpl::getMaskedMemoryOpCost(unsigned Opcode, Type *Src, Align Alignment,
                                    unsigned AddressSpace,
                                    TTI::TargetCostKind CostKind) {
  if (!isLegalMaskedLoadStore(Src, Alignment) ||
      CostKind != TTI::TCK_RecipThroughput)
    return BaseT::getMaskedMemoryOpCost(Opcode, Src, Alignment, AddressSpace,
                                        CostKind);

  return getMemoryOpCost(Opcode, Src, Alignment, AddressSpace, CostKind);
}

InstructionCost RISCVTTIImpl::getInterleavedMemoryOpCost(
    unsigned Opcode, Type *VecTy, unsigned Factor, ArrayRef<unsigned> Indices,
    Align Alignment, unsigned AddressSpace, TTI::TargetCostKind CostKind,
    bool UseMaskForCond, bool UseMaskForGaps) {
  if (isa<ScalableVectorType>(VecTy) && Factor != 2)
    return InstructionCost::getInvalid();

  // The interleaved memory access pass will lower interleaved memory ops (i.e
  // a load and store followed by a specific shuffle) to vlseg/vsseg
  // intrinsics. In those cases then we can treat it as if it's just one (legal)
  // memory op
  if (!UseMaskForCond && !UseMaskForGaps &&
      Factor <= TLI->getMaxSupportedInterleaveFactor()) {
    auto *VTy = cast<VectorType>(VecTy);
    std::pair<InstructionCost, MVT> LT = getTypeLegalizationCost(VTy);
    // Need to make sure type has't been scalarized
    if (LT.second.isVector()) {
      auto *SubVecTy =
          VectorType::get(VTy->getElementType(),
                          VTy->getElementCount().divideCoefficientBy(Factor));

      if (VTy->getElementCount().isKnownMultipleOf(Factor) &&
          TLI->isLegalInterleavedAccessType(SubVecTy, Factor, Alignment,
                                            AddressSpace, DL)) {
        // FIXME: We use the memory op cost of the *legalized* type here,
        // because it's getMemoryOpCost returns a really expensive cost for
        // types like <6 x i8>, which show up when doing interleaves of
        // Factor=3 etc. Should the memory op cost of these be cheaper?
        auto *LegalVTy = VectorType::get(VTy->getElementType(),
                                         LT.second.getVectorElementCount());
        InstructionCost LegalMemCost = getMemoryOpCost(
            Opcode, LegalVTy, Alignment, AddressSpace, CostKind);
        return LT.first + LegalMemCost;
      }
    }
  }

  // TODO: Return the cost of interleaved accesses for scalable vector when
  // unable to convert to segment accesses instructions.
  if (isa<ScalableVectorType>(VecTy))
    return InstructionCost::getInvalid();

  auto *FVTy = cast<FixedVectorType>(VecTy);
  InstructionCost MemCost =
      getMemoryOpCost(Opcode, VecTy, Alignment, AddressSpace, CostKind);
  unsigned VF = FVTy->getNumElements() / Factor;

  // An interleaved load will look like this for Factor=3:
  // %wide.vec = load <12 x i32>, ptr %3, align 4
  // %strided.vec = shufflevector %wide.vec, poison, <4 x i32> <stride mask>
  // %strided.vec1 = shufflevector %wide.vec, poison, <4 x i32> <stride mask>
  // %strided.vec2 = shufflevector %wide.vec, poison, <4 x i32> <stride mask>
  if (Opcode == Instruction::Load) {
    InstructionCost Cost = MemCost;
    for (unsigned Index : Indices) {
      FixedVectorType *SubVecTy =
          FixedVectorType::get(FVTy->getElementType(), VF * Factor);
      auto Mask = createStrideMask(Index, Factor, VF);
      InstructionCost ShuffleCost =
          getShuffleCost(TTI::ShuffleKind::SK_PermuteSingleSrc, SubVecTy, Mask,
                         CostKind, 0, nullptr, {});
      Cost += ShuffleCost;
    }
    return Cost;
  }

  // TODO: Model for NF > 2
  // We'll need to enhance getShuffleCost to model shuffles that are just
  // inserts and extracts into subvectors, since they won't have the full cost
  // of a vrgather.
  // An interleaved store for 3 vectors of 4 lanes will look like
  // %11 = shufflevector <4 x i32> %4, <4 x i32> %6, <8 x i32> <0...7>
  // %12 = shufflevector <4 x i32> %9, <4 x i32> poison, <8 x i32> <0...3>
  // %13 = shufflevector <8 x i32> %11, <8 x i32> %12, <12 x i32> <0...11>
  // %interleaved.vec = shufflevector %13, poison, <12 x i32> <interleave mask>
  // store <12 x i32> %interleaved.vec, ptr %10, align 4
  if (Factor != 2)
    return BaseT::getInterleavedMemoryOpCost(Opcode, VecTy, Factor, Indices,
                                             Alignment, AddressSpace, CostKind,
                                             UseMaskForCond, UseMaskForGaps);

  assert(Opcode == Instruction::Store && "Opcode must be a store");
  // For an interleaving store of 2 vectors, we perform one large interleaving
  // shuffle that goes into the wide store
  auto Mask = createInterleaveMask(VF, Factor);
  InstructionCost ShuffleCost =
      getShuffleCost(TTI::ShuffleKind::SK_PermuteSingleSrc, FVTy, Mask,
                     CostKind, 0, nullptr, {});
  return MemCost + ShuffleCost;
}

InstructionCost RISCVTTIImpl::getGatherScatterOpCost(
    unsigned Opcode, Type *DataTy, const Value *Ptr, bool VariableMask,
    Align Alignment, TTI::TargetCostKind CostKind, const Instruction *I) {
  if (CostKind != TTI::TCK_RecipThroughput)
    return BaseT::getGatherScatterOpCost(Opcode, DataTy, Ptr, VariableMask,
                                         Alignment, CostKind, I);

  if ((Opcode == Instruction::Load &&
       !isLegalMaskedGather(DataTy, Align(Alignment))) ||
      (Opcode == Instruction::Store &&
       !isLegalMaskedScatter(DataTy, Align(Alignment))))
    return BaseT::getGatherScatterOpCost(Opcode, DataTy, Ptr, VariableMask,
                                         Alignment, CostKind, I);

  // Cost is proportional to the number of memory operations implied.  For
  // scalable vectors, we use an estimate on that number since we don't
  // know exactly what VL will be.
  auto &VTy = *cast<VectorType>(DataTy);
  InstructionCost MemOpCost =
      getMemoryOpCost(Opcode, VTy.getElementType(), Alignment, 0, CostKind,
                      {TTI::OK_AnyValue, TTI::OP_None}, I);
  unsigned NumLoads = getEstimatedVLFor(&VTy);
  return NumLoads * MemOpCost;
}

InstructionCost RISCVTTIImpl::getStridedMemoryOpCost(
    unsigned Opcode, Type *DataTy, const Value *Ptr, bool VariableMask,
    Align Alignment, TTI::TargetCostKind CostKind, const Instruction *I) {
  if (((Opcode == Instruction::Load || Opcode == Instruction::Store) &&
       !isLegalStridedLoadStore(DataTy, Alignment)) ||
      (Opcode != Instruction::Load && Opcode != Instruction::Store))
    return BaseT::getStridedMemoryOpCost(Opcode, DataTy, Ptr, VariableMask,
                                         Alignment, CostKind, I);

  if (CostKind == TTI::TCK_CodeSize)
    return TTI::TCC_Basic;

  // Cost is proportional to the number of memory operations implied.  For
  // scalable vectors, we use an estimate on that number since we don't
  // know exactly what VL will be.
  auto &VTy = *cast<VectorType>(DataTy);
  InstructionCost MemOpCost =
      getMemoryOpCost(Opcode, VTy.getElementType(), Alignment, 0, CostKind,
                      {TTI::OK_AnyValue, TTI::OP_None}, I);
  unsigned NumLoads = getEstimatedVLFor(&VTy);
  return NumLoads * MemOpCost;
}

// Currently, these represent both throughput and codesize costs
// for the respective intrinsics.  The costs in this table are simply
// instruction counts with the following adjustments made:
// * One vsetvli is considered free.
static const CostTblEntry VectorIntrinsicCostTable[]{
    {Intrinsic::floor, MVT::f32, 9},
    {Intrinsic::floor, MVT::f64, 9},
    {Intrinsic::ceil, MVT::f32, 9},
    {Intrinsic::ceil, MVT::f64, 9},
    {Intrinsic::trunc, MVT::f32, 7},
    {Intrinsic::trunc, MVT::f64, 7},
    {Intrinsic::round, MVT::f32, 9},
    {Intrinsic::round, MVT::f64, 9},
    {Intrinsic::roundeven, MVT::f32, 9},
    {Intrinsic::roundeven, MVT::f64, 9},
    {Intrinsic::rint, MVT::f32, 7},
    {Intrinsic::rint, MVT::f64, 7},
    {Intrinsic::lrint, MVT::i32, 1},
    {Intrinsic::lrint, MVT::i64, 1},
    {Intrinsic::llrint, MVT::i64, 1},
    {Intrinsic::nearbyint, MVT::f32, 9},
    {Intrinsic::nearbyint, MVT::f64, 9},
    {Intrinsic::bswap, MVT::i16, 3},
    {Intrinsic::bswap, MVT::i32, 12},
    {Intrinsic::bswap, MVT::i64, 31},
    {Intrinsic::vp_bswap, MVT::i16, 3},
    {Intrinsic::vp_bswap, MVT::i32, 12},
    {Intrinsic::vp_bswap, MVT::i64, 31},
    {Intrinsic::vp_fshl, MVT::i8, 7},
    {Intrinsic::vp_fshl, MVT::i16, 7},
    {Intrinsic::vp_fshl, MVT::i32, 7},
    {Intrinsic::vp_fshl, MVT::i64, 7},
    {Intrinsic::vp_fshr, MVT::i8, 7},
    {Intrinsic::vp_fshr, MVT::i16, 7},
    {Intrinsic::vp_fshr, MVT::i32, 7},
    {Intrinsic::vp_fshr, MVT::i64, 7},
    {Intrinsic::bitreverse, MVT::i8, 17},
    {Intrinsic::bitreverse, MVT::i16, 24},
    {Intrinsic::bitreverse, MVT::i32, 33},
    {Intrinsic::bitreverse, MVT::i64, 52},
    {Intrinsic::vp_bitreverse, MVT::i8, 17},
    {Intrinsic::vp_bitreverse, MVT::i16, 24},
    {Intrinsic::vp_bitreverse, MVT::i32, 33},
    {Intrinsic::vp_bitreverse, MVT::i64, 52},
    {Intrinsic::ctpop, MVT::i8, 12},
    {Intrinsic::ctpop, MVT::i16, 19},
    {Intrinsic::ctpop, MVT::i32, 20},
    {Intrinsic::ctpop, MVT::i64, 21},
    {Intrinsic::vp_ctpop, MVT::i8, 12},
    {Intrinsic::vp_ctpop, MVT::i16, 19},
    {Intrinsic::vp_ctpop, MVT::i32, 20},
    {Intrinsic::vp_ctpop, MVT::i64, 21},
    {Intrinsic::vp_ctlz, MVT::i8, 19},
    {Intrinsic::vp_ctlz, MVT::i16, 28},
    {Intrinsic::vp_ctlz, MVT::i32, 31},
    {Intrinsic::vp_ctlz, MVT::i64, 35},
    {Intrinsic::vp_cttz, MVT::i8, 16},
    {Intrinsic::vp_cttz, MVT::i16, 23},
    {Intrinsic::vp_cttz, MVT::i32, 24},
    {Intrinsic::vp_cttz, MVT::i64, 25},
};

static unsigned getISDForVPIntrinsicID(Intrinsic::ID ID) {
  switch (ID) {
#define HELPER_MAP_VPID_TO_VPSD(VPID, VPSD)                                    \
  case Intrinsic::VPID:                                                        \
    return ISD::VPSD;
#include "llvm/IR/VPIntrinsics.def"
#undef HELPER_MAP_VPID_TO_VPSD
  }
  return ISD::DELETED_NODE;
}

InstructionCost
RISCVTTIImpl::getIntrinsicInstrCost(const IntrinsicCostAttributes &ICA,
                                    TTI::TargetCostKind CostKind) {
  auto *RetTy = ICA.getReturnType();
  switch (ICA.getID()) {
  case Intrinsic::ceil:
  case Intrinsic::floor:
  case Intrinsic::trunc:
  case Intrinsic::rint:
  case Intrinsic::lrint:
  case Intrinsic::llrint:
  case Intrinsic::round:
  case Intrinsic::roundeven: {
    // These all use the same code.
    auto LT = getTypeLegalizationCost(RetTy);
    if (!LT.second.isVector() && TLI->isOperationCustom(ISD::FCEIL, LT.second))
      return LT.first * 8;
    break;
  }
  case Intrinsic::umin:
  case Intrinsic::umax:
  case Intrinsic::smin:
  case Intrinsic::smax: {
    auto LT = getTypeLegalizationCost(RetTy);
    if (LT.second.isScalarInteger() && ST->hasStdExtZbb())
      return LT.first;

    if (ST->hasVInstructions() && LT.second.isVector()) {
      unsigned Op;
      switch (ICA.getID()) {
      case Intrinsic::umin:
        Op = RISCV::VMINU_VV;
        break;
      case Intrinsic::umax:
        Op = RISCV::VMAXU_VV;
        break;
      case Intrinsic::smin:
        Op = RISCV::VMIN_VV;
        break;
      case Intrinsic::smax:
        Op = RISCV::VMAX_VV;
        break;
      }
      return LT.first * getRISCVInstructionCost(Op, LT.second, CostKind);
    }
    break;
  }
  case Intrinsic::sadd_sat:
  case Intrinsic::ssub_sat:
  case Intrinsic::uadd_sat:
  case Intrinsic::usub_sat:
  case Intrinsic::fabs:
  case Intrinsic::sqrt: {
    auto LT = getTypeLegalizationCost(RetTy);
    if (ST->hasVInstructions() && LT.second.isVector())
      return LT.first;
    break;
  }
  case Intrinsic::ctpop: {
    auto LT = getTypeLegalizationCost(RetTy);
    if (ST->hasVInstructions() && ST->hasStdExtZvbb() && LT.second.isVector())
      return LT.first;
    break;
  }
  case Intrinsic::abs: {
    auto LT = getTypeLegalizationCost(RetTy);
    if (ST->hasVInstructions() && LT.second.isVector()) {
      // vrsub.vi v10, v8, 0
      // vmax.vv v8, v8, v10
      return LT.first * 2;
    }
    break;
  }
  case Intrinsic::get_active_lane_mask: {
    if (ST->hasVInstructions()) {
      Type *ExpRetTy = VectorType::get(
          ICA.getArgTypes()[0], cast<VectorType>(RetTy)->getElementCount());
      auto LT = getTypeLegalizationCost(ExpRetTy);

      // vid.v   v8  // considered hoisted
      // vsaddu.vx   v8, v8, a0
      // vmsltu.vx   v0, v8, a1
      return LT.first *
             getRISCVInstructionCost({RISCV::VSADDU_VX, RISCV::VMSLTU_VX},
                                     LT.second, CostKind);
    }
    break;
  }
  // TODO: add more intrinsic
  case Intrinsic::experimental_stepvector: {
    auto LT = getTypeLegalizationCost(RetTy);
    // Legalisation of illegal types involves an `index' instruction plus
    // (LT.first - 1) vector adds.
    if (ST->hasVInstructions())
      return getRISCVInstructionCost(RISCV::VID_V, LT.second, CostKind) +
             (LT.first - 1) *
                 getRISCVInstructionCost(RISCV::VADD_VX, LT.second, CostKind);
    return 1 + (LT.first - 1);
  }
  case Intrinsic::experimental_cttz_elts: {
    Type *ArgTy = ICA.getArgTypes()[0];
    EVT ArgType = TLI->getValueType(DL, ArgTy, true);
    if (getTLI()->shouldExpandCttzElements(ArgType))
      break;
    InstructionCost Cost = getRISCVInstructionCost(
        RISCV::VFIRST_M, getTypeLegalizationCost(ArgTy).second, CostKind);

    // If zero_is_poison is false, then we will generate additional
    // cmp + select instructions to convert -1 to EVL.
    Type *BoolTy = Type::getInt1Ty(RetTy->getContext());
    if (ICA.getArgs().size() > 1 &&
        cast<ConstantInt>(ICA.getArgs()[1])->isZero())
      Cost += getCmpSelInstrCost(Instruction::ICmp, BoolTy, RetTy,
                                 CmpInst::ICMP_SLT, CostKind) +
              getCmpSelInstrCost(Instruction::Select, RetTy, BoolTy,
                                 CmpInst::BAD_ICMP_PREDICATE, CostKind);

    return Cost;
  }
  case Intrinsic::vp_rint: {
    // RISC-V target uses at least 5 instructions to lower rounding intrinsics.
    unsigned Cost = 5;
    auto LT = getTypeLegalizationCost(RetTy);
    if (TLI->isOperationCustom(ISD::VP_FRINT, LT.second))
      return Cost * LT.first;
    break;
  }
  case Intrinsic::vp_nearbyint: {
    // More one read and one write for fflags than vp_rint.
    unsigned Cost = 7;
    auto LT = getTypeLegalizationCost(RetTy);
    if (TLI->isOperationCustom(ISD::VP_FRINT, LT.second))
      return Cost * LT.first;
    break;
  }
  case Intrinsic::vp_ceil:
  case Intrinsic::vp_floor:
  case Intrinsic::vp_round:
  case Intrinsic::vp_roundeven:
  case Intrinsic::vp_roundtozero: {
    // Rounding with static rounding mode needs two more instructions to
    // swap/write FRM than vp_rint.
    unsigned Cost = 7;
    auto LT = getTypeLegalizationCost(RetTy);
    unsigned VPISD = getISDForVPIntrinsicID(ICA.getID());
    if (TLI->isOperationCustom(VPISD, LT.second))
      return Cost * LT.first;
    break;
  }
  }

  if (ST->hasVInstructions() && RetTy->isVectorTy()) {
    if (auto LT = getTypeLegalizationCost(RetTy);
        LT.second.isVector()) {
      MVT EltTy = LT.second.getVectorElementType();
      if (const auto *Entry = CostTableLookup(VectorIntrinsicCostTable,
                                              ICA.getID(), EltTy))
        return LT.first * Entry->Cost;
    }
  }

  return BaseT::getIntrinsicInstrCost(ICA, CostKind);
}

InstructionCost RISCVTTIImpl::getCastInstrCost(unsigned Opcode, Type *Dst,
                                               Type *Src,
                                               TTI::CastContextHint CCH,
                                               TTI::TargetCostKind CostKind,
                                               const Instruction *I) {
  bool IsVectorType = isa<VectorType>(Dst) && isa<VectorType>(Src);
  if (!IsVectorType)
    return BaseT::getCastInstrCost(Opcode, Dst, Src, CCH, CostKind, I);

  bool IsTypeLegal = isTypeLegal(Src) && isTypeLegal(Dst) &&
                     (Src->getScalarSizeInBits() <= ST->getELen()) &&
                     (Dst->getScalarSizeInBits() <= ST->getELen());

  // FIXME: Need to compute legalizing cost for illegal types.
  if (!IsTypeLegal)
    return BaseT::getCastInstrCost(Opcode, Dst, Src, CCH, CostKind, I);

  std::pair<InstructionCost, MVT> SrcLT = getTypeLegalizationCost(Src);
  std::pair<InstructionCost, MVT> DstLT = getTypeLegalizationCost(Dst);

  int ISD = TLI->InstructionOpcodeToISD(Opcode);
  assert(ISD && "Invalid opcode");

  int PowDiff = (int)Log2_32(Dst->getScalarSizeInBits()) -
                (int)Log2_32(Src->getScalarSizeInBits());
  switch (ISD) {
  case ISD::SIGN_EXTEND:
  case ISD::ZERO_EXTEND: {
    const unsigned SrcEltSize = Src->getScalarSizeInBits();
    if (SrcEltSize == 1) {
      // We do not use vsext/vzext to extend from mask vector.
      // Instead we use the following instructions to extend from mask vector:
      // vmv.v.i v8, 0
      // vmerge.vim v8, v8, -1, v0
      return getRISCVInstructionCost({RISCV::VMV_V_I, RISCV::VMERGE_VIM},
                                     DstLT.second, CostKind);
    }
    if ((PowDiff < 1) || (PowDiff > 3))
      return BaseT::getCastInstrCost(Opcode, Dst, Src, CCH, CostKind, I);
    unsigned SExtOp[] = {RISCV::VSEXT_VF2, RISCV::VSEXT_VF4, RISCV::VSEXT_VF8};
    unsigned ZExtOp[] = {RISCV::VZEXT_VF2, RISCV::VZEXT_VF4, RISCV::VZEXT_VF8};
    unsigned Op =
        (ISD == ISD::SIGN_EXTEND) ? SExtOp[PowDiff - 1] : ZExtOp[PowDiff - 1];
    return getRISCVInstructionCost(Op, DstLT.second, CostKind);
  }
  case ISD::TRUNCATE:
    if (Dst->getScalarSizeInBits() == 1) {
      // We do not use several vncvt to truncate to mask vector. So we could
      // not use PowDiff to calculate it.
      // Instead we use the following instructions to truncate to mask vector:
      // vand.vi v8, v8, 1
      // vmsne.vi v0, v8, 0
      return getRISCVInstructionCost({RISCV::VAND_VI, RISCV::VMSNE_VI},
                                     SrcLT.second, CostKind);
    }
    [[fallthrough]];
  case ISD::FP_EXTEND:
  case ISD::FP_ROUND: {
    // Counts of narrow/widen instructions.
    unsigned SrcEltSize = Src->getScalarSizeInBits();
    unsigned DstEltSize = Dst->getScalarSizeInBits();

    unsigned Op = (ISD == ISD::TRUNCATE)    ? RISCV::VNSRL_WI
                  : (ISD == ISD::FP_EXTEND) ? RISCV::VFWCVT_F_F_V
                                            : RISCV::VFNCVT_F_F_W;
    InstructionCost Cost = 0;
    for (; SrcEltSize != DstEltSize;) {
      MVT ElementMVT = (ISD == ISD::TRUNCATE)
                           ? MVT::getIntegerVT(DstEltSize)
                           : MVT::getFloatingPointVT(DstEltSize);
      MVT DstMVT = DstLT.second.changeVectorElementType(ElementMVT);
      DstEltSize =
          (DstEltSize > SrcEltSize) ? DstEltSize >> 1 : DstEltSize << 1;
      Cost += getRISCVInstructionCost(Op, DstMVT, CostKind);
    }
    return Cost;
  }
  case ISD::FP_TO_SINT:
  case ISD::FP_TO_UINT:
  case ISD::SINT_TO_FP:
  case ISD::UINT_TO_FP:
    if (Src->getScalarSizeInBits() == 1 || Dst->getScalarSizeInBits() == 1) {
      // The cost of convert from or to mask vector is different from other
      // cases. We could not use PowDiff to calculate it.
      // For mask vector to fp, we should use the following instructions:
      // vmv.v.i v8, 0
      // vmerge.vim v8, v8, -1, v0
      // vfcvt.f.x.v v8, v8

      // And for fp vector to mask, we use:
      // vfncvt.rtz.x.f.w v9, v8
      // vand.vi v8, v9, 1
      // vmsne.vi v0, v8, 0
      return 3;
    }
    if (std::abs(PowDiff) <= 1)
      return 1;
    // Backend could lower (v[sz]ext i8 to double) to vfcvt(v[sz]ext.f8 i8),
    // so it only need two conversion.
    if (Src->isIntOrIntVectorTy())
      return 2;
    // Counts of narrow/widen instructions.
    return std::abs(PowDiff);
  }
  return BaseT::getCastInstrCost(Opcode, Dst, Src, CCH, CostKind, I);
}

unsigned RISCVTTIImpl::getEstimatedVLFor(VectorType *Ty) {
  if (isa<ScalableVectorType>(Ty)) {
    const unsigned EltSize = DL.getTypeSizeInBits(Ty->getElementType());
    const unsigned MinSize = DL.getTypeSizeInBits(Ty).getKnownMinValue();
    const unsigned VectorBits = *getVScaleForTuning() * RISCV::RVVBitsPerBlock;
    return RISCVTargetLowering::computeVLMAX(VectorBits, EltSize, MinSize);
  }
  return cast<FixedVectorType>(Ty)->getNumElements();
}

InstructionCost
RISCVTTIImpl::getMinMaxReductionCost(Intrinsic::ID IID, VectorType *Ty,
                                     FastMathFlags FMF,
                                     TTI::TargetCostKind CostKind) {
  if (isa<FixedVectorType>(Ty) && !ST->useRVVForFixedLengthVectors())
    return BaseT::getMinMaxReductionCost(IID, Ty, FMF, CostKind);

  // Skip if scalar size of Ty is bigger than ELEN.
  if (Ty->getScalarSizeInBits() > ST->getELen())
    return BaseT::getMinMaxReductionCost(IID, Ty, FMF, CostKind);

  std::pair<InstructionCost, MVT> LT = getTypeLegalizationCost(Ty);
  if (Ty->getElementType()->isIntegerTy(1)) {
    // SelectionDAGBuilder does following transforms:
    //   vector_reduce_{smin,umax}(<n x i1>) --> vector_reduce_or(<n x i1>)
    //   vector_reduce_{smax,umin}(<n x i1>) --> vector_reduce_and(<n x i1>)
    if (IID == Intrinsic::umax || IID == Intrinsic::smin)
      return getArithmeticReductionCost(Instruction::Or, Ty, FMF, CostKind);
    else
      return getArithmeticReductionCost(Instruction::And, Ty, FMF, CostKind);
  }

  if (IID == Intrinsic::maximum || IID == Intrinsic::minimum) {
    SmallVector<unsigned, 3> Opcodes;
    InstructionCost ExtraCost = 0;
    switch (IID) {
    case Intrinsic::maximum:
      if (FMF.noNaNs()) {
        Opcodes = {RISCV::VFREDMAX_VS, RISCV::VFMV_F_S};
      } else {
        Opcodes = {RISCV::VMFNE_VV, RISCV::VCPOP_M, RISCV::VFREDMAX_VS,
                   RISCV::VFMV_F_S};
        // Cost of Canonical Nan + branch
        // lui a0, 523264
        // fmv.w.x fa0, a0
        Type *DstTy = Ty->getScalarType();
        const unsigned EltTyBits = DstTy->getScalarSizeInBits();
        Type *SrcTy = IntegerType::getIntNTy(DstTy->getContext(), EltTyBits);
        ExtraCost = 1 +
                    getCastInstrCost(Instruction::UIToFP, DstTy, SrcTy,
                                     TTI::CastContextHint::None, CostKind) +
                    getCFInstrCost(Instruction::Br, CostKind);
      }
      break;

    case Intrinsic::minimum:
      if (FMF.noNaNs()) {
        Opcodes = {RISCV::VFREDMIN_VS, RISCV::VFMV_F_S};
      } else {
        Opcodes = {RISCV::VMFNE_VV, RISCV::VCPOP_M, RISCV::VFREDMIN_VS,
                   RISCV::VFMV_F_S};
        // Cost of Canonical Nan + branch
        // lui a0, 523264
        // fmv.w.x fa0, a0
        Type *DstTy = Ty->getScalarType();
        const unsigned EltTyBits = DL.getTypeSizeInBits(DstTy);
        Type *SrcTy = IntegerType::getIntNTy(DstTy->getContext(), EltTyBits);
        ExtraCost = 1 +
                    getCastInstrCost(Instruction::UIToFP, DstTy, SrcTy,
                                     TTI::CastContextHint::None, CostKind) +
                    getCFInstrCost(Instruction::Br, CostKind);
      }
      break;
    }
    return ExtraCost + getRISCVInstructionCost(Opcodes, LT.second, CostKind);
  }

  // IR Reduction is composed by two vmv and one rvv reduction instruction.
  unsigned SplitOp;
  SmallVector<unsigned, 3> Opcodes;
  switch (IID) {
  default:
    llvm_unreachable("Unsupported intrinsic");
  case Intrinsic::smax:
    SplitOp = RISCV::VMAX_VV;
    Opcodes = {RISCV::VMV_S_X, RISCV::VREDMAX_VS, RISCV::VMV_X_S};
    break;
  case Intrinsic::smin:
    SplitOp = RISCV::VMIN_VV;
    Opcodes = {RISCV::VMV_S_X, RISCV::VREDMIN_VS, RISCV::VMV_X_S};
    break;
  case Intrinsic::umax:
    SplitOp = RISCV::VMAXU_VV;
    Opcodes = {RISCV::VMV_S_X, RISCV::VREDMAXU_VS, RISCV::VMV_X_S};
    break;
  case Intrinsic::umin:
    SplitOp = RISCV::VMINU_VV;
    Opcodes = {RISCV::VMV_S_X, RISCV::VREDMINU_VS, RISCV::VMV_X_S};
    break;
  case Intrinsic::maxnum:
    SplitOp = RISCV::VFMAX_VV;
    Opcodes = {RISCV::VFMV_S_F, RISCV::VFREDMAX_VS, RISCV::VFMV_F_S};
    break;
  case Intrinsic::minnum:
    SplitOp = RISCV::VFMIN_VV;
    Opcodes = {RISCV::VFMV_S_F, RISCV::VFREDMIN_VS, RISCV::VFMV_F_S};
    break;
  }
  // Add a cost for data larger than LMUL8
  InstructionCost SplitCost =
      (LT.first > 1) ? (LT.first - 1) *
                           getRISCVInstructionCost(SplitOp, LT.second, CostKind)
                     : 0;
  return SplitCost + getRISCVInstructionCost(Opcodes, LT.second, CostKind);
}

InstructionCost
RISCVTTIImpl::getArithmeticReductionCost(unsigned Opcode, VectorType *Ty,
                                         std::optional<FastMathFlags> FMF,
                                         TTI::TargetCostKind CostKind) {
  if (isa<FixedVectorType>(Ty) && !ST->useRVVForFixedLengthVectors())
    return BaseT::getArithmeticReductionCost(Opcode, Ty, FMF, CostKind);

  // Skip if scalar size of Ty is bigger than ELEN.
  if (Ty->getScalarSizeInBits() > ST->getELen())
    return BaseT::getArithmeticReductionCost(Opcode, Ty, FMF, CostKind);

  int ISD = TLI->InstructionOpcodeToISD(Opcode);
  assert(ISD && "Invalid opcode");

  if (ISD != ISD::ADD && ISD != ISD::OR && ISD != ISD::XOR && ISD != ISD::AND &&
      ISD != ISD::FADD)
    return BaseT::getArithmeticReductionCost(Opcode, Ty, FMF, CostKind);

  std::pair<InstructionCost, MVT> LT = getTypeLegalizationCost(Ty);
  SmallVector<unsigned, 3> Opcodes;
  Type *ElementTy = Ty->getElementType();
  if (ElementTy->isIntegerTy(1)) {
    if (ISD == ISD::AND) {
      // Example sequences:
      //   vsetvli a0, zero, e8, mf8, ta, ma
      //   vmnot.m v8, v0
      //   vcpop.m a0, v8
      //   seqz a0, a0
      Opcodes = {RISCV::VMNAND_MM, RISCV::VCPOP_M};
      return (LT.first - 1) +
             getRISCVInstructionCost(Opcodes, LT.second, CostKind) +
             getCmpSelInstrCost(Instruction::ICmp, ElementTy, ElementTy,
                                CmpInst::ICMP_EQ, CostKind);
    } else {
      // Example sequences:
      //   vsetvli a0, zero, e8, mf8, ta, ma
      //   vcpop.m a0, v0
      //   snez a0, a0
      Opcodes = {RISCV::VCPOP_M};
      return (LT.first - 1) +
             getRISCVInstructionCost(Opcodes, LT.second, CostKind) +
             getCmpSelInstrCost(Instruction::ICmp, ElementTy, ElementTy,
                                CmpInst::ICMP_NE, CostKind);
    }
  }

  // IR Reduction is composed by two vmv and one rvv reduction instruction.
  if (TTI::requiresOrderedReduction(FMF)) {
    Opcodes.push_back(RISCV::VFMV_S_F);
    for (unsigned i = 0; i < LT.first.getValue(); i++)
      Opcodes.push_back(RISCV::VFREDOSUM_VS);
    Opcodes.push_back(RISCV::VFMV_F_S);
    return getRISCVInstructionCost(Opcodes, LT.second, CostKind);
  }
  unsigned SplitOp;
  switch (ISD) {
  case ISD::ADD:
    SplitOp = RISCV::VADD_VV;
    Opcodes = {RISCV::VMV_S_X, RISCV::VREDSUM_VS, RISCV::VMV_X_S};
    break;
  case ISD::OR:
    SplitOp = RISCV::VOR_VV;
    Opcodes = {RISCV::VMV_S_X, RISCV::VREDOR_VS, RISCV::VMV_X_S};
    break;
  case ISD::XOR:
    SplitOp = RISCV::VXOR_VV;
    Opcodes = {RISCV::VMV_S_X, RISCV::VREDXOR_VS, RISCV::VMV_X_S};
    break;
  case ISD::AND:
    SplitOp = RISCV::VAND_VV;
    Opcodes = {RISCV::VMV_S_X, RISCV::VREDAND_VS, RISCV::VMV_X_S};
    break;
  case ISD::FADD:
    SplitOp = RISCV::VFADD_VV;
    Opcodes = {RISCV::VFMV_S_F, RISCV::VFREDUSUM_VS, RISCV::VFMV_F_S};
    break;
  }
  // Add a cost for data larger than LMUL8
  InstructionCost SplitCost =
      (LT.first > 1) ? (LT.first - 1) *
                           getRISCVInstructionCost(SplitOp, LT.second, CostKind)
                     : 0;
  return SplitCost + getRISCVInstructionCost(Opcodes, LT.second, CostKind);
}

InstructionCost RISCVTTIImpl::getExtendedReductionCost(
    unsigned Opcode, bool IsUnsigned, Type *ResTy, VectorType *ValTy,
    FastMathFlags FMF, TTI::TargetCostKind CostKind) {
  if (isa<FixedVectorType>(ValTy) && !ST->useRVVForFixedLengthVectors())
    return BaseT::getExtendedReductionCost(Opcode, IsUnsigned, ResTy, ValTy,
                                           FMF, CostKind);

  // Skip if scalar size of ResTy is bigger than ELEN.
  if (ResTy->getScalarSizeInBits() > ST->getELen())
    return BaseT::getExtendedReductionCost(Opcode, IsUnsigned, ResTy, ValTy,
                                           FMF, CostKind);

  if (Opcode != Instruction::Add && Opcode != Instruction::FAdd)
    return BaseT::getExtendedReductionCost(Opcode, IsUnsigned, ResTy, ValTy,
                                           FMF, CostKind);

  std::pair<InstructionCost, MVT> LT = getTypeLegalizationCost(ValTy);

  if (ResTy->getScalarSizeInBits() != 2 * LT.second.getScalarSizeInBits())
    return BaseT::getExtendedReductionCost(Opcode, IsUnsigned, ResTy, ValTy,
                                           FMF, CostKind);

  return (LT.first - 1) +
         getArithmeticReductionCost(Opcode, ValTy, FMF, CostKind);
}

InstructionCost RISCVTTIImpl::getStoreImmCost(Type *Ty,
                                              TTI::OperandValueInfo OpInfo,
                                              TTI::TargetCostKind CostKind) {
  assert(OpInfo.isConstant() && "non constant operand?");
  if (!isa<VectorType>(Ty))
    // FIXME: We need to account for immediate materialization here, but doing
    // a decent job requires more knowledge about the immediate than we
    // currently have here.
    return 0;

  if (OpInfo.isUniform())
    // vmv.x.i, vmv.v.x, or vfmv.v.f
    // We ignore the cost of the scalar constant materialization to be consistent
    // with how we treat scalar constants themselves just above.
    return 1;

  return getConstantPoolLoadCost(Ty, CostKind);
}


InstructionCost RISCVTTIImpl::getMemoryOpCost(unsigned Opcode, Type *Src,
                                              MaybeAlign Alignment,
                                              unsigned AddressSpace,
                                              TTI::TargetCostKind CostKind,
                                              TTI::OperandValueInfo OpInfo,
                                              const Instruction *I) {
  EVT VT = TLI->getValueType(DL, Src, true);
  // Type legalization can't handle structs
  if (VT == MVT::Other)
    return BaseT::getMemoryOpCost(Opcode, Src, Alignment, AddressSpace,
                                  CostKind, OpInfo, I);

  InstructionCost Cost = 0;
  if (Opcode == Instruction::Store && OpInfo.isConstant())
    Cost += getStoreImmCost(Src, OpInfo, CostKind);
  InstructionCost BaseCost =
    BaseT::getMemoryOpCost(Opcode, Src, Alignment, AddressSpace,
                           CostKind, OpInfo, I);
  // Assume memory ops cost scale with the number of vector registers
  // possible accessed by the instruction.  Note that BasicTTI already
  // handles the LT.first term for us.
  if (std::pair<InstructionCost, MVT> LT = getTypeLegalizationCost(Src);
      LT.second.isVector() && CostKind != TTI::TCK_CodeSize)
    BaseCost *= TLI->getLMULCost(LT.second);
  return Cost + BaseCost;

}

InstructionCost RISCVTTIImpl::getCmpSelInstrCost(unsigned Opcode, Type *ValTy,
                                                 Type *CondTy,
                                                 CmpInst::Predicate VecPred,
                                                 TTI::TargetCostKind CostKind,
                                                 const Instruction *I) {
  if (CostKind != TTI::TCK_RecipThroughput)
    return BaseT::getCmpSelInstrCost(Opcode, ValTy, CondTy, VecPred, CostKind,
                                     I);

  if (isa<FixedVectorType>(ValTy) && !ST->useRVVForFixedLengthVectors())
    return BaseT::getCmpSelInstrCost(Opcode, ValTy, CondTy, VecPred, CostKind,
                                     I);

  // Skip if scalar size of ValTy is bigger than ELEN.
  if (ValTy->isVectorTy() && ValTy->getScalarSizeInBits() > ST->getELen())
    return BaseT::getCmpSelInstrCost(Opcode, ValTy, CondTy, VecPred, CostKind,
                                     I);

  std::pair<InstructionCost, MVT> LT = getTypeLegalizationCost(ValTy);
  if (Opcode == Instruction::Select && ValTy->isVectorTy()) {
    if (CondTy->isVectorTy()) {
      if (ValTy->getScalarSizeInBits() == 1) {
        // vmandn.mm v8, v8, v9
        // vmand.mm v9, v0, v9
        // vmor.mm v0, v9, v8
        return LT.first *
               getRISCVInstructionCost(
                   {RISCV::VMANDN_MM, RISCV::VMAND_MM, RISCV::VMOR_MM},
                   LT.second, CostKind);
      }
      // vselect and max/min are supported natively.
      return LT.first *
             getRISCVInstructionCost(RISCV::VMERGE_VVM, LT.second, CostKind);
    }

    if (ValTy->getScalarSizeInBits() == 1) {
      //  vmv.v.x v9, a0
      //  vmsne.vi v9, v9, 0
      //  vmandn.mm v8, v8, v9
      //  vmand.mm v9, v0, v9
      //  vmor.mm v0, v9, v8
      MVT InterimVT = LT.second.changeVectorElementType(MVT::i8);
      return LT.first *
                 getRISCVInstructionCost({RISCV::VMV_V_X, RISCV::VMSNE_VI},
                                         InterimVT, CostKind) +
             LT.first * getRISCVInstructionCost(
                            {RISCV::VMANDN_MM, RISCV::VMAND_MM, RISCV::VMOR_MM},
                            LT.second, CostKind);
    }

    // vmv.v.x v10, a0
    // vmsne.vi v0, v10, 0
    // vmerge.vvm v8, v9, v8, v0
    return LT.first * getRISCVInstructionCost(
                          {RISCV::VMV_V_X, RISCV::VMSNE_VI, RISCV::VMERGE_VVM},
                          LT.second, CostKind);
  }

  if ((Opcode == Instruction::ICmp) && ValTy->isVectorTy() &&
      CmpInst::isIntPredicate(VecPred)) {
    // Use VMSLT_VV to represent VMSEQ, VMSNE, VMSLTU, VMSLEU, VMSLT, VMSLE
    // provided they incur the same cost across all implementations
    return LT.first *
           getRISCVInstructionCost(RISCV::VMSLT_VV, LT.second, CostKind);
  }

  if ((Opcode == Instruction::FCmp) && ValTy->isVectorTy() &&
      CmpInst::isFPPredicate(VecPred)) {

    // Use VMXOR_MM and VMXNOR_MM to generate all true/false mask
    if ((VecPred == CmpInst::FCMP_FALSE) || (VecPred == CmpInst::FCMP_TRUE))
      return getRISCVInstructionCost(RISCV::VMXOR_MM, LT.second, CostKind);

    // If we do not support the input floating point vector type, use the base
    // one which will calculate as:
    // ScalarizeCost + Num * Cost for fixed vector,
    // InvalidCost for scalable vector.
    if ((ValTy->getScalarSizeInBits() == 16 && !ST->hasVInstructionsF16()) ||
        (ValTy->getScalarSizeInBits() == 32 && !ST->hasVInstructionsF32()) ||
        (ValTy->getScalarSizeInBits() == 64 && !ST->hasVInstructionsF64()))
      return BaseT::getCmpSelInstrCost(Opcode, ValTy, CondTy, VecPred, CostKind,
                                       I);

    // Assuming vector fp compare and mask instructions are all the same cost
    // until a need arises to differentiate them.
    switch (VecPred) {
    case CmpInst::FCMP_ONE: // vmflt.vv + vmflt.vv + vmor.mm
    case CmpInst::FCMP_ORD: // vmfeq.vv + vmfeq.vv + vmand.mm
    case CmpInst::FCMP_UNO: // vmfne.vv + vmfne.vv + vmor.mm
    case CmpInst::FCMP_UEQ: // vmflt.vv + vmflt.vv + vmnor.mm
      return LT.first * getRISCVInstructionCost(
                            {RISCV::VMFLT_VV, RISCV::VMFLT_VV, RISCV::VMOR_MM},
                            LT.second, CostKind);

    case CmpInst::FCMP_UGT: // vmfle.vv + vmnot.m
    case CmpInst::FCMP_UGE: // vmflt.vv + vmnot.m
    case CmpInst::FCMP_ULT: // vmfle.vv + vmnot.m
    case CmpInst::FCMP_ULE: // vmflt.vv + vmnot.m
      return LT.first *
             getRISCVInstructionCost({RISCV::VMFLT_VV, RISCV::VMNAND_MM},
                                     LT.second, CostKind);

    case CmpInst::FCMP_OEQ: // vmfeq.vv
    case CmpInst::FCMP_OGT: // vmflt.vv
    case CmpInst::FCMP_OGE: // vmfle.vv
    case CmpInst::FCMP_OLT: // vmflt.vv
    case CmpInst::FCMP_OLE: // vmfle.vv
    case CmpInst::FCMP_UNE: // vmfne.vv
      return LT.first *
             getRISCVInstructionCost(RISCV::VMFLT_VV, LT.second, CostKind);
    default:
      break;
    }
  }

  // With ShortForwardBranchOpt or ConditionalMoveFusion, scalar icmp + select
  // instructions will lower to SELECT_CC and lower to PseudoCCMOVGPR which will
  // generate a conditional branch + mv. The cost of scalar (icmp + select) will
  // be (0 + select instr cost).
  if (ST->hasConditionalMoveFusion() && I && isa<ICmpInst>(I) &&
      ValTy->isIntegerTy() && !I->user_empty()) {
    if (all_of(I->users(), [&](const User *U) {
          return match(U, m_Select(m_Specific(I), m_Value(), m_Value())) &&
                 U->getType()->isIntegerTy() &&
                 !isa<ConstantData>(U->getOperand(1)) &&
                 !isa<ConstantData>(U->getOperand(2));
        }))
      return 0;
  }

  // TODO: Add cost for scalar type.

  return BaseT::getCmpSelInstrCost(Opcode, ValTy, CondTy, VecPred, CostKind, I);
}

InstructionCost RISCVTTIImpl::getCFInstrCost(unsigned Opcode,
                                             TTI::TargetCostKind CostKind,
                                             const Instruction *I) {
  if (CostKind != TTI::TCK_RecipThroughput)
    return Opcode == Instruction::PHI ? 0 : 1;
  // Branches are assumed to be predicted.
  return 0;
}

InstructionCost RISCVTTIImpl::getVectorInstrCost(unsigned Opcode, Type *Val,
                                                 TTI::TargetCostKind CostKind,
                                                 unsigned Index, Value *Op0,
                                                 Value *Op1) {
  assert(Val->isVectorTy() && "This must be a vector type");

  if (Opcode != Instruction::ExtractElement &&
      Opcode != Instruction::InsertElement)
    return BaseT::getVectorInstrCost(Opcode, Val, CostKind, Index, Op0, Op1);

  // Legalize the type.
  std::pair<InstructionCost, MVT> LT = getTypeLegalizationCost(Val);

  // This type is legalized to a scalar type.
  if (!LT.second.isVector()) {
    auto *FixedVecTy = cast<FixedVectorType>(Val);
    // If Index is a known constant, cost is zero.
    if (Index != -1U)
      return 0;
    // Extract/InsertElement with non-constant index is very costly when
    // scalarized; estimate cost of loads/stores sequence via the stack:
    // ExtractElement cost: store vector to stack, load scalar;
    // InsertElement cost: store vector to stack, store scalar, load vector.
    Type *ElemTy = FixedVecTy->getElementType();
    auto NumElems = FixedVecTy->getNumElements();
    auto Align = DL.getPrefTypeAlign(ElemTy);
    InstructionCost LoadCost =
        getMemoryOpCost(Instruction::Load, ElemTy, Align, 0, CostKind);
    InstructionCost StoreCost =
        getMemoryOpCost(Instruction::Store, ElemTy, Align, 0, CostKind);
    return Opcode == Instruction::ExtractElement
               ? StoreCost * NumElems + LoadCost
               : (StoreCost + LoadCost) * NumElems + StoreCost;
  }

  // For unsupported scalable vector.
  if (LT.second.isScalableVector() && !LT.first.isValid())
    return LT.first;

  if (!isTypeLegal(Val))
    return BaseT::getVectorInstrCost(Opcode, Val, CostKind, Index, Op0, Op1);

  // Mask vector extract/insert is expanded via e8.
  if (Val->getScalarSizeInBits() == 1) {
    VectorType *WideTy =
      VectorType::get(IntegerType::get(Val->getContext(), 8),
                      cast<VectorType>(Val)->getElementCount());
    if (Opcode == Instruction::ExtractElement) {
      InstructionCost ExtendCost
        = getCastInstrCost(Instruction::ZExt, WideTy, Val,
                           TTI::CastContextHint::None, CostKind);
      InstructionCost ExtractCost
        = getVectorInstrCost(Opcode, WideTy, CostKind, Index, nullptr, nullptr);
      return ExtendCost + ExtractCost;
    }
    InstructionCost ExtendCost
      = getCastInstrCost(Instruction::ZExt, WideTy, Val,
                         TTI::CastContextHint::None, CostKind);
    InstructionCost InsertCost
      = getVectorInstrCost(Opcode, WideTy, CostKind, Index, nullptr, nullptr);
    InstructionCost TruncCost
      = getCastInstrCost(Instruction::Trunc, Val, WideTy,
                         TTI::CastContextHint::None, CostKind);
    return ExtendCost + InsertCost + TruncCost;
  }


  // In RVV, we could use vslidedown + vmv.x.s to extract element from vector
  // and vslideup + vmv.s.x to insert element to vector.
  unsigned BaseCost = 1;
  // When insertelement we should add the index with 1 as the input of vslideup.
  unsigned SlideCost = Opcode == Instruction::InsertElement ? 2 : 1;

  if (Index != -1U) {
    // The type may be split. For fixed-width vectors we can normalize the
    // index to the new type.
    if (LT.second.isFixedLengthVector()) {
      unsigned Width = LT.second.getVectorNumElements();
      Index = Index % Width;
    }

    // We could extract/insert the first element without vslidedown/vslideup.
    if (Index == 0)
      SlideCost = 0;
    else if (Opcode == Instruction::InsertElement)
      SlideCost = 1; // With a constant index, we do not need to use addi.
  }

  // Extract i64 in the target that has XLEN=32 need more instruction.
  if (Val->getScalarType()->isIntegerTy() &&
      ST->getXLen() < Val->getScalarSizeInBits()) {
    // For extractelement, we need the following instructions:
    // vsetivli zero, 1, e64, m1, ta, mu (not count)
    // vslidedown.vx v8, v8, a0
    // vmv.x.s a0, v8
    // li a1, 32
    // vsrl.vx v8, v8, a1
    // vmv.x.s a1, v8

    // For insertelement, we need the following instructions:
    // vsetivli zero, 2, e32, m4, ta, mu (not count)
    // vmv.v.i v12, 0
    // vslide1up.vx v16, v12, a1
    // vslide1up.vx v12, v16, a0
    // addi a0, a2, 1
    // vsetvli zero, a0, e64, m4, tu, mu (not count)
    // vslideup.vx v8, v12, a2

    // TODO: should we count these special vsetvlis?
    BaseCost = Opcode == Instruction::InsertElement ? 3 : 4;
  }
  return BaseCost + SlideCost;
}

InstructionCost RISCVTTIImpl::getArithmeticInstrCost(
    unsigned Opcode, Type *Ty, TTI::TargetCostKind CostKind,
    TTI::OperandValueInfo Op1Info, TTI::OperandValueInfo Op2Info,
    ArrayRef<const Value *> Args, const Instruction *CxtI) {

  // TODO: Handle more cost kinds.
  if (CostKind != TTI::TCK_RecipThroughput)
    return BaseT::getArithmeticInstrCost(Opcode, Ty, CostKind, Op1Info, Op2Info,
                                         Args, CxtI);

  if (isa<FixedVectorType>(Ty) && !ST->useRVVForFixedLengthVectors())
    return BaseT::getArithmeticInstrCost(Opcode, Ty, CostKind, Op1Info, Op2Info,
                                         Args, CxtI);

  // Skip if scalar size of Ty is bigger than ELEN.
  if (isa<VectorType>(Ty) && Ty->getScalarSizeInBits() > ST->getELen())
    return BaseT::getArithmeticInstrCost(Opcode, Ty, CostKind, Op1Info, Op2Info,
                                         Args, CxtI);

  // Legalize the type.
  std::pair<InstructionCost, MVT> LT = getTypeLegalizationCost(Ty);

  // TODO: Handle scalar type.
  if (!LT.second.isVector())
    return BaseT::getArithmeticInstrCost(Opcode, Ty, CostKind, Op1Info, Op2Info,
                                         Args, CxtI);


  auto getConstantMatCost =
    [&](unsigned Operand, TTI::OperandValueInfo OpInfo) -> InstructionCost {
    if (OpInfo.isUniform() && TLI->canSplatOperand(Opcode, Operand))
      // Two sub-cases:
      // * Has a 5 bit immediate operand which can be splatted.
      // * Has a larger immediate which must be materialized in scalar register
      // We return 0 for both as we currently ignore the cost of materializing
      // scalar constants in GPRs.
      return 0;

    return getConstantPoolLoadCost(Ty, CostKind);
  };

  // Add the cost of materializing any constant vectors required.
  InstructionCost ConstantMatCost = 0;
  if (Op1Info.isConstant())
    ConstantMatCost += getConstantMatCost(0, Op1Info);
  if (Op2Info.isConstant())
    ConstantMatCost += getConstantMatCost(1, Op2Info);

  unsigned Op;
  switch (TLI->InstructionOpcodeToISD(Opcode)) {
  case ISD::ADD:
  case ISD::SUB:
    Op = RISCV::VADD_VV;
    break;
  case ISD::SHL:
  case ISD::SRL:
  case ISD::SRA:
    Op = RISCV::VSLL_VV;
    break;
  case ISD::AND:
  case ISD::OR:
  case ISD::XOR:
    Op = (Ty->getScalarSizeInBits() == 1) ? RISCV::VMAND_MM : RISCV::VAND_VV;
    break;
  case ISD::MUL:
  case ISD::MULHS:
  case ISD::MULHU:
    Op = RISCV::VMUL_VV;
    break;
  case ISD::SDIV:
  case ISD::UDIV:
    Op = RISCV::VDIV_VV;
    break;
  case ISD::SREM:
  case ISD::UREM:
    Op = RISCV::VREM_VV;
    break;
  case ISD::FADD:
  case ISD::FSUB:
    // TODO: Address FP16 with VFHMIN
    Op = RISCV::VFADD_VV;
    break;
  case ISD::FMUL:
    // TODO: Address FP16 with VFHMIN
    Op = RISCV::VFMUL_VV;
    break;
  case ISD::FDIV:
    Op = RISCV::VFDIV_VV;
    break;
  case ISD::FNEG:
    Op = RISCV::VFSGNJN_VV;
    break;
  default:
    // Assuming all other instructions have the same cost until a need arises to
    // differentiate them.
    return ConstantMatCost + BaseT::getArithmeticInstrCost(Opcode, Ty, CostKind,
                                                           Op1Info, Op2Info,
                                                           Args, CxtI);
  }
  return ConstantMatCost +
         LT.first * getRISCVInstructionCost(Op, LT.second, CostKind);
}

// TODO: Deduplicate from TargetTransformInfoImplCRTPBase.
InstructionCost RISCVTTIImpl::getPointersChainCost(
    ArrayRef<const Value *> Ptrs, const Value *Base,
    const TTI::PointersChainInfo &Info, Type *AccessTy,
    TTI::TargetCostKind CostKind) {
  InstructionCost Cost = TTI::TCC_Free;
  // In the basic model we take into account GEP instructions only
  // (although here can come alloca instruction, a value, constants and/or
  // constant expressions, PHIs, bitcasts ... whatever allowed to be used as a
  // pointer). Typically, if Base is a not a GEP-instruction and all the
  // pointers are relative to the same base address, all the rest are
  // either GEP instructions, PHIs, bitcasts or constants. When we have same
  // base, we just calculate cost of each non-Base GEP as an ADD operation if
  // any their index is a non-const.
  // If no known dependecies between the pointers cost is calculated as a sum
  // of costs of GEP instructions.
  for (auto [I, V] : enumerate(Ptrs)) {
    const auto *GEP = dyn_cast<GetElementPtrInst>(V);
    if (!GEP)
      continue;
    if (Info.isSameBase() && V != Base) {
      if (GEP->hasAllConstantIndices())
        continue;
      // If the chain is unit-stride and BaseReg + stride*i is a legal
      // addressing mode, then presume the base GEP is sitting around in a
      // register somewhere and check if we can fold the offset relative to
      // it.
      unsigned Stride = DL.getTypeStoreSize(AccessTy);
      if (Info.isUnitStride() &&
          isLegalAddressingMode(AccessTy,
                                /* BaseGV */ nullptr,
                                /* BaseOffset */ Stride * I,
                                /* HasBaseReg */ true,
                                /* Scale */ 0,
                                GEP->getType()->getPointerAddressSpace()))
        continue;
      Cost += getArithmeticInstrCost(Instruction::Add, GEP->getType(), CostKind,
                                     {TTI::OK_AnyValue, TTI::OP_None},
                                     {TTI::OK_AnyValue, TTI::OP_None},
                                     std::nullopt);
    } else {
      SmallVector<const Value *> Indices(GEP->indices());
      Cost += getGEPCost(GEP->getSourceElementType(), GEP->getPointerOperand(),
                         Indices, AccessTy, CostKind);
    }
  }
  return Cost;
}

void RISCVTTIImpl::getUnrollingPreferences(Loop *L, ScalarEvolution &SE,
                                           TTI::UnrollingPreferences &UP,
                                           OptimizationRemarkEmitter *ORE) {
  // TODO: More tuning on benchmarks and metrics with changes as needed
  //       would apply to all settings below to enable performance.


  if (ST->enableDefaultUnroll())
    return BasicTTIImplBase::getUnrollingPreferences(L, SE, UP, ORE);

  // Enable Upper bound unrolling universally, not dependant upon the conditions
  // below.
  UP.UpperBound = true;

  // Disable loop unrolling for Oz and Os.
  UP.OptSizeThreshold = 0;
  UP.PartialOptSizeThreshold = 0;
  if (L->getHeader()->getParent()->hasOptSize())
    return;

  SmallVector<BasicBlock *, 4> ExitingBlocks;
  L->getExitingBlocks(ExitingBlocks);
  LLVM_DEBUG(dbgs() << "Loop has:\n"
                    << "Blocks: " << L->getNumBlocks() << "\n"
                    << "Exit blocks: " << ExitingBlocks.size() << "\n");

  // Only allow another exit other than the latch. This acts as an early exit
  // as it mirrors the profitability calculation of the runtime unroller.
  if (ExitingBlocks.size() > 2)
    return;

  // Limit the CFG of the loop body for targets with a branch predictor.
  // Allowing 4 blocks permits if-then-else diamonds in the body.
  if (L->getNumBlocks() > 4)
    return;

  // Don't unroll vectorized loops, including the remainder loop
  if (getBooleanLoopAttribute(L, "llvm.loop.isvectorized"))
    return;

  // Scan the loop: don't unroll loops with calls as this could prevent
  // inlining.
  InstructionCost Cost = 0;
  for (auto *BB : L->getBlocks()) {
    for (auto &I : *BB) {
      // Initial setting - Don't unroll loops containing vectorized
      // instructions.
      if (I.getType()->isVectorTy())
        return;

      if (isa<CallInst>(I) || isa<InvokeInst>(I)) {
        if (const Function *F = cast<CallBase>(I).getCalledFunction()) {
          if (!isLoweredToCall(F))
            continue;
        }
        return;
      }

      SmallVector<const Value *> Operands(I.operand_values());
      Cost += getInstructionCost(&I, Operands,
                                 TargetTransformInfo::TCK_SizeAndLatency);
    }
  }

  LLVM_DEBUG(dbgs() << "Cost of loop: " << Cost << "\n");

  UP.Partial = true;
  UP.Runtime = true;
  UP.UnrollRemainder = true;
  UP.UnrollAndJam = true;
  UP.UnrollAndJamInnerLoopThreshold = 60;

  // Force unrolling small loops can be very useful because of the branch
  // taken cost of the backedge.
  if (Cost < 12)
    UP.Force = true;
}

void RISCVTTIImpl::getPeelingPreferences(Loop *L, ScalarEvolution &SE,
                                         TTI::PeelingPreferences &PP) {
  BaseT::getPeelingPreferences(L, SE, PP);
}

unsigned RISCVTTIImpl::getRegUsageForType(Type *Ty) {
  TypeSize Size = DL.getTypeSizeInBits(Ty);
  if (Ty->isVectorTy()) {
    if (Size.isScalable() && ST->hasVInstructions())
      return divideCeil(Size.getKnownMinValue(), RISCV::RVVBitsPerBlock);

    if (ST->useRVVForFixedLengthVectors())
      return divideCeil(Size, ST->getRealMinVLen());
  }

  return BaseT::getRegUsageForType(Ty);
}

unsigned RISCVTTIImpl::getMaximumVF(unsigned ElemWidth, unsigned Opcode) const {
  if (SLPMaxVF.getNumOccurrences())
    return SLPMaxVF;

  // Return how many elements can fit in getRegisterBitwidth.  This is the
  // same routine as used in LoopVectorizer.  We should probably be
  // accounting for whether we actually have instructions with the right
  // lane type, but we don't have enough information to do that without
  // some additional plumbing which hasn't been justified yet.
  TypeSize RegWidth =
    getRegisterBitWidth(TargetTransformInfo::RGK_FixedWidthVector);
  // If no vector registers, or absurd element widths, disable
  // vectorization by returning 1.
  return std::max<unsigned>(1U, RegWidth.getFixedValue() / ElemWidth);
}

bool RISCVTTIImpl::isLSRCostLess(const TargetTransformInfo::LSRCost &C1,
                                 const TargetTransformInfo::LSRCost &C2) {
  // RISC-V specific here are "instruction number 1st priority".
  // If we need to emit adds inside the loop to add up base registers, then
  // we need at least one extra temporary register.
  unsigned C1NumRegs = C1.NumRegs + (C1.NumBaseAdds != 0);
  unsigned C2NumRegs = C2.NumRegs + (C2.NumBaseAdds != 0);
  return std::tie(C1.Insns, C1NumRegs, C1.AddRecCost,
                  C1.NumIVMuls, C1.NumBaseAdds,
                  C1.ScaleCost, C1.ImmCost, C1.SetupCost) <
         std::tie(C2.Insns, C2NumRegs, C2.AddRecCost,
                  C2.NumIVMuls, C2.NumBaseAdds,
                  C2.ScaleCost, C2.ImmCost, C2.SetupCost);
}

<<<<<<< HEAD
bool RISCVTTIImpl::shouldTreatInstructionLikeSelect(const Instruction *I) {
  // For the binary operators (e.g. or) we need to be more careful than
  // selects, here we only transform them if they are already at a natural
  // break point in the code - the end of a block with an unconditional
  // terminator.
  if (EnableOrLikeSelectOpt && I->getOpcode() == Instruction::Or &&
      isa<BranchInst>(I->getNextNode()) &&
      cast<BranchInst>(I->getNextNode())->isUnconditional())
    return true;
  return BaseT::shouldTreatInstructionLikeSelect(I);
=======
bool RISCVTTIImpl::isLegalMaskedCompressStore(Type *DataTy, Align Alignment) {
  auto *VTy = dyn_cast<VectorType>(DataTy);
  if (!VTy || VTy->isScalableTy())
    return false;

  if (!isLegalMaskedLoadStore(DataTy, Alignment))
    return false;
  return true;
}

bool RISCVTTIImpl::areInlineCompatible(const Function *Caller,
                                       const Function *Callee) const {
  const TargetMachine &TM = getTLI()->getTargetMachine();

  const FeatureBitset &CallerBits =
      TM.getSubtargetImpl(*Caller)->getFeatureBits();
  const FeatureBitset &CalleeBits =
      TM.getSubtargetImpl(*Callee)->getFeatureBits();

  // Inline a callee if its target-features are a subset of the callers
  // target-features.
  return (CallerBits & CalleeBits) == CalleeBits;
>>>>>>> 9acdeebb
}<|MERGE_RESOLUTION|>--- conflicted
+++ resolved
@@ -1896,7 +1896,30 @@
                   C2.ScaleCost, C2.ImmCost, C2.SetupCost);
 }
 
-<<<<<<< HEAD
+bool RISCVTTIImpl::isLegalMaskedCompressStore(Type *DataTy, Align Alignment) {
+  auto *VTy = dyn_cast<VectorType>(DataTy);
+  if (!VTy || VTy->isScalableTy())
+    return false;
+
+  if (!isLegalMaskedLoadStore(DataTy, Alignment))
+    return false;
+  return true;
+}
+
+bool RISCVTTIImpl::areInlineCompatible(const Function *Caller,
+                                       const Function *Callee) const {
+  const TargetMachine &TM = getTLI()->getTargetMachine();
+
+  const FeatureBitset &CallerBits =
+      TM.getSubtargetImpl(*Caller)->getFeatureBits();
+  const FeatureBitset &CalleeBits =
+      TM.getSubtargetImpl(*Callee)->getFeatureBits();
+
+  // Inline a callee if its target-features are a subset of the callers
+  // target-features.
+  return (CallerBits & CalleeBits) == CalleeBits;
+}
+
 bool RISCVTTIImpl::shouldTreatInstructionLikeSelect(const Instruction *I) {
   // For the binary operators (e.g. or) we need to be more careful than
   // selects, here we only transform them if they are already at a natural
@@ -1907,28 +1930,4 @@
       cast<BranchInst>(I->getNextNode())->isUnconditional())
     return true;
   return BaseT::shouldTreatInstructionLikeSelect(I);
-=======
-bool RISCVTTIImpl::isLegalMaskedCompressStore(Type *DataTy, Align Alignment) {
-  auto *VTy = dyn_cast<VectorType>(DataTy);
-  if (!VTy || VTy->isScalableTy())
-    return false;
-
-  if (!isLegalMaskedLoadStore(DataTy, Alignment))
-    return false;
-  return true;
-}
-
-bool RISCVTTIImpl::areInlineCompatible(const Function *Caller,
-                                       const Function *Callee) const {
-  const TargetMachine &TM = getTLI()->getTargetMachine();
-
-  const FeatureBitset &CallerBits =
-      TM.getSubtargetImpl(*Caller)->getFeatureBits();
-  const FeatureBitset &CalleeBits =
-      TM.getSubtargetImpl(*Callee)->getFeatureBits();
-
-  // Inline a callee if its target-features are a subset of the callers
-  // target-features.
-  return (CallerBits & CalleeBits) == CalleeBits;
->>>>>>> 9acdeebb
 }