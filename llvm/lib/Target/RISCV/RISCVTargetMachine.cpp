//===-- RISCVTargetMachine.cpp - Define TargetMachine for RISC-V ----------===//
//
// Part of the LLVM Project, under the Apache License v2.0 with LLVM Exceptions.
// See https://llvm.org/LICENSE.txt for license information.
// SPDX-License-Identifier: Apache-2.0 WITH LLVM-exception
//
//===----------------------------------------------------------------------===//
//
// Implements the info about RISC-V target spec.
//
//===----------------------------------------------------------------------===//

#include "RISCVTargetMachine.h"
#include "MCTargetDesc/RISCVBaseInfo.h"
#include "RISCV.h"
#include "RISCVMachineFunctionInfo.h"
#include "RISCVTargetObjectFile.h"
#include "RISCVTargetTransformInfo.h"
#include "TargetInfo/RISCVTargetInfo.h"
#include "llvm/ADT/STLExtras.h"
#include "llvm/Analysis/TargetTransformInfo.h"
#include "llvm/CodeGen/GlobalISel/IRTranslator.h"
#include "llvm/CodeGen/GlobalISel/InstructionSelect.h"
#include "llvm/CodeGen/GlobalISel/Legalizer.h"
#include "llvm/CodeGen/GlobalISel/RegBankSelect.h"
#include "llvm/CodeGen/MIRParser/MIParser.h"
#include "llvm/CodeGen/MIRYamlMapping.h"
#include "llvm/CodeGen/MachineScheduler.h"
#include "llvm/CodeGen/MacroFusion.h"
#include "llvm/CodeGen/Passes.h"
#include "llvm/CodeGen/RegAllocRegistry.h"
#include "llvm/CodeGen/TargetLoweringObjectFileImpl.h"
#include "llvm/CodeGen/TargetPassConfig.h"
#include "llvm/InitializePasses.h"
#include "llvm/MC/TargetRegistry.h"
#include "llvm/Support/FormattedStream.h"
#include "llvm/Target/TargetOptions.h"
#include "llvm/Transforms/IPO.h"
#include "llvm/Transforms/Scalar.h"
#include <optional>
using namespace llvm;

static cl::opt<bool> EnableRedundantCopyElimination(
    "riscv-enable-copyelim",
    cl::desc("Enable the redundant copy elimination pass"), cl::init(true),
    cl::Hidden);

// FIXME: Unify control over GlobalMerge.
static cl::opt<cl::boolOrDefault>
    EnableGlobalMerge("riscv-enable-global-merge", cl::Hidden,
                      cl::desc("Enable the global merge pass"));

static cl::opt<bool>
    EnableMachineCombiner("riscv-enable-machine-combiner",
                          cl::desc("Enable the machine combiner pass"),
                          cl::init(true), cl::Hidden);

static cl::opt<unsigned> RVVVectorBitsMaxOpt(
    "riscv-v-vector-bits-max",
    cl::desc("Assume V extension vector registers are at most this big, "
             "with zero meaning no maximum size is assumed."),
    cl::init(0), cl::Hidden);

static cl::opt<int> RVVVectorBitsMinOpt(
    "riscv-v-vector-bits-min",
    cl::desc("Assume V extension vector registers are at least this big, "
             "with zero meaning no minimum size is assumed. A value of -1 "
             "means use Zvl*b extension. This is primarily used to enable "
             "autovectorization with fixed width vectors."),
    cl::init(-1), cl::Hidden);

static cl::opt<bool> EnableRISCVCopyPropagation(
    "riscv-enable-copy-propagation",
    cl::desc("Enable the copy propagation with RISC-V copy instr"),
    cl::init(true), cl::Hidden);

static cl::opt<bool> EnableRISCVDeadRegisterElimination(
    "riscv-enable-dead-defs", cl::Hidden,
    cl::desc("Enable the pass that removes dead"
             " definitons and replaces stores to"
             " them with stores to x0"),
    cl::init(true));

static cl::opt<bool>
    EnableSinkFold("riscv-enable-sink-fold",
                   cl::desc("Enable sinking and folding of instruction copies"),
                   cl::init(true), cl::Hidden);

static cl::opt<bool>
    EnableLoopDataPrefetch("riscv-enable-loop-data-prefetch", cl::Hidden,
                           cl::desc("Enable the loop data prefetch pass"),
                           cl::init(true));

static cl::opt<bool> EnableMISchedLoadClustering(
    "riscv-misched-load-clustering", cl::Hidden,
    cl::desc("Enable load clustering in the machine scheduler"),
    cl::init(false));

<<<<<<< HEAD
static cl::opt<bool>
    EnableSelectOpt("riscv-select-opt", cl::Hidden,
                    cl::desc("Enable select to branch optimizations"),
                    cl::init(true));
=======
static cl::opt<bool> EnableVSETVLIAfterRVVRegAlloc(
    "riscv-vsetvl-after-rvv-regalloc", cl::Hidden,
    cl::desc("Insert vsetvls after vector register allocation"),
    cl::init(true));
>>>>>>> 9acdeebb

extern "C" LLVM_EXTERNAL_VISIBILITY void LLVMInitializeRISCVTarget() {
  RegisterTargetMachine<RISCVTargetMachine> X(getTheRISCV32Target());
  RegisterTargetMachine<RISCVTargetMachine> Y(getTheRISCV64Target());
  auto *PR = PassRegistry::getPassRegistry();
  initializeGlobalISel(*PR);
  initializeRISCVO0PreLegalizerCombinerPass(*PR);
  initializeRISCVPreLegalizerCombinerPass(*PR);
  initializeRISCVPostLegalizerCombinerPass(*PR);
  initializeKCFIPass(*PR);
  initializeRISCVDeadRegisterDefinitionsPass(*PR);
  initializeRISCVMakeCompressibleOptPass(*PR);
  initializeRISCVGatherScatterLoweringPass(*PR);
  initializeRISCVCodeGenPreparePass(*PR);
  initializeRISCVPostRAExpandPseudoPass(*PR);
  initializeRISCVMergeBaseOffsetOptPass(*PR);
  initializeRISCVOptWInstrsPass(*PR);
  initializeRISCVPreRAExpandPseudoPass(*PR);
  initializeRISCVExpandPseudoPass(*PR);
  initializeRISCVFoldMasksPass(*PR);
  initializeRISCVInsertVSETVLIPass(*PR);
  initializeRISCVInsertReadWriteCSRPass(*PR);
  initializeRISCVInsertWriteVXRMPass(*PR);
  initializeRISCVDAGToDAGISelLegacyPass(*PR);
  initializeRISCVMoveMergePass(*PR);
  initializeRISCVPushPopOptPass(*PR);
}

static StringRef computeDataLayout(const Triple &TT,
                                   const TargetOptions &Options) {
  StringRef ABIName = Options.MCOptions.getABIName();
  if (TT.isArch64Bit()) {
    if (ABIName == "lp64e")
      return "e-m:e-p:64:64-i64:64-i128:128-n32:64-S64";

    return "e-m:e-p:64:64-i64:64-i128:128-n32:64-S128";
  }
  assert(TT.isArch32Bit() && "only RV32 and RV64 are currently supported");

  if (ABIName == "ilp32e")
    return "e-m:e-p:32:32-i64:64-n32-S32";

  return "e-m:e-p:32:32-i64:64-n32-S128";
}

static Reloc::Model getEffectiveRelocModel(const Triple &TT,
                                           std::optional<Reloc::Model> RM) {
  return RM.value_or(Reloc::Static);
}

RISCVTargetMachine::RISCVTargetMachine(const Target &T, const Triple &TT,
                                       StringRef CPU, StringRef FS,
                                       const TargetOptions &Options,
                                       std::optional<Reloc::Model> RM,
                                       std::optional<CodeModel::Model> CM,
                                       CodeGenOptLevel OL, bool JIT)
    : LLVMTargetMachine(T, computeDataLayout(TT, Options), TT, CPU, FS, Options,
                        getEffectiveRelocModel(TT, RM),
                        getEffectiveCodeModel(CM, CodeModel::Small), OL),
      TLOF(std::make_unique<RISCVELFTargetObjectFile>()) {
  initAsmInfo();

  // RISC-V supports the MachineOutliner.
  setMachineOutliner(true);
  setSupportsDefaultOutlining(true);

  if (TT.isOSFuchsia() && !TT.isArch64Bit())
    report_fatal_error("Fuchsia is only supported for 64-bit");
}

const RISCVSubtarget *
RISCVTargetMachine::getSubtargetImpl(const Function &F) const {
  Attribute CPUAttr = F.getFnAttribute("target-cpu");
  Attribute TuneAttr = F.getFnAttribute("tune-cpu");
  Attribute FSAttr = F.getFnAttribute("target-features");

  std::string CPU =
      CPUAttr.isValid() ? CPUAttr.getValueAsString().str() : TargetCPU;
  std::string TuneCPU =
      TuneAttr.isValid() ? TuneAttr.getValueAsString().str() : CPU;
  std::string FS =
      FSAttr.isValid() ? FSAttr.getValueAsString().str() : TargetFS;

  unsigned RVVBitsMin = RVVVectorBitsMinOpt;
  unsigned RVVBitsMax = RVVVectorBitsMaxOpt;

  Attribute VScaleRangeAttr = F.getFnAttribute(Attribute::VScaleRange);
  if (VScaleRangeAttr.isValid()) {
    if (!RVVVectorBitsMinOpt.getNumOccurrences())
      RVVBitsMin = VScaleRangeAttr.getVScaleRangeMin() * RISCV::RVVBitsPerBlock;
    std::optional<unsigned> VScaleMax = VScaleRangeAttr.getVScaleRangeMax();
    if (VScaleMax.has_value() && !RVVVectorBitsMaxOpt.getNumOccurrences())
      RVVBitsMax = *VScaleMax * RISCV::RVVBitsPerBlock;
  }

  if (RVVBitsMin != -1U) {
    // FIXME: Change to >= 32 when VLEN = 32 is supported.
    assert((RVVBitsMin == 0 || (RVVBitsMin >= 64 && RVVBitsMin <= 65536 &&
                                isPowerOf2_32(RVVBitsMin))) &&
           "V or Zve* extension requires vector length to be in the range of "
           "64 to 65536 and a power 2!");
    assert((RVVBitsMax >= RVVBitsMin || RVVBitsMax == 0) &&
           "Minimum V extension vector length should not be larger than its "
           "maximum!");
  }
  assert((RVVBitsMax == 0 || (RVVBitsMax >= 64 && RVVBitsMax <= 65536 &&
                              isPowerOf2_32(RVVBitsMax))) &&
         "V or Zve* extension requires vector length to be in the range of "
         "64 to 65536 and a power 2!");

  if (RVVBitsMin != -1U) {
    if (RVVBitsMax != 0) {
      RVVBitsMin = std::min(RVVBitsMin, RVVBitsMax);
      RVVBitsMax = std::max(RVVBitsMin, RVVBitsMax);
    }

    RVVBitsMin = llvm::bit_floor(
        (RVVBitsMin < 64 || RVVBitsMin > 65536) ? 0 : RVVBitsMin);
  }
  RVVBitsMax =
      llvm::bit_floor((RVVBitsMax < 64 || RVVBitsMax > 65536) ? 0 : RVVBitsMax);

  SmallString<512> Key;
  raw_svector_ostream(Key) << "RVVMin" << RVVBitsMin << "RVVMax" << RVVBitsMax
                           << CPU << TuneCPU << FS;
  auto &I = SubtargetMap[Key];
  if (!I) {
    // This needs to be done before we create a new subtarget since any
    // creation will depend on the TM and the code generation flags on the
    // function that reside in TargetOptions.
    resetTargetOptions(F);
    auto ABIName = Options.MCOptions.getABIName();
    if (const MDString *ModuleTargetABI = dyn_cast_or_null<MDString>(
            F.getParent()->getModuleFlag("target-abi"))) {
      auto TargetABI = RISCVABI::getTargetABI(ABIName);
      if (TargetABI != RISCVABI::ABI_Unknown &&
          ModuleTargetABI->getString() != ABIName) {
        report_fatal_error("-target-abi option != target-abi module flag");
      }
      ABIName = ModuleTargetABI->getString();
    }
    I = std::make_unique<RISCVSubtarget>(
        TargetTriple, CPU, TuneCPU, FS, ABIName, RVVBitsMin, RVVBitsMax, *this);
  }
  return I.get();
}

MachineFunctionInfo *RISCVTargetMachine::createMachineFunctionInfo(
    BumpPtrAllocator &Allocator, const Function &F,
    const TargetSubtargetInfo *STI) const {
  return RISCVMachineFunctionInfo::create<RISCVMachineFunctionInfo>(Allocator,
                                                                    F, STI);
}

TargetTransformInfo
RISCVTargetMachine::getTargetTransformInfo(const Function &F) const {
  return TargetTransformInfo(RISCVTTIImpl(this, F));
}

// A RISC-V hart has a single byte-addressable address space of 2^XLEN bytes
// for all memory accesses, so it is reasonable to assume that an
// implementation has no-op address space casts. If an implementation makes a
// change to this, they can override it here.
bool RISCVTargetMachine::isNoopAddrSpaceCast(unsigned SrcAS,
                                             unsigned DstAS) const {
  return true;
}

namespace {

class RVVRegisterRegAlloc : public RegisterRegAllocBase<RVVRegisterRegAlloc> {
public:
  RVVRegisterRegAlloc(const char *N, const char *D, FunctionPassCtor C)
      : RegisterRegAllocBase(N, D, C) {}
};

static bool onlyAllocateRVVReg(const TargetRegisterInfo &TRI,
                               const TargetRegisterClass &RC) {
  return RISCVRegisterInfo::isRVVRegClass(&RC);
}

static FunctionPass *useDefaultRegisterAllocator() { return nullptr; }

static llvm::once_flag InitializeDefaultRVVRegisterAllocatorFlag;

/// -riscv-rvv-regalloc=<fast|basic|greedy> command line option.
/// This option could designate the rvv register allocator only.
/// For example: -riscv-rvv-regalloc=basic
static cl::opt<RVVRegisterRegAlloc::FunctionPassCtor, false,
               RegisterPassParser<RVVRegisterRegAlloc>>
    RVVRegAlloc("riscv-rvv-regalloc", cl::Hidden,
                cl::init(&useDefaultRegisterAllocator),
                cl::desc("Register allocator to use for RVV register."));

static void initializeDefaultRVVRegisterAllocatorOnce() {
  RegisterRegAlloc::FunctionPassCtor Ctor = RVVRegisterRegAlloc::getDefault();

  if (!Ctor) {
    Ctor = RVVRegAlloc;
    RVVRegisterRegAlloc::setDefault(RVVRegAlloc);
  }
}

static FunctionPass *createBasicRVVRegisterAllocator() {
  return createBasicRegisterAllocator(onlyAllocateRVVReg);
}

static FunctionPass *createGreedyRVVRegisterAllocator() {
  return createGreedyRegisterAllocator(onlyAllocateRVVReg);
}

static FunctionPass *createFastRVVRegisterAllocator() {
  return createFastRegisterAllocator(onlyAllocateRVVReg, false);
}

static RVVRegisterRegAlloc basicRegAllocRVVReg("basic",
                                               "basic register allocator",
                                               createBasicRVVRegisterAllocator);
static RVVRegisterRegAlloc
    greedyRegAllocRVVReg("greedy", "greedy register allocator",
                         createGreedyRVVRegisterAllocator);

static RVVRegisterRegAlloc fastRegAllocRVVReg("fast", "fast register allocator",
                                              createFastRVVRegisterAllocator);

class RISCVPassConfig : public TargetPassConfig {
public:
  RISCVPassConfig(RISCVTargetMachine &TM, PassManagerBase &PM)
      : TargetPassConfig(TM, PM) {
    if (TM.getOptLevel() != CodeGenOptLevel::None)
      substitutePass(&PostRASchedulerID, &PostMachineSchedulerID);
    setEnableSinkAndFold(EnableSinkFold);
  }

  RISCVTargetMachine &getRISCVTargetMachine() const {
    return getTM<RISCVTargetMachine>();
  }

  ScheduleDAGInstrs *
  createMachineScheduler(MachineSchedContext *C) const override {
    ScheduleDAGMILive *DAG = nullptr;
    if (EnableMISchedLoadClustering) {
      DAG = createGenericSchedLive(C);
      DAG->addMutation(createLoadClusterDAGMutation(
          DAG->TII, DAG->TRI, /*ReorderWhileClustering=*/true));
    }
    return DAG;
  }

  void addIRPasses() override;
  bool addPreISel() override;
  void addCodeGenPrepare() override;
  bool addInstSelector() override;
  bool addIRTranslator() override;
  void addPreLegalizeMachineIR() override;
  bool addLegalizeMachineIR() override;
  void addPreRegBankSelect() override;
  bool addRegBankSelect() override;
  bool addGlobalInstructionSelect() override;
  void addPreEmitPass() override;
  void addPreEmitPass2() override;
  void addPreSched2() override;
  void addMachineSSAOptimization() override;
  FunctionPass *createRVVRegAllocPass(bool Optimized);
  bool addRegAssignAndRewriteFast() override;
  bool addRegAssignAndRewriteOptimized() override;
  void addPreRegAlloc() override;
  void addPostRegAlloc() override;
  void addFastRegAlloc() override;
};
} // namespace

TargetPassConfig *RISCVTargetMachine::createPassConfig(PassManagerBase &PM) {
  return new RISCVPassConfig(*this, PM);
}

FunctionPass *RISCVPassConfig::createRVVRegAllocPass(bool Optimized) {
  // Initialize the global default.
  llvm::call_once(InitializeDefaultRVVRegisterAllocatorFlag,
                  initializeDefaultRVVRegisterAllocatorOnce);

  RegisterRegAlloc::FunctionPassCtor Ctor = RVVRegisterRegAlloc::getDefault();
  if (Ctor != useDefaultRegisterAllocator)
    return Ctor();

  if (Optimized)
    return createGreedyRVVRegisterAllocator();

  return createFastRVVRegisterAllocator();
}

bool RISCVPassConfig::addRegAssignAndRewriteFast() {
  addPass(createRVVRegAllocPass(false));
  if (EnableVSETVLIAfterRVVRegAlloc)
    addPass(createRISCVInsertVSETVLIPass());
  if (TM->getOptLevel() != CodeGenOptLevel::None &&
      EnableRISCVDeadRegisterElimination)
    addPass(createRISCVDeadRegisterDefinitionsPass());
  return TargetPassConfig::addRegAssignAndRewriteFast();
}

bool RISCVPassConfig::addRegAssignAndRewriteOptimized() {
  addPass(createRVVRegAllocPass(true));
  addPass(createVirtRegRewriter(false));
  if (EnableVSETVLIAfterRVVRegAlloc)
    addPass(createRISCVInsertVSETVLIPass());
  if (TM->getOptLevel() != CodeGenOptLevel::None &&
      EnableRISCVDeadRegisterElimination)
    addPass(createRISCVDeadRegisterDefinitionsPass());
  return TargetPassConfig::addRegAssignAndRewriteOptimized();
}

void RISCVPassConfig::addIRPasses() {
  addPass(createAtomicExpandLegacyPass());

  if (getOptLevel() != CodeGenOptLevel::None) {
    if (EnableLoopDataPrefetch)
      addPass(createLoopDataPrefetchPass());

    addPass(createRISCVGatherScatterLoweringPass());
    addPass(createInterleavedAccessPass());
    addPass(createRISCVCodeGenPreparePass());
  }

  TargetPassConfig::addIRPasses();

  if (getOptLevel() == CodeGenOptLevel::Aggressive && EnableSelectOpt)
    addPass(createSelectOptimizePass());
}

bool RISCVPassConfig::addPreISel() {
  if (TM->getOptLevel() != CodeGenOptLevel::None) {
    // Add a barrier before instruction selection so that we will not get
    // deleted block address after enabling default outlining. See D99707 for
    // more details.
    addPass(createBarrierNoopPass());
  }

  if (EnableGlobalMerge == cl::BOU_TRUE) {
    addPass(createGlobalMergePass(TM, /* MaxOffset */ 2047,
                                  /* OnlyOptimizeForSize */ false,
                                  /* MergeExternalByDefault */ true));
  }

  return false;
}

void RISCVPassConfig::addCodeGenPrepare() {
  if (getOptLevel() != CodeGenOptLevel::None)
    addPass(createTypePromotionLegacyPass());
  TargetPassConfig::addCodeGenPrepare();
}

bool RISCVPassConfig::addInstSelector() {
  addPass(createRISCVISelDag(getRISCVTargetMachine(), getOptLevel()));

  return false;
}

bool RISCVPassConfig::addIRTranslator() {
  addPass(new IRTranslator(getOptLevel()));
  return false;
}

void RISCVPassConfig::addPreLegalizeMachineIR() {
  if (getOptLevel() == CodeGenOptLevel::None) {
    addPass(createRISCVO0PreLegalizerCombiner());
  } else {
    addPass(createRISCVPreLegalizerCombiner());
  }
}

bool RISCVPassConfig::addLegalizeMachineIR() {
  addPass(new Legalizer());
  return false;
}

void RISCVPassConfig::addPreRegBankSelect() {
  if (getOptLevel() != CodeGenOptLevel::None)
    addPass(createRISCVPostLegalizerCombiner());
}

bool RISCVPassConfig::addRegBankSelect() {
  addPass(new RegBankSelect());
  return false;
}

bool RISCVPassConfig::addGlobalInstructionSelect() {
  addPass(new InstructionSelect(getOptLevel()));
  return false;
}

void RISCVPassConfig::addPreSched2() {
  addPass(createRISCVPostRAExpandPseudoPass());

  // Emit KCFI checks for indirect calls.
  addPass(createKCFIPass());
}

void RISCVPassConfig::addPreEmitPass() {
  addPass(&BranchRelaxationPassID);
  addPass(createRISCVMakeCompressibleOptPass());

  // TODO: It would potentially be better to schedule copy propagation after
  // expanding pseudos (in addPreEmitPass2). However, performing copy
  // propagation after the machine outliner (which runs after addPreEmitPass)
  // currently leads to incorrect code-gen, where copies to registers within
  // outlined functions are removed erroneously.
  if (TM->getOptLevel() >= CodeGenOptLevel::Default &&
      EnableRISCVCopyPropagation)
    addPass(createMachineCopyPropagationPass(true));
}

void RISCVPassConfig::addPreEmitPass2() {
  if (TM->getOptLevel() != CodeGenOptLevel::None) {
    addPass(createRISCVMoveMergePass());
    // Schedule PushPop Optimization before expansion of Pseudo instruction,
    // ensuring return instruction is detected correctly.
    addPass(createRISCVPushPopOptimizationPass());
  }
  addPass(createRISCVExpandPseudoPass());

  // Schedule the expansion of AMOs at the last possible moment, avoiding the
  // possibility for other passes to break the requirements for forward
  // progress in the LR/SC block.
  addPass(createRISCVExpandAtomicPseudoPass());

  // KCFI indirect call checks are lowered to a bundle.
  addPass(createUnpackMachineBundles([&](const MachineFunction &MF) {
    return MF.getFunction().getParent()->getModuleFlag("kcfi");
  }));
}

void RISCVPassConfig::addMachineSSAOptimization() {
  addPass(createRISCVFoldMasksPass());

  TargetPassConfig::addMachineSSAOptimization();

  if (EnableMachineCombiner)
    addPass(&MachineCombinerID);

  if (TM->getTargetTriple().isRISCV64()) {
    addPass(createRISCVOptWInstrsPass());
  }
}

void RISCVPassConfig::addPreRegAlloc() {
  addPass(createRISCVPreRAExpandPseudoPass());
  if (TM->getOptLevel() != CodeGenOptLevel::None)
    addPass(createRISCVMergeBaseOffsetOptPass());

  addPass(createRISCVInsertReadWriteCSRPass());
  addPass(createRISCVInsertWriteVXRMPass());

  // Run RISCVInsertVSETVLI after PHI elimination. On O1 and above do it after
  // register coalescing so needVSETVLIPHI doesn't need to look through COPYs.
  if (!EnableVSETVLIAfterRVVRegAlloc) {
    if (TM->getOptLevel() == CodeGenOptLevel::None)
      insertPass(&PHIEliminationID, &RISCVInsertVSETVLIID);
    else
      insertPass(&RegisterCoalescerID, &RISCVInsertVSETVLIID);
  }
}

void RISCVPassConfig::addFastRegAlloc() {
  addPass(&InitUndefID);
  TargetPassConfig::addFastRegAlloc();
}


void RISCVPassConfig::addPostRegAlloc() {
  if (TM->getOptLevel() != CodeGenOptLevel::None &&
      EnableRedundantCopyElimination)
    addPass(createRISCVRedundantCopyEliminationPass());
}

yaml::MachineFunctionInfo *
RISCVTargetMachine::createDefaultFuncInfoYAML() const {
  return new yaml::RISCVMachineFunctionInfo();
}

yaml::MachineFunctionInfo *
RISCVTargetMachine::convertFuncInfoToYAML(const MachineFunction &MF) const {
  const auto *MFI = MF.getInfo<RISCVMachineFunctionInfo>();
  return new yaml::RISCVMachineFunctionInfo(*MFI);
}

bool RISCVTargetMachine::parseMachineFunctionInfo(
    const yaml::MachineFunctionInfo &MFI, PerFunctionMIParsingState &PFS,
    SMDiagnostic &Error, SMRange &SourceRange) const {
  const auto &YamlMFI =
      static_cast<const yaml::RISCVMachineFunctionInfo &>(MFI);
  PFS.MF.getInfo<RISCVMachineFunctionInfo>()->initializeBaseYamlFields(YamlMFI);
  return false;
}<|MERGE_RESOLUTION|>--- conflicted
+++ resolved
@@ -96,17 +96,15 @@
     cl::desc("Enable load clustering in the machine scheduler"),
     cl::init(false));
 
-<<<<<<< HEAD
+static cl::opt<bool> EnableVSETVLIAfterRVVRegAlloc(
+    "riscv-vsetvl-after-rvv-regalloc", cl::Hidden,
+    cl::desc("Insert vsetvls after vector register allocation"),
+    cl::init(true));
+
 static cl::opt<bool>
     EnableSelectOpt("riscv-select-opt", cl::Hidden,
                     cl::desc("Enable select to branch optimizations"),
                     cl::init(true));
-=======
-static cl::opt<bool> EnableVSETVLIAfterRVVRegAlloc(
-    "riscv-vsetvl-after-rvv-regalloc", cl::Hidden,
-    cl::desc("Insert vsetvls after vector register allocation"),
-    cl::init(true));
->>>>>>> 9acdeebb
 
 extern "C" LLVM_EXTERNAL_VISIBILITY void LLVMInitializeRISCVTarget() {
   RegisterTargetMachine<RISCVTargetMachine> X(getTheRISCV32Target());
