//===-- SystemZAsmParser.cpp - Parse SystemZ assembly instructions --------===//
//
// Part of the LLVM Project, under the Apache License v2.0 with LLVM Exceptions.
// See https://llvm.org/LICENSE.txt for license information.
// SPDX-License-Identifier: Apache-2.0 WITH LLVM-exception
//
//===----------------------------------------------------------------------===//

#include "MCTargetDesc/SystemZGNUInstPrinter.h"
#include "MCTargetDesc/SystemZMCAsmInfo.h"
#include "MCTargetDesc/SystemZMCTargetDesc.h"
#include "SystemZTargetStreamer.h"
#include "TargetInfo/SystemZTargetInfo.h"
#include "llvm/ADT/STLExtras.h"
#include "llvm/ADT/SmallVector.h"
#include "llvm/ADT/StringExtras.h"
#include "llvm/ADT/StringRef.h"
#include "llvm/MC/MCAsmInfo.h"
#include "llvm/MC/MCContext.h"
#include "llvm/MC/MCExpr.h"
#include "llvm/MC/MCInst.h"
#include "llvm/MC/MCInstBuilder.h"
#include "llvm/MC/MCInstrInfo.h"
#include "llvm/MC/MCParser/MCAsmLexer.h"
#include "llvm/MC/MCParser/MCAsmParser.h"
#include "llvm/MC/MCParser/MCAsmParserExtension.h"
#include "llvm/MC/MCParser/MCParsedAsmOperand.h"
#include "llvm/MC/MCParser/MCTargetAsmParser.h"
#include "llvm/MC/MCStreamer.h"
#include "llvm/MC/MCSubtargetInfo.h"
#include "llvm/MC/TargetRegistry.h"
#include "llvm/Support/Casting.h"
#include "llvm/Support/ErrorHandling.h"
#include "llvm/Support/SMLoc.h"
#include <algorithm>
#include <cassert>
#include <cstddef>
#include <cstdint>
#include <iterator>
#include <memory>
#include <string>

using namespace llvm;

// Return true if Expr is in the range [MinValue, MaxValue]. If AllowSymbol
// is true any MCExpr is accepted (address displacement).
static bool inRange(const MCExpr *Expr, int64_t MinValue, int64_t MaxValue,
                    bool AllowSymbol = false) {
  if (auto *CE = dyn_cast<MCConstantExpr>(Expr)) {
    int64_t Value = CE->getValue();
    return Value >= MinValue && Value <= MaxValue;
  }
  return AllowSymbol;
}

namespace {

enum RegisterKind {
  GR32Reg,
  GRH32Reg,
  GR64Reg,
  GR128Reg,
  FP32Reg,
  FP64Reg,
  FP128Reg,
  VR32Reg,
  VR64Reg,
  VR128Reg,
  AR32Reg,
  CR64Reg,
};

enum MemoryKind {
  BDMem,
  BDXMem,
  BDLMem,
  BDRMem,
  BDVMem
};

class SystemZOperand : public MCParsedAsmOperand {
private:
  enum OperandKind {
    KindInvalid,
    KindToken,
    KindReg,
    KindImm,
    KindImmTLS,
    KindMem
  };

  OperandKind Kind;
  SMLoc StartLoc, EndLoc;

  // A string of length Length, starting at Data.
  struct TokenOp {
    const char *Data;
    unsigned Length;
  };

  // LLVM register Num, which has kind Kind.  In some ways it might be
  // easier for this class to have a register bank (general, floating-point
  // or access) and a raw register number (0-15).  This would postpone the
  // interpretation of the operand to the add*() methods and avoid the need
  // for context-dependent parsing.  However, we do things the current way
  // because of the virtual getReg() method, which needs to distinguish
  // between (say) %r0 used as a single register and %r0 used as a pair.
  // Context-dependent parsing can also give us slightly better error
  // messages when invalid pairs like %r1 are used.
  struct RegOp {
    RegisterKind Kind;
    unsigned Num;
  };

  // Base + Disp + Index, where Base and Index are LLVM registers or 0.
  // MemKind says what type of memory this is and RegKind says what type
  // the base register has (GR32Reg or GR64Reg).  Length is the operand
  // length for D(L,B)-style operands, otherwise it is null.
  struct MemOp {
    unsigned Base : 12;
    unsigned Index : 12;
    unsigned MemKind : 4;
    unsigned RegKind : 4;
    const MCExpr *Disp;
    union {
      const MCExpr *Imm;
      unsigned Reg;
    } Length;
  };

  // Imm is an immediate operand, and Sym is an optional TLS symbol
  // for use with a __tls_get_offset marker relocation.
  struct ImmTLSOp {
    const MCExpr *Imm;
    const MCExpr *Sym;
  };

  union {
    TokenOp Token;
    RegOp Reg;
    const MCExpr *Imm;
    ImmTLSOp ImmTLS;
    MemOp Mem;
  };

  void addExpr(MCInst &Inst, const MCExpr *Expr) const {
    // Add as immediates when possible.  Null MCExpr = 0.
    if (!Expr)
      Inst.addOperand(MCOperand::createImm(0));
    else if (auto *CE = dyn_cast<MCConstantExpr>(Expr))
      Inst.addOperand(MCOperand::createImm(CE->getValue()));
    else
      Inst.addOperand(MCOperand::createExpr(Expr));
  }

public:
  SystemZOperand(OperandKind Kind, SMLoc StartLoc, SMLoc EndLoc)
      : Kind(Kind), StartLoc(StartLoc), EndLoc(EndLoc) {}

  // Create particular kinds of operand.
  static std::unique_ptr<SystemZOperand> createInvalid(SMLoc StartLoc,
                                                       SMLoc EndLoc) {
    return std::make_unique<SystemZOperand>(KindInvalid, StartLoc, EndLoc);
  }

  static std::unique_ptr<SystemZOperand> createToken(StringRef Str, SMLoc Loc) {
    auto Op = std::make_unique<SystemZOperand>(KindToken, Loc, Loc);
    Op->Token.Data = Str.data();
    Op->Token.Length = Str.size();
    return Op;
  }

  static std::unique_ptr<SystemZOperand>
  createReg(RegisterKind Kind, unsigned Num, SMLoc StartLoc, SMLoc EndLoc) {
    auto Op = std::make_unique<SystemZOperand>(KindReg, StartLoc, EndLoc);
    Op->Reg.Kind = Kind;
    Op->Reg.Num = Num;
    return Op;
  }

  static std::unique_ptr<SystemZOperand>
  createImm(const MCExpr *Expr, SMLoc StartLoc, SMLoc EndLoc) {
    auto Op = std::make_unique<SystemZOperand>(KindImm, StartLoc, EndLoc);
    Op->Imm = Expr;
    return Op;
  }

  static std::unique_ptr<SystemZOperand>
  createMem(MemoryKind MemKind, RegisterKind RegKind, unsigned Base,
            const MCExpr *Disp, unsigned Index, const MCExpr *LengthImm,
            unsigned LengthReg, SMLoc StartLoc, SMLoc EndLoc) {
    auto Op = std::make_unique<SystemZOperand>(KindMem, StartLoc, EndLoc);
    Op->Mem.MemKind = MemKind;
    Op->Mem.RegKind = RegKind;
    Op->Mem.Base = Base;
    Op->Mem.Index = Index;
    Op->Mem.Disp = Disp;
    if (MemKind == BDLMem)
      Op->Mem.Length.Imm = LengthImm;
    if (MemKind == BDRMem)
      Op->Mem.Length.Reg = LengthReg;
    return Op;
  }

  static std::unique_ptr<SystemZOperand>
  createImmTLS(const MCExpr *Imm, const MCExpr *Sym,
               SMLoc StartLoc, SMLoc EndLoc) {
    auto Op = std::make_unique<SystemZOperand>(KindImmTLS, StartLoc, EndLoc);
    Op->ImmTLS.Imm = Imm;
    Op->ImmTLS.Sym = Sym;
    return Op;
  }

  // Token operands
  bool isToken() const override {
    return Kind == KindToken;
  }
  StringRef getToken() const {
    assert(Kind == KindToken && "Not a token");
    return StringRef(Token.Data, Token.Length);
  }

  // Register operands.
  bool isReg() const override {
    return Kind == KindReg;
  }
  bool isReg(RegisterKind RegKind) const {
    return Kind == KindReg && Reg.Kind == RegKind;
  }
  MCRegister getReg() const override {
    assert(Kind == KindReg && "Not a register");
    return Reg.Num;
  }

  // Immediate operands.
  bool isImm() const override {
    return Kind == KindImm;
  }
  bool isImm(int64_t MinValue, int64_t MaxValue) const {
    return Kind == KindImm && inRange(Imm, MinValue, MaxValue, true);
  }
  const MCExpr *getImm() const {
    assert(Kind == KindImm && "Not an immediate");
    return Imm;
  }

  // Immediate operands with optional TLS symbol.
  bool isImmTLS() const {
    return Kind == KindImmTLS;
  }

  const ImmTLSOp getImmTLS() const {
    assert(Kind == KindImmTLS && "Not a TLS immediate");
    return ImmTLS;
  }

  // Memory operands.
  bool isMem() const override {
    return Kind == KindMem;
  }
  bool isMem(MemoryKind MemKind) const {
    return (Kind == KindMem &&
            (Mem.MemKind == MemKind ||
             // A BDMem can be treated as a BDXMem in which the index
             // register field is 0.
             (Mem.MemKind == BDMem && MemKind == BDXMem)));
  }
  bool isMem(MemoryKind MemKind, RegisterKind RegKind) const {
    return isMem(MemKind) && Mem.RegKind == RegKind;
  }
  bool isMemDisp12(MemoryKind MemKind, RegisterKind RegKind) const {
    return isMem(MemKind, RegKind) && inRange(Mem.Disp, 0, 0xfff, true);
  }
  bool isMemDisp20(MemoryKind MemKind, RegisterKind RegKind) const {
    return isMem(MemKind, RegKind) && inRange(Mem.Disp, -524288, 524287, true);
  }
  bool isMemDisp12Len4(RegisterKind RegKind) const {
    return isMemDisp12(BDLMem, RegKind) && inRange(Mem.Length.Imm, 1, 0x10);
  }
  bool isMemDisp12Len8(RegisterKind RegKind) const {
    return isMemDisp12(BDLMem, RegKind) && inRange(Mem.Length.Imm, 1, 0x100);
  }

  const MemOp& getMem() const {
    assert(Kind == KindMem && "Not a Mem operand");
    return Mem;
  }

  // Override MCParsedAsmOperand.
  SMLoc getStartLoc() const override { return StartLoc; }
  SMLoc getEndLoc() const override { return EndLoc; }
  void print(raw_ostream &OS) const override;

  /// getLocRange - Get the range between the first and last token of this
  /// operand.
  SMRange getLocRange() const { return SMRange(StartLoc, EndLoc); }

  // Used by the TableGen code to add particular types of operand
  // to an instruction.
  void addRegOperands(MCInst &Inst, unsigned N) const {
    assert(N == 1 && "Invalid number of operands");
    Inst.addOperand(MCOperand::createReg(getReg()));
  }
  void addImmOperands(MCInst &Inst, unsigned N) const {
    assert(N == 1 && "Invalid number of operands");
    addExpr(Inst, getImm());
  }
  void addBDAddrOperands(MCInst &Inst, unsigned N) const {
    assert(N == 2 && "Invalid number of operands");
    assert(isMem(BDMem) && "Invalid operand type");
    Inst.addOperand(MCOperand::createReg(Mem.Base));
    addExpr(Inst, Mem.Disp);
  }
  void addBDXAddrOperands(MCInst &Inst, unsigned N) const {
    assert(N == 3 && "Invalid number of operands");
    assert(isMem(BDXMem) && "Invalid operand type");
    Inst.addOperand(MCOperand::createReg(Mem.Base));
    addExpr(Inst, Mem.Disp);
    Inst.addOperand(MCOperand::createReg(Mem.Index));
  }
  void addBDLAddrOperands(MCInst &Inst, unsigned N) const {
    assert(N == 3 && "Invalid number of operands");
    assert(isMem(BDLMem) && "Invalid operand type");
    Inst.addOperand(MCOperand::createReg(Mem.Base));
    addExpr(Inst, Mem.Disp);
    addExpr(Inst, Mem.Length.Imm);
  }
  void addBDRAddrOperands(MCInst &Inst, unsigned N) const {
    assert(N == 3 && "Invalid number of operands");
    assert(isMem(BDRMem) && "Invalid operand type");
    Inst.addOperand(MCOperand::createReg(Mem.Base));
    addExpr(Inst, Mem.Disp);
    Inst.addOperand(MCOperand::createReg(Mem.Length.Reg));
  }
  void addBDVAddrOperands(MCInst &Inst, unsigned N) const {
    assert(N == 3 && "Invalid number of operands");
    assert(isMem(BDVMem) && "Invalid operand type");
    Inst.addOperand(MCOperand::createReg(Mem.Base));
    addExpr(Inst, Mem.Disp);
    Inst.addOperand(MCOperand::createReg(Mem.Index));
  }
  void addImmTLSOperands(MCInst &Inst, unsigned N) const {
    assert(N == 2 && "Invalid number of operands");
    assert(Kind == KindImmTLS && "Invalid operand type");
    addExpr(Inst, ImmTLS.Imm);
    if (ImmTLS.Sym)
      addExpr(Inst, ImmTLS.Sym);
  }

  // Used by the TableGen code to check for particular operand types.
  bool isGR32() const { return isReg(GR32Reg); }
  bool isGRH32() const { return isReg(GRH32Reg); }
  bool isGRX32() const { return false; }
  bool isGR64() const { return isReg(GR64Reg); }
  bool isGR128() const { return isReg(GR128Reg); }
  bool isADDR32() const { return isReg(GR32Reg); }
  bool isADDR64() const { return isReg(GR64Reg); }
  bool isADDR128() const { return false; }
  bool isFP32() const { return isReg(FP32Reg); }
  bool isFP64() const { return isReg(FP64Reg); }
  bool isFP128() const { return isReg(FP128Reg); }
  bool isVR32() const { return isReg(VR32Reg); }
  bool isVR64() const { return isReg(VR64Reg); }
  bool isVF128() const { return false; }
  bool isVR128() const { return isReg(VR128Reg); }
  bool isAR32() const { return isReg(AR32Reg); }
  bool isCR64() const { return isReg(CR64Reg); }
  bool isAnyReg() const { return (isReg() || isImm(0, 15)); }
  bool isBDAddr32Disp12() const { return isMemDisp12(BDMem, GR32Reg); }
  bool isBDAddr32Disp20() const { return isMemDisp20(BDMem, GR32Reg); }
  bool isBDAddr64Disp12() const { return isMemDisp12(BDMem, GR64Reg); }
  bool isBDAddr64Disp20() const { return isMemDisp20(BDMem, GR64Reg); }
  bool isBDXAddr64Disp12() const { return isMemDisp12(BDXMem, GR64Reg); }
  bool isBDXAddr64Disp20() const { return isMemDisp20(BDXMem, GR64Reg); }
  bool isBDLAddr64Disp12Len4() const { return isMemDisp12Len4(GR64Reg); }
  bool isBDLAddr64Disp12Len8() const { return isMemDisp12Len8(GR64Reg); }
  bool isBDRAddr64Disp12() const { return isMemDisp12(BDRMem, GR64Reg); }
  bool isBDVAddr64Disp12() const { return isMemDisp12(BDVMem, GR64Reg); }
  bool isU1Imm() const { return isImm(0, 1); }
  bool isU2Imm() const { return isImm(0, 3); }
  bool isU3Imm() const { return isImm(0, 7); }
  bool isU4Imm() const { return isImm(0, 15); }
  bool isU8Imm() const { return isImm(0, 255); }
  bool isS8Imm() const { return isImm(-128, 127); }
  bool isU12Imm() const { return isImm(0, 4095); }
  bool isU16Imm() const { return isImm(0, 65535); }
  bool isS16Imm() const { return isImm(-32768, 32767); }
  bool isU32Imm() const { return isImm(0, (1LL << 32) - 1); }
  bool isS32Imm() const { return isImm(-(1LL << 31), (1LL << 31) - 1); }
  bool isU48Imm() const { return isImm(0, (1LL << 48) - 1); }
};

class SystemZAsmParser : public MCTargetAsmParser {
#define GET_ASSEMBLER_HEADER
#include "SystemZGenAsmMatcher.inc"

private:
  MCAsmParser &Parser;
  enum RegisterGroup {
    RegGR,
    RegFP,
    RegV,
    RegAR,
    RegCR
  };
  struct Register {
    RegisterGroup Group;
    unsigned Num;
    SMLoc StartLoc, EndLoc;
  };

  SystemZTargetStreamer &getTargetStreamer() {
    assert(getParser().getStreamer().getTargetStreamer() &&
           "do not have a target streamer");
    MCTargetStreamer &TS = *getParser().getStreamer().getTargetStreamer();
    return static_cast<SystemZTargetStreamer &>(TS);
  }

  bool parseRegister(Register &Reg, bool RequirePercent,
                     bool RestoreOnFailure = false);

  bool parseIntegerRegister(Register &Reg, RegisterGroup Group);

  ParseStatus parseRegister(OperandVector &Operands, RegisterKind Kind);

  ParseStatus parseAnyRegister(OperandVector &Operands);

  bool parseAddress(bool &HaveReg1, Register &Reg1, bool &HaveReg2,
                    Register &Reg2, const MCExpr *&Disp, const MCExpr *&Length,
                    bool HasLength = false, bool HasVectorIndex = false);
  bool parseAddressRegister(Register &Reg);

  bool ParseDirectiveInsn(SMLoc L);
  bool ParseDirectiveMachine(SMLoc L);
  bool ParseGNUAttribute(SMLoc L);

  ParseStatus parseAddress(OperandVector &Operands, MemoryKind MemKind,
                           RegisterKind RegKind);

  ParseStatus parsePCRel(OperandVector &Operands, int64_t MinVal,
                         int64_t MaxVal, bool AllowTLS);

  bool parseOperand(OperandVector &Operands, StringRef Mnemonic);

  // Both the hlasm and gnu variants still rely on the basic gnu asm
  // format with respect to inputs, clobbers, outputs etc.
  //
  // However, calling the overriden getAssemblerDialect() method in
  // AsmParser is problematic. It either returns the AssemblerDialect field
  // in the MCAsmInfo instance if the AssemblerDialect field in AsmParser is
  // unset, otherwise it returns the private AssemblerDialect field in
  // AsmParser.
  //
  // The problematic part is because, we forcibly set the inline asm dialect
  // in the AsmParser instance in AsmPrinterInlineAsm.cpp. Soo any query
  // to the overriden getAssemblerDialect function in AsmParser.cpp, will
  // not return the assembler dialect set in the respective MCAsmInfo instance.
  //
  // For this purpose, we explicitly query the SystemZMCAsmInfo instance
  // here, to get the "correct" assembler dialect, and use it in various
  // functions.
  unsigned getMAIAssemblerDialect() {
    return Parser.getContext().getAsmInfo()->getAssemblerDialect();
  }

  // An alphabetic character in HLASM is a letter from 'A' through 'Z',
  // or from 'a' through 'z', or '$', '_','#', or '@'.
  inline bool isHLASMAlpha(char C) {
    return isAlpha(C) || llvm::is_contained("_@#$", C);
  }

  // A digit in HLASM is a number from 0 to 9.
  inline bool isHLASMAlnum(char C) { return isHLASMAlpha(C) || isDigit(C); }

  // Are we parsing using the AD_HLASM dialect?
  inline bool isParsingHLASM() { return getMAIAssemblerDialect() == AD_HLASM; }

  // Are we parsing using the AD_GNU dialect?
  inline bool isParsingGNU() { return getMAIAssemblerDialect() == AD_GNU; }

public:
  SystemZAsmParser(const MCSubtargetInfo &sti, MCAsmParser &parser,
                   const MCInstrInfo &MII,
                   const MCTargetOptions &Options)
    : MCTargetAsmParser(Options, sti, MII), Parser(parser) {
    MCAsmParserExtension::Initialize(Parser);

    // Alias the .word directive to .short.
    parser.addAliasForDirective(".word", ".short");

    // Initialize the set of available features.
    setAvailableFeatures(ComputeAvailableFeatures(getSTI().getFeatureBits()));
  }

  // Override MCTargetAsmParser.
  ParseStatus parseDirective(AsmToken DirectiveID) override;
  bool parseRegister(MCRegister &Reg, SMLoc &StartLoc, SMLoc &EndLoc) override;
  bool ParseRegister(MCRegister &RegNo, SMLoc &StartLoc, SMLoc &EndLoc,
                     bool RequirePercent, bool RestoreOnFailure);
  ParseStatus tryParseRegister(MCRegister &Reg, SMLoc &StartLoc,
                               SMLoc &EndLoc) override;
  bool parseInstruction(ParseInstructionInfo &Info, StringRef Name,
                        SMLoc NameLoc, OperandVector &Operands) override;
  bool matchAndEmitInstruction(SMLoc IDLoc, unsigned &Opcode,
                               OperandVector &Operands, MCStreamer &Out,
                               uint64_t &ErrorInfo,
                               bool MatchingInlineAsm) override;
  bool isLabel(AsmToken &Token) override;

  // Used by the TableGen code to parse particular operand types.
  ParseStatus parseGR32(OperandVector &Operands) {
    return parseRegister(Operands, GR32Reg);
  }
  ParseStatus parseGRH32(OperandVector &Operands) {
    return parseRegister(Operands, GRH32Reg);
  }
  ParseStatus parseGRX32(OperandVector &Operands) {
    llvm_unreachable("GRX32 should only be used for pseudo instructions");
  }
  ParseStatus parseGR64(OperandVector &Operands) {
    return parseRegister(Operands, GR64Reg);
  }
  ParseStatus parseGR128(OperandVector &Operands) {
    return parseRegister(Operands, GR128Reg);
  }
  ParseStatus parseADDR32(OperandVector &Operands) {
    // For the AsmParser, we will accept %r0 for ADDR32 as well.
    return parseRegister(Operands, GR32Reg);
  }
  ParseStatus parseADDR64(OperandVector &Operands) {
    // For the AsmParser, we will accept %r0 for ADDR64 as well.
    return parseRegister(Operands, GR64Reg);
  }
  ParseStatus parseADDR128(OperandVector &Operands) {
    llvm_unreachable("Shouldn't be used as an operand");
  }
  ParseStatus parseFP32(OperandVector &Operands) {
    return parseRegister(Operands, FP32Reg);
  }
  ParseStatus parseFP64(OperandVector &Operands) {
    return parseRegister(Operands, FP64Reg);
  }
  ParseStatus parseFP128(OperandVector &Operands) {
    return parseRegister(Operands, FP128Reg);
  }
  ParseStatus parseVR32(OperandVector &Operands) {
    return parseRegister(Operands, VR32Reg);
  }
  ParseStatus parseVR64(OperandVector &Operands) {
    return parseRegister(Operands, VR64Reg);
  }
  ParseStatus parseVF128(OperandVector &Operands) {
    llvm_unreachable("Shouldn't be used as an operand");
  }
  ParseStatus parseVR128(OperandVector &Operands) {
    return parseRegister(Operands, VR128Reg);
  }
  ParseStatus parseAR32(OperandVector &Operands) {
    return parseRegister(Operands, AR32Reg);
  }
  ParseStatus parseCR64(OperandVector &Operands) {
    return parseRegister(Operands, CR64Reg);
  }
  ParseStatus parseAnyReg(OperandVector &Operands) {
    return parseAnyRegister(Operands);
  }
  ParseStatus parseBDAddr32(OperandVector &Operands) {
    return parseAddress(Operands, BDMem, GR32Reg);
  }
  ParseStatus parseBDAddr64(OperandVector &Operands) {
    return parseAddress(Operands, BDMem, GR64Reg);
  }
  ParseStatus parseBDXAddr64(OperandVector &Operands) {
    return parseAddress(Operands, BDXMem, GR64Reg);
  }
  ParseStatus parseBDLAddr64(OperandVector &Operands) {
    return parseAddress(Operands, BDLMem, GR64Reg);
  }
  ParseStatus parseBDRAddr64(OperandVector &Operands) {
    return parseAddress(Operands, BDRMem, GR64Reg);
  }
  ParseStatus parseBDVAddr64(OperandVector &Operands) {
    return parseAddress(Operands, BDVMem, GR64Reg);
  }
  ParseStatus parsePCRel12(OperandVector &Operands) {
    return parsePCRel(Operands, -(1LL << 12), (1LL << 12) - 1, false);
  }
  ParseStatus parsePCRel16(OperandVector &Operands) {
    return parsePCRel(Operands, -(1LL << 16), (1LL << 16) - 1, false);
  }
  ParseStatus parsePCRel24(OperandVector &Operands) {
    return parsePCRel(Operands, -(1LL << 24), (1LL << 24) - 1, false);
  }
  ParseStatus parsePCRel32(OperandVector &Operands) {
    return parsePCRel(Operands, -(1LL << 32), (1LL << 32) - 1, false);
  }
  ParseStatus parsePCRelTLS16(OperandVector &Operands) {
    return parsePCRel(Operands, -(1LL << 16), (1LL << 16) - 1, true);
  }
  ParseStatus parsePCRelTLS32(OperandVector &Operands) {
    return parsePCRel(Operands, -(1LL << 32), (1LL << 32) - 1, true);
  }
};

} // end anonymous namespace

#define GET_REGISTER_MATCHER
#define GET_SUBTARGET_FEATURE_NAME
#define GET_MATCHER_IMPLEMENTATION
#define GET_MNEMONIC_SPELL_CHECKER
#include "SystemZGenAsmMatcher.inc"

// Used for the .insn directives; contains information needed to parse the
// operands in the directive.
struct InsnMatchEntry {
  StringRef Format;
  uint64_t Opcode;
  int32_t NumOperands;
  MatchClassKind OperandKinds[7];
};

// For equal_range comparison.
struct CompareInsn {
  bool operator() (const InsnMatchEntry &LHS, StringRef RHS) {
    return LHS.Format < RHS;
  }
  bool operator() (StringRef LHS, const InsnMatchEntry &RHS) {
    return LHS < RHS.Format;
  }
  bool operator() (const InsnMatchEntry &LHS, const InsnMatchEntry &RHS) {
    return LHS.Format < RHS.Format;
  }
};

// Table initializing information for parsing the .insn directive.
static struct InsnMatchEntry InsnMatchTable[] = {
  /* Format, Opcode, NumOperands, OperandKinds */
  { "e", SystemZ::InsnE, 1,
    { MCK_U16Imm } },
  { "ri", SystemZ::InsnRI, 3,
    { MCK_U32Imm, MCK_AnyReg, MCK_S16Imm } },
  { "rie", SystemZ::InsnRIE, 4,
    { MCK_U48Imm, MCK_AnyReg, MCK_AnyReg, MCK_PCRel16 } },
  { "ril", SystemZ::InsnRIL, 3,
    { MCK_U48Imm, MCK_AnyReg, MCK_PCRel32 } },
  { "rilu", SystemZ::InsnRILU, 3,
    { MCK_U48Imm, MCK_AnyReg, MCK_U32Imm } },
  { "ris", SystemZ::InsnRIS, 5,
    { MCK_U48Imm, MCK_AnyReg, MCK_S8Imm, MCK_U4Imm, MCK_BDAddr64Disp12 } },
  { "rr", SystemZ::InsnRR, 3,
    { MCK_U16Imm, MCK_AnyReg, MCK_AnyReg } },
  { "rre", SystemZ::InsnRRE, 3,
    { MCK_U32Imm, MCK_AnyReg, MCK_AnyReg } },
  { "rrf", SystemZ::InsnRRF, 5,
    { MCK_U32Imm, MCK_AnyReg, MCK_AnyReg, MCK_AnyReg, MCK_U4Imm } },
  { "rrs", SystemZ::InsnRRS, 5,
    { MCK_U48Imm, MCK_AnyReg, MCK_AnyReg, MCK_U4Imm, MCK_BDAddr64Disp12 } },
  { "rs", SystemZ::InsnRS, 4,
    { MCK_U32Imm, MCK_AnyReg, MCK_AnyReg, MCK_BDAddr64Disp12 } },
  { "rse", SystemZ::InsnRSE, 4,
    { MCK_U48Imm, MCK_AnyReg, MCK_AnyReg, MCK_BDAddr64Disp12 } },
  { "rsi", SystemZ::InsnRSI, 4,
    { MCK_U48Imm, MCK_AnyReg, MCK_AnyReg, MCK_PCRel16 } },
  { "rsy", SystemZ::InsnRSY, 4,
    { MCK_U48Imm, MCK_AnyReg, MCK_AnyReg, MCK_BDAddr64Disp20 } },
  { "rx", SystemZ::InsnRX, 3,
    { MCK_U32Imm, MCK_AnyReg, MCK_BDXAddr64Disp12 } },
  { "rxe", SystemZ::InsnRXE, 3,
    { MCK_U48Imm, MCK_AnyReg, MCK_BDXAddr64Disp12 } },
  { "rxf", SystemZ::InsnRXF, 4,
    { MCK_U48Imm, MCK_AnyReg, MCK_AnyReg, MCK_BDXAddr64Disp12 } },
  { "rxy", SystemZ::InsnRXY, 3,
    { MCK_U48Imm, MCK_AnyReg, MCK_BDXAddr64Disp20 } },
  { "s", SystemZ::InsnS, 2,
    { MCK_U32Imm, MCK_BDAddr64Disp12 } },
  { "si", SystemZ::InsnSI, 3,
    { MCK_U32Imm, MCK_BDAddr64Disp12, MCK_S8Imm } },
  { "sil", SystemZ::InsnSIL, 3,
    { MCK_U48Imm, MCK_BDAddr64Disp12, MCK_U16Imm } },
  { "siy", SystemZ::InsnSIY, 3,
    { MCK_U48Imm, MCK_BDAddr64Disp20, MCK_U8Imm } },
  { "ss", SystemZ::InsnSS, 4,
    { MCK_U48Imm, MCK_BDXAddr64Disp12, MCK_BDAddr64Disp12, MCK_AnyReg } },
  { "sse", SystemZ::InsnSSE, 3,
    { MCK_U48Imm, MCK_BDAddr64Disp12, MCK_BDAddr64Disp12 } },
  { "ssf", SystemZ::InsnSSF, 4,
    { MCK_U48Imm, MCK_BDAddr64Disp12, MCK_BDAddr64Disp12, MCK_AnyReg } },
  { "vri", SystemZ::InsnVRI, 6,
    { MCK_U48Imm, MCK_VR128, MCK_VR128, MCK_U12Imm, MCK_U4Imm, MCK_U4Imm } },
  { "vrr", SystemZ::InsnVRR, 7,
    { MCK_U48Imm, MCK_VR128, MCK_VR128, MCK_VR128, MCK_U4Imm, MCK_U4Imm,
      MCK_U4Imm } },
  { "vrs", SystemZ::InsnVRS, 5,
    { MCK_U48Imm, MCK_AnyReg, MCK_VR128, MCK_BDAddr64Disp12, MCK_U4Imm } },
  { "vrv", SystemZ::InsnVRV, 4,
    { MCK_U48Imm, MCK_VR128, MCK_BDVAddr64Disp12, MCK_U4Imm } },
  { "vrx", SystemZ::InsnVRX, 4,
    { MCK_U48Imm, MCK_VR128, MCK_BDXAddr64Disp12, MCK_U4Imm } },
  { "vsi", SystemZ::InsnVSI, 4,
    { MCK_U48Imm, MCK_VR128, MCK_BDAddr64Disp12, MCK_U8Imm } }
};

static void printMCExpr(const MCExpr *E, raw_ostream &OS) {
  if (!E)
    return;
  if (auto *CE = dyn_cast<MCConstantExpr>(E))
    OS << *CE;
  else if (auto *UE = dyn_cast<MCUnaryExpr>(E))
    OS << *UE;
  else if (auto *BE = dyn_cast<MCBinaryExpr>(E))
    OS << *BE;
  else if (auto *SRE = dyn_cast<MCSymbolRefExpr>(E))
    OS << *SRE;
  else
    OS << *E;
}

void SystemZOperand::print(raw_ostream &OS) const {
  switch (Kind) {
  case KindToken:
    OS << "Token:" << getToken();
    break;
  case KindReg:
    OS << "Reg:" << SystemZGNUInstPrinter::getRegisterName(getReg());
    break;
  case KindImm:
    OS << "Imm:";
    printMCExpr(getImm(), OS);
    break;
  case KindImmTLS:
    OS << "ImmTLS:";
    printMCExpr(getImmTLS().Imm, OS);
    if (getImmTLS().Sym) {
      OS << ", ";
      printMCExpr(getImmTLS().Sym, OS);
    }
    break;
  case KindMem: {
    const MemOp &Op = getMem();
    OS << "Mem:" << *cast<MCConstantExpr>(Op.Disp);
    if (Op.Base) {
      OS << "(";
      if (Op.MemKind == BDLMem)
        OS << *cast<MCConstantExpr>(Op.Length.Imm) << ",";
      else if (Op.MemKind == BDRMem)
        OS << SystemZGNUInstPrinter::getRegisterName(Op.Length.Reg) << ",";
      if (Op.Index)
        OS << SystemZGNUInstPrinter::getRegisterName(Op.Index) << ",";
      OS << SystemZGNUInstPrinter::getRegisterName(Op.Base);
      OS << ")";
    }
    break;
  }
  case KindInvalid:
    break;
  }
}

// Parse one register of the form %<prefix><number>.
bool SystemZAsmParser::parseRegister(Register &Reg, bool RequirePercent,
                                     bool RestoreOnFailure) {
  const AsmToken &PercentTok = Parser.getTok();
  bool HasPercent = PercentTok.is(AsmToken::Percent);

  Reg.StartLoc = PercentTok.getLoc();

  if (RequirePercent && PercentTok.isNot(AsmToken::Percent))
    return Error(PercentTok.getLoc(), "register expected");

  if (HasPercent) {
    Parser.Lex(); // Eat percent token.
  }

  // Expect a register name.
  if (Parser.getTok().isNot(AsmToken::Identifier)) {
    if (RestoreOnFailure && HasPercent)
      getLexer().UnLex(PercentTok);
    return Error(Reg.StartLoc,
                 HasPercent ? "invalid register" : "register expected");
  }

  // Check that there's a prefix.
  StringRef Name = Parser.getTok().getString();
  if (Name.size() < 2) {
    if (RestoreOnFailure && HasPercent)
      getLexer().UnLex(PercentTok);
    return Error(Reg.StartLoc, "invalid register");
  }
  char Prefix = Name[0];

  // Treat the rest of the register name as a register number.
  if (Name.substr(1).getAsInteger(10, Reg.Num)) {
    if (RestoreOnFailure && HasPercent)
      getLexer().UnLex(PercentTok);
    return Error(Reg.StartLoc, "invalid register");
  }

  // Look for valid combinations of prefix and number.
  if (Prefix == 'r' && Reg.Num < 16)
    Reg.Group = RegGR;
  else if (Prefix == 'f' && Reg.Num < 16)
    Reg.Group = RegFP;
  else if (Prefix == 'v' && Reg.Num < 32)
    Reg.Group = RegV;
  else if (Prefix == 'a' && Reg.Num < 16)
    Reg.Group = RegAR;
  else if (Prefix == 'c' && Reg.Num < 16)
    Reg.Group = RegCR;
  else {
    if (RestoreOnFailure && HasPercent)
      getLexer().UnLex(PercentTok);
    return Error(Reg.StartLoc, "invalid register");
  }

  Reg.EndLoc = Parser.getTok().getLoc();
  Parser.Lex();
  return false;
}

// Parse a register of kind Kind and add it to Operands.
ParseStatus SystemZAsmParser::parseRegister(OperandVector &Operands,
                                            RegisterKind Kind) {
  Register Reg;
  RegisterGroup Group;
  switch (Kind) {
  case GR32Reg:
  case GRH32Reg:
  case GR64Reg:
  case GR128Reg:
    Group = RegGR;
    break;
  case FP32Reg:
  case FP64Reg:
  case FP128Reg:
    Group = RegFP;
    break;
  case VR32Reg:
  case VR64Reg:
  case VR128Reg:
    Group = RegV;
    break;
  case AR32Reg:
    Group = RegAR;
    break;
  case CR64Reg:
    Group = RegCR;
    break;
  }

  // Handle register names of the form %<prefix><number>
  if (isParsingGNU() && Parser.getTok().is(AsmToken::Percent)) {
    if (parseRegister(Reg, /*RequirePercent=*/true))
      return ParseStatus::Failure;

    // Check the parsed register group "Reg.Group" with the expected "Group"
    // Have to error out if user specified wrong prefix.
    switch (Group) {
    case RegGR:
    case RegFP:
    case RegAR:
    case RegCR:
      if (Group != Reg.Group)
        return Error(Reg.StartLoc, "invalid operand for instruction");
      break;
    case RegV:
      if (Reg.Group != RegV && Reg.Group != RegFP)
        return Error(Reg.StartLoc, "invalid operand for instruction");
      break;
    }
  } else if (Parser.getTok().is(AsmToken::Integer)) {
    if (parseIntegerRegister(Reg, Group))
      return ParseStatus::Failure;
  }
  // Otherwise we didn't match a register operand.
  else
    return ParseStatus::NoMatch;

  // Determine the LLVM register number according to Kind.
  const unsigned *Regs;
  switch (Kind) {
  case GR32Reg:  Regs = SystemZMC::GR32Regs;  break;
  case GRH32Reg: Regs = SystemZMC::GRH32Regs; break;
  case GR64Reg:  Regs = SystemZMC::GR64Regs;  break;
  case GR128Reg: Regs = SystemZMC::GR128Regs; break;
  case FP32Reg:  Regs = SystemZMC::FP32Regs;  break;
  case FP64Reg:  Regs = SystemZMC::FP64Regs;  break;
  case FP128Reg: Regs = SystemZMC::FP128Regs; break;
  case VR32Reg:  Regs = SystemZMC::VR32Regs;  break;
  case VR64Reg:  Regs = SystemZMC::VR64Regs;  break;
  case VR128Reg: Regs = SystemZMC::VR128Regs; break;
  case AR32Reg:  Regs = SystemZMC::AR32Regs;  break;
  case CR64Reg:  Regs = SystemZMC::CR64Regs;  break;
  }
  if (Regs[Reg.Num] == 0)
    return Error(Reg.StartLoc, "invalid register pair");

  Operands.push_back(
      SystemZOperand::createReg(Kind, Regs[Reg.Num], Reg.StartLoc, Reg.EndLoc));
  return ParseStatus::Success;
}

// Parse any type of register (including integers) and add it to Operands.
ParseStatus SystemZAsmParser::parseAnyRegister(OperandVector &Operands) {
  SMLoc StartLoc = Parser.getTok().getLoc();

  // Handle integer values.
  if (Parser.getTok().is(AsmToken::Integer)) {
    const MCExpr *Register;
    if (Parser.parseExpression(Register))
      return ParseStatus::Failure;

    if (auto *CE = dyn_cast<MCConstantExpr>(Register)) {
      int64_t Value = CE->getValue();
      if (Value < 0 || Value > 15)
        return Error(StartLoc, "invalid register");
    }

    SMLoc EndLoc =
      SMLoc::getFromPointer(Parser.getTok().getLoc().getPointer() - 1);

    Operands.push_back(SystemZOperand::createImm(Register, StartLoc, EndLoc));
  }
  else {
    if (isParsingHLASM())
      return ParseStatus::NoMatch;

    Register Reg;
    if (parseRegister(Reg, /*RequirePercent=*/true))
      return ParseStatus::Failure;

    if (Reg.Num > 15)
      return Error(StartLoc, "invalid register");

    // Map to the correct register kind.
    RegisterKind Kind;
    unsigned RegNo;
    if (Reg.Group == RegGR) {
      Kind = GR64Reg;
      RegNo = SystemZMC::GR64Regs[Reg.Num];
    }
    else if (Reg.Group == RegFP) {
      Kind = FP64Reg;
      RegNo = SystemZMC::FP64Regs[Reg.Num];
    }
    else if (Reg.Group == RegV) {
      Kind = VR128Reg;
      RegNo = SystemZMC::VR128Regs[Reg.Num];
    }
    else if (Reg.Group == RegAR) {
      Kind = AR32Reg;
      RegNo = SystemZMC::AR32Regs[Reg.Num];
    }
    else if (Reg.Group == RegCR) {
      Kind = CR64Reg;
      RegNo = SystemZMC::CR64Regs[Reg.Num];
    }
    else {
      return ParseStatus::Failure;
    }

    Operands.push_back(SystemZOperand::createReg(Kind, RegNo,
                                                 Reg.StartLoc, Reg.EndLoc));
  }
  return ParseStatus::Success;
}

bool SystemZAsmParser::parseIntegerRegister(Register &Reg,
                                            RegisterGroup Group) {
  Reg.StartLoc = Parser.getTok().getLoc();
  // We have an integer token
  const MCExpr *Register;
  if (Parser.parseExpression(Register))
    return true;

  const auto *CE = dyn_cast<MCConstantExpr>(Register);
  if (!CE)
    return true;

  int64_t MaxRegNum = (Group == RegV) ? 31 : 15;
  int64_t Value = CE->getValue();
  if (Value < 0 || Value > MaxRegNum) {
    Error(Parser.getTok().getLoc(), "invalid register");
    return true;
  }

  // Assign the Register Number
  Reg.Num = (unsigned)Value;
  Reg.Group = Group;
  Reg.EndLoc = SMLoc::getFromPointer(Parser.getTok().getLoc().getPointer() - 1);

  // At this point, successfully parsed an integer register.
  return false;
}

// Parse a memory operand into Reg1, Reg2, Disp, and Length.
bool SystemZAsmParser::parseAddress(bool &HaveReg1, Register &Reg1,
                                    bool &HaveReg2, Register &Reg2,
                                    const MCExpr *&Disp, const MCExpr *&Length,
                                    bool HasLength, bool HasVectorIndex) {
  // Parse the displacement, which must always be present.
  if (getParser().parseExpression(Disp))
    return true;

  // Parse the optional base and index.
  HaveReg1 = false;
  HaveReg2 = false;
  Length = nullptr;

  // If we have a scenario as below:
  //   vgef %v0, 0(0), 0
  // This is an example of a "BDVMem" instruction type.
  //
  // So when we parse this as an integer register, the register group
  // needs to be tied to "RegV". Usually when the prefix is passed in
  // as %<prefix><reg-number> its easy to check which group it should belong to
  // However, if we're passing in just the integer there's no real way to
  // "check" what register group it should belong to.
  //
  // When the user passes in the register as an integer, the user assumes that
  // the compiler is responsible for substituting it as the right kind of
  // register. Whereas, when the user specifies a "prefix", the onus is on
  // the user to make sure they pass in the right kind of register.
  //
  // The restriction only applies to the first Register (i.e. Reg1). Reg2 is
  // always a general register. Reg1 should be of group RegV if "HasVectorIndex"
  // (i.e. insn is of type BDVMem) is true.
  RegisterGroup RegGroup = HasVectorIndex ? RegV : RegGR;

  if (getLexer().is(AsmToken::LParen)) {
    Parser.Lex();

    if (isParsingGNU() && getLexer().is(AsmToken::Percent)) {
      // Parse the first register.
      HaveReg1 = true;
      if (parseRegister(Reg1, /*RequirePercent=*/true))
        return true;
    }
    // So if we have an integer as the first token in ([tok1], ..), it could:
    // 1. Refer to a "Register" (i.e X,R,V fields in BD[X|R|V]Mem type of
    // instructions)
    // 2. Refer to a "Length" field (i.e L field in BDLMem type of instructions)
    else if (getLexer().is(AsmToken::Integer)) {
      if (HasLength) {
        // Instruction has a "Length" field, safe to parse the first token as
        // the "Length" field
        if (getParser().parseExpression(Length))
          return true;
      } else {
        // Otherwise, if the instruction has no "Length" field, parse the
        // token as a "Register". We don't have to worry about whether the
        // instruction is invalid here, because the caller will take care of
        // error reporting.
        HaveReg1 = true;
        if (parseIntegerRegister(Reg1, RegGroup))
          return true;
      }
    } else {
      // If its not an integer or a percent token, then if the instruction
      // is reported to have a "Length" then, parse it as "Length".
      if (HasLength) {
        if (getParser().parseExpression(Length))
          return true;
      }
    }

    // Check whether there's a second register.
    if (getLexer().is(AsmToken::Comma)) {
      Parser.Lex();
      HaveReg2 = true;

      if (getLexer().is(AsmToken::Integer)) {
        if (parseIntegerRegister(Reg2, RegGR))
          return true;
<<<<<<< HEAD
      } else {
        if (isParsingGNU() && parseRegister(Reg2, /*RequirePercent=*/true))
          return true;
=======
      } else if (isParsingGNU()) {
        if (Parser.getTok().is(AsmToken::Percent)) {
          if (parseRegister(Reg2, /*RequirePercent=*/true))
            return true;
        } else {
          // GAS allows ",)" to indicate a missing base register.
          Reg2.Num = 0;
          Reg2.Group = RegGR;
          Reg2.StartLoc = Reg2.EndLoc = Parser.getTok().getLoc();
        }
>>>>>>> ce7c17d5
      }
    }

    // Consume the closing bracket.
    if (getLexer().isNot(AsmToken::RParen))
      return Error(Parser.getTok().getLoc(), "unexpected token in address");
    Parser.Lex();
  }
  return false;
}

// Verify that Reg is a valid address register (base or index).
bool
SystemZAsmParser::parseAddressRegister(Register &Reg) {
  if (Reg.Group == RegV) {
    Error(Reg.StartLoc, "invalid use of vector addressing");
    return true;
  }
  if (Reg.Group != RegGR) {
    Error(Reg.StartLoc, "invalid address register");
    return true;
  }
  return false;
}

// Parse a memory operand and add it to Operands.  The other arguments
// are as above.
ParseStatus SystemZAsmParser::parseAddress(OperandVector &Operands,
                                           MemoryKind MemKind,
                                           RegisterKind RegKind) {
  SMLoc StartLoc = Parser.getTok().getLoc();
  unsigned Base = 0, Index = 0, LengthReg = 0;
  Register Reg1, Reg2;
  bool HaveReg1, HaveReg2;
  const MCExpr *Disp;
  const MCExpr *Length;

  bool HasLength = (MemKind == BDLMem) ? true : false;
  bool HasVectorIndex = (MemKind == BDVMem) ? true : false;
  if (parseAddress(HaveReg1, Reg1, HaveReg2, Reg2, Disp, Length, HasLength,
                   HasVectorIndex))
    return ParseStatus::Failure;

  const unsigned *Regs;
  switch (RegKind) {
  case GR32Reg: Regs = SystemZMC::GR32Regs; break;
  case GR64Reg: Regs = SystemZMC::GR64Regs; break;
  default: llvm_unreachable("invalid RegKind");
  }

  switch (MemKind) {
  case BDMem:
    // If we have Reg1, it must be an address register.
    if (HaveReg1) {
      if (parseAddressRegister(Reg1))
        return ParseStatus::Failure;
      Base = Reg1.Num == 0 ? 0 : Regs[Reg1.Num];
    }
    // There must be no Reg2.
    if (HaveReg2)
      return Error(StartLoc, "invalid use of indexed addressing");
    break;
  case BDXMem:
    // If we have Reg1, it must be an address register.
    if (HaveReg1) {
      if (parseAddressRegister(Reg1))
        return ParseStatus::Failure;
      // If there are two registers, the first one is the index and the
      // second is the base.  If there is only a single register, it is
      // used as base with GAS and as index with HLASM.
      if (HaveReg2 || isParsingHLASM())
        Index = Reg1.Num == 0 ? 0 : Regs[Reg1.Num];
      else
        Base = Reg1.Num == 0 ? 0 : Regs[Reg1.Num];
    }
    // If we have Reg2, it must be an address register.
    if (HaveReg2) {
      if (parseAddressRegister(Reg2))
        return ParseStatus::Failure;
      Base = Reg2.Num == 0 ? 0 : Regs[Reg2.Num];
    }
    break;
  case BDLMem:
    // If we have Reg2, it must be an address register.
    if (HaveReg2) {
      if (parseAddressRegister(Reg2))
        return ParseStatus::Failure;
      Base = Reg2.Num == 0 ? 0 : Regs[Reg2.Num];
    }
    // We cannot support base+index addressing.
    if (HaveReg1 && HaveReg2)
      return Error(StartLoc, "invalid use of indexed addressing");
    // We must have a length.
    if (!Length)
      return Error(StartLoc, "missing length in address");
    break;
  case BDRMem:
    // We must have Reg1, and it must be a GPR.
    if (!HaveReg1 || Reg1.Group != RegGR)
      return Error(StartLoc, "invalid operand for instruction");
    LengthReg = SystemZMC::GR64Regs[Reg1.Num];
    // If we have Reg2, it must be an address register.
    if (HaveReg2) {
      if (parseAddressRegister(Reg2))
        return ParseStatus::Failure;
      Base = Reg2.Num == 0 ? 0 : Regs[Reg2.Num];
    }
    break;
  case BDVMem:
    // We must have Reg1, and it must be a vector register.
    if (!HaveReg1 || Reg1.Group != RegV)
      return Error(StartLoc, "vector index required in address");
    Index = SystemZMC::VR128Regs[Reg1.Num];
    // In GAS mode, we must have Reg2, since a single register would be
    // interpreted as base register, which cannot be a vector register.
    if (isParsingGNU() && !HaveReg2)
      return Error(Reg1.StartLoc, "invalid use of vector addressing");
    // If we have Reg2, it must be an address register.
    if (HaveReg2) {
      if (parseAddressRegister(Reg2))
        return ParseStatus::Failure;
      Base = Reg2.Num == 0 ? 0 : Regs[Reg2.Num];
    }
    break;
  }

  SMLoc EndLoc =
      SMLoc::getFromPointer(Parser.getTok().getLoc().getPointer() - 1);
  Operands.push_back(SystemZOperand::createMem(MemKind, RegKind, Base, Disp,
                                               Index, Length, LengthReg,
                                               StartLoc, EndLoc));
  return ParseStatus::Success;
}

ParseStatus SystemZAsmParser::parseDirective(AsmToken DirectiveID) {
  StringRef IDVal = DirectiveID.getIdentifier();

  if (IDVal == ".insn")
    return ParseDirectiveInsn(DirectiveID.getLoc());
  if (IDVal == ".machine")
    return ParseDirectiveMachine(DirectiveID.getLoc());
  if (IDVal.starts_with(".gnu_attribute"))
    return ParseGNUAttribute(DirectiveID.getLoc());

  return ParseStatus::NoMatch;
}

/// ParseDirectiveInsn
/// ::= .insn [ format, encoding, (operands (, operands)*) ]
bool SystemZAsmParser::ParseDirectiveInsn(SMLoc L) {
  MCAsmParser &Parser = getParser();

  // Expect instruction format as identifier.
  StringRef Format;
  SMLoc ErrorLoc = Parser.getTok().getLoc();
  if (Parser.parseIdentifier(Format))
    return Error(ErrorLoc, "expected instruction format");

  SmallVector<std::unique_ptr<MCParsedAsmOperand>, 8> Operands;

  // Find entry for this format in InsnMatchTable.
  auto EntryRange =
    std::equal_range(std::begin(InsnMatchTable), std::end(InsnMatchTable),
                     Format, CompareInsn());

  // If first == second, couldn't find a match in the table.
  if (EntryRange.first == EntryRange.second)
    return Error(ErrorLoc, "unrecognized format");

  struct InsnMatchEntry *Entry = EntryRange.first;

  // Format should match from equal_range.
  assert(Entry->Format == Format);

  // Parse the following operands using the table's information.
  for (int I = 0; I < Entry->NumOperands; I++) {
    MatchClassKind Kind = Entry->OperandKinds[I];

    SMLoc StartLoc = Parser.getTok().getLoc();

    // Always expect commas as separators for operands.
    if (getLexer().isNot(AsmToken::Comma))
      return Error(StartLoc, "unexpected token in directive");
    Lex();

    // Parse operands.
    ParseStatus ResTy;
    if (Kind == MCK_AnyReg)
      ResTy = parseAnyReg(Operands);
    else if (Kind == MCK_VR128)
      ResTy = parseVR128(Operands);
    else if (Kind == MCK_BDXAddr64Disp12 || Kind == MCK_BDXAddr64Disp20)
      ResTy = parseBDXAddr64(Operands);
    else if (Kind == MCK_BDAddr64Disp12 || Kind == MCK_BDAddr64Disp20)
      ResTy = parseBDAddr64(Operands);
    else if (Kind == MCK_BDVAddr64Disp12)
      ResTy = parseBDVAddr64(Operands);
    else if (Kind == MCK_PCRel32)
      ResTy = parsePCRel32(Operands);
    else if (Kind == MCK_PCRel16)
      ResTy = parsePCRel16(Operands);
    else {
      // Only remaining operand kind is an immediate.
      const MCExpr *Expr;
      SMLoc StartLoc = Parser.getTok().getLoc();

      // Expect immediate expression.
      if (Parser.parseExpression(Expr))
        return Error(StartLoc, "unexpected token in directive");

      SMLoc EndLoc =
        SMLoc::getFromPointer(Parser.getTok().getLoc().getPointer() - 1);

      Operands.push_back(SystemZOperand::createImm(Expr, StartLoc, EndLoc));
      ResTy = ParseStatus::Success;
    }

    if (!ResTy.isSuccess())
      return true;
  }

  // Build the instruction with the parsed operands.
  MCInst Inst = MCInstBuilder(Entry->Opcode);

  for (size_t I = 0; I < Operands.size(); I++) {
    MCParsedAsmOperand &Operand = *Operands[I];
    MatchClassKind Kind = Entry->OperandKinds[I];

    // Verify operand.
    unsigned Res = validateOperandClass(Operand, Kind);
    if (Res != Match_Success)
      return Error(Operand.getStartLoc(), "unexpected operand type");

    // Add operands to instruction.
    SystemZOperand &ZOperand = static_cast<SystemZOperand &>(Operand);
    if (ZOperand.isReg())
      ZOperand.addRegOperands(Inst, 1);
    else if (ZOperand.isMem(BDMem))
      ZOperand.addBDAddrOperands(Inst, 2);
    else if (ZOperand.isMem(BDXMem))
      ZOperand.addBDXAddrOperands(Inst, 3);
    else if (ZOperand.isMem(BDVMem))
      ZOperand.addBDVAddrOperands(Inst, 3);
    else if (ZOperand.isImm())
      ZOperand.addImmOperands(Inst, 1);
    else
      llvm_unreachable("unexpected operand type");
  }

  // Emit as a regular instruction.
  Parser.getStreamer().emitInstruction(Inst, getSTI());

  return false;
}

/// ParseDirectiveMachine
/// ::= .machine [ mcpu ]
bool SystemZAsmParser::ParseDirectiveMachine(SMLoc L) {
  MCAsmParser &Parser = getParser();
  if (Parser.getTok().isNot(AsmToken::Identifier) &&
      Parser.getTok().isNot(AsmToken::String))
    return TokError("unexpected token in '.machine' directive");

  StringRef CPU = Parser.getTok().getIdentifier();
  Parser.Lex();
  if (parseEOL())
    return true;

  MCSubtargetInfo &STI = copySTI();
  STI.setDefaultFeatures(CPU, /*TuneCPU*/ CPU, "");
  setAvailableFeatures(ComputeAvailableFeatures(STI.getFeatureBits()));

  getTargetStreamer().emitMachine(CPU);

  return false;
}

bool SystemZAsmParser::ParseGNUAttribute(SMLoc L) {
  int64_t Tag;
  int64_t IntegerValue;
  if (!Parser.parseGNUAttribute(L, Tag, IntegerValue))
    return Error(L, "malformed .gnu_attribute directive");

  // Tag_GNU_S390_ABI_Vector tag is '8' and can be 0, 1, or 2.
  if (Tag != 8 || (IntegerValue < 0 || IntegerValue > 2))
    return Error(L, "unrecognized .gnu_attribute tag/value pair.");

  Parser.getStreamer().emitGNUAttribute(Tag, IntegerValue);

  return parseEOL();
}

bool SystemZAsmParser::ParseRegister(MCRegister &RegNo, SMLoc &StartLoc,
                                     SMLoc &EndLoc, bool RequirePercent,
                                     bool RestoreOnFailure) {
  Register Reg;
  if (parseRegister(Reg, RequirePercent, RestoreOnFailure))
    return true;
  if (Reg.Group == RegGR)
    RegNo = SystemZMC::GR64Regs[Reg.Num];
  else if (Reg.Group == RegFP)
    RegNo = SystemZMC::FP64Regs[Reg.Num];
  else if (Reg.Group == RegV)
    RegNo = SystemZMC::VR128Regs[Reg.Num];
  else if (Reg.Group == RegAR)
    RegNo = SystemZMC::AR32Regs[Reg.Num];
  else if (Reg.Group == RegCR)
    RegNo = SystemZMC::CR64Regs[Reg.Num];
  StartLoc = Reg.StartLoc;
  EndLoc = Reg.EndLoc;
  return false;
}

bool SystemZAsmParser::parseRegister(MCRegister &Reg, SMLoc &StartLoc,
                                     SMLoc &EndLoc) {
  return ParseRegister(Reg, StartLoc, EndLoc, /*RequirePercent=*/false,
                       /*RestoreOnFailure=*/false);
}

ParseStatus SystemZAsmParser::tryParseRegister(MCRegister &Reg, SMLoc &StartLoc,
                                               SMLoc &EndLoc) {
  bool Result = ParseRegister(Reg, StartLoc, EndLoc, /*RequirePercent=*/false,
                              /*RestoreOnFailure=*/true);
  bool PendingErrors = getParser().hasPendingError();
  getParser().clearPendingErrors();
  if (PendingErrors)
    return ParseStatus::Failure;
  if (Result)
    return ParseStatus::NoMatch;
  return ParseStatus::Success;
}

bool SystemZAsmParser::parseInstruction(ParseInstructionInfo &Info,
                                        StringRef Name, SMLoc NameLoc,
                                        OperandVector &Operands) {

  // Apply mnemonic aliases first, before doing anything else, in
  // case the target uses it.
  applyMnemonicAliases(Name, getAvailableFeatures(), getMAIAssemblerDialect());

  Operands.push_back(SystemZOperand::createToken(Name, NameLoc));

  // Read the remaining operands.
  if (getLexer().isNot(AsmToken::EndOfStatement)) {
    // Read the first operand.
    if (parseOperand(Operands, Name)) {
      return true;
    }

    // Read any subsequent operands.
    while (getLexer().is(AsmToken::Comma)) {
      Parser.Lex();

      if (isParsingHLASM() && getLexer().is(AsmToken::Space))
        return Error(
            Parser.getTok().getLoc(),
            "No space allowed between comma that separates operand entries");

      if (parseOperand(Operands, Name)) {
        return true;
      }
    }

    // Under the HLASM variant, we could have the remark field
    // The remark field occurs after the operation entries
    // There is a space that separates the operation entries and the
    // remark field.
    if (isParsingHLASM() && getTok().is(AsmToken::Space)) {
      // We've confirmed that there is a Remark field.
      StringRef Remark(getLexer().LexUntilEndOfStatement());
      Parser.Lex();

      // If there is nothing after the space, then there is nothing to emit
      // We could have a situation as this:
      // "  \n"
      // After lexing above, we will have
      // "\n"
      // This isn't an explicit remark field, so we don't have to output
      // this as a comment.
      if (Remark.size())
        // Output the entire Remarks Field as a comment
        getStreamer().AddComment(Remark);
    }

    if (getLexer().isNot(AsmToken::EndOfStatement)) {
      SMLoc Loc = getLexer().getLoc();
      return Error(Loc, "unexpected token in argument list");
    }
  }

  // Consume the EndOfStatement.
  Parser.Lex();
  return false;
}

bool SystemZAsmParser::parseOperand(OperandVector &Operands,
                                    StringRef Mnemonic) {
  // Check if the current operand has a custom associated parser, if so, try to
  // custom parse the operand, or fallback to the general approach.  Force all
  // features to be available during the operand check, or else we will fail to
  // find the custom parser, and then we will later get an InvalidOperand error
  // instead of a MissingFeature errror.
  FeatureBitset AvailableFeatures = getAvailableFeatures();
  FeatureBitset All;
  All.set();
  setAvailableFeatures(All);
  ParseStatus Res = MatchOperandParserImpl(Operands, Mnemonic);
  setAvailableFeatures(AvailableFeatures);
  if (Res.isSuccess())
    return false;

  // If there wasn't a custom match, try the generic matcher below. Otherwise,
  // there was a match, but an error occurred, in which case, just return that
  // the operand parsing failed.
  if (Res.isFailure())
    return true;

  // Check for a register.  All real register operands should have used
  // a context-dependent parse routine, which gives the required register
  // class.  The code is here to mop up other cases, like those where
  // the instruction isn't recognized.
  if (isParsingGNU() && Parser.getTok().is(AsmToken::Percent)) {
    Register Reg;
    if (parseRegister(Reg, /*RequirePercent=*/true))
      return true;
    Operands.push_back(SystemZOperand::createInvalid(Reg.StartLoc, Reg.EndLoc));
    return false;
  }

  // The only other type of operand is an immediate or address.  As above,
  // real address operands should have used a context-dependent parse routine,
  // so we treat any plain expression as an immediate.
  SMLoc StartLoc = Parser.getTok().getLoc();
  Register Reg1, Reg2;
  bool HaveReg1, HaveReg2;
  const MCExpr *Expr;
  const MCExpr *Length;
  if (parseAddress(HaveReg1, Reg1, HaveReg2, Reg2, Expr, Length,
                   /*HasLength*/ true, /*HasVectorIndex*/ true))
    return true;
  // If the register combination is not valid for any instruction, reject it.
  // Otherwise, fall back to reporting an unrecognized instruction.
  if (HaveReg1 && Reg1.Group != RegGR && Reg1.Group != RegV
      && parseAddressRegister(Reg1))
    return true;
  if (HaveReg2 && parseAddressRegister(Reg2))
    return true;

  SMLoc EndLoc =
    SMLoc::getFromPointer(Parser.getTok().getLoc().getPointer() - 1);
  if (HaveReg1 || HaveReg2 || Length)
    Operands.push_back(SystemZOperand::createInvalid(StartLoc, EndLoc));
  else
    Operands.push_back(SystemZOperand::createImm(Expr, StartLoc, EndLoc));
  return false;
}

bool SystemZAsmParser::matchAndEmitInstruction(SMLoc IDLoc, unsigned &Opcode,
                                               OperandVector &Operands,
                                               MCStreamer &Out,
                                               uint64_t &ErrorInfo,
                                               bool MatchingInlineAsm) {
  MCInst Inst;
  unsigned MatchResult;

  unsigned Dialect = getMAIAssemblerDialect();

  FeatureBitset MissingFeatures;
  MatchResult = MatchInstructionImpl(Operands, Inst, ErrorInfo, MissingFeatures,
                                     MatchingInlineAsm, Dialect);
  switch (MatchResult) {
  case Match_Success:
    Inst.setLoc(IDLoc);
    Out.emitInstruction(Inst, getSTI());
    return false;

  case Match_MissingFeature: {
    assert(MissingFeatures.any() && "Unknown missing feature!");
    // Special case the error message for the very common case where only
    // a single subtarget feature is missing
    std::string Msg = "instruction requires:";
    for (unsigned I = 0, E = MissingFeatures.size(); I != E; ++I) {
      if (MissingFeatures[I]) {
        Msg += " ";
        Msg += getSubtargetFeatureName(I);
      }
    }
    return Error(IDLoc, Msg);
  }

  case Match_InvalidOperand: {
    SMLoc ErrorLoc = IDLoc;
    if (ErrorInfo != ~0ULL) {
      if (ErrorInfo >= Operands.size())
        return Error(IDLoc, "too few operands for instruction");

      ErrorLoc = ((SystemZOperand &)*Operands[ErrorInfo]).getStartLoc();
      if (ErrorLoc == SMLoc())
        ErrorLoc = IDLoc;
    }
    return Error(ErrorLoc, "invalid operand for instruction");
  }

  case Match_MnemonicFail: {
    FeatureBitset FBS = ComputeAvailableFeatures(getSTI().getFeatureBits());
    std::string Suggestion = SystemZMnemonicSpellCheck(
        ((SystemZOperand &)*Operands[0]).getToken(), FBS, Dialect);
    return Error(IDLoc, "invalid instruction" + Suggestion,
                 ((SystemZOperand &)*Operands[0]).getLocRange());
  }
  }

  llvm_unreachable("Unexpected match type");
}

ParseStatus SystemZAsmParser::parsePCRel(OperandVector &Operands,
                                         int64_t MinVal, int64_t MaxVal,
                                         bool AllowTLS) {
  MCContext &Ctx = getContext();
  MCStreamer &Out = getStreamer();
  const MCExpr *Expr;
  SMLoc StartLoc = Parser.getTok().getLoc();
  if (getParser().parseExpression(Expr))
    return ParseStatus::NoMatch;

  auto IsOutOfRangeConstant = [&](const MCExpr *E, bool Negate) -> bool {
    if (auto *CE = dyn_cast<MCConstantExpr>(E)) {
      int64_t Value = CE->getValue();
      if (Negate)
        Value = -Value;
      if ((Value & 1) || Value < MinVal || Value > MaxVal)
        return true;
    }
    return false;
  };

  // For consistency with the GNU assembler, treat immediates as offsets
  // from ".".
  if (auto *CE = dyn_cast<MCConstantExpr>(Expr)) {
    if (isParsingHLASM())
      return Error(StartLoc, "Expected PC-relative expression");
    if (IsOutOfRangeConstant(CE, false))
      return Error(StartLoc, "offset out of range");
    int64_t Value = CE->getValue();
    MCSymbol *Sym = Ctx.createTempSymbol();
    Out.emitLabel(Sym);
    const MCExpr *Base = MCSymbolRefExpr::create(Sym, MCSymbolRefExpr::VK_None,
                                                 Ctx);
    Expr = Value == 0 ? Base : MCBinaryExpr::createAdd(Base, Expr, Ctx);
  }

  // For consistency with the GNU assembler, conservatively assume that a
  // constant offset must by itself be within the given size range.
  if (const auto *BE = dyn_cast<MCBinaryExpr>(Expr))
    if (IsOutOfRangeConstant(BE->getLHS(), false) ||
        IsOutOfRangeConstant(BE->getRHS(),
                             BE->getOpcode() == MCBinaryExpr::Sub))
      return Error(StartLoc, "offset out of range");

  // Optionally match :tls_gdcall: or :tls_ldcall: followed by a TLS symbol.
  const MCExpr *Sym = nullptr;
  if (AllowTLS && getLexer().is(AsmToken::Colon)) {
    Parser.Lex();

    if (Parser.getTok().isNot(AsmToken::Identifier))
      return Error(Parser.getTok().getLoc(), "unexpected token");

    MCSymbolRefExpr::VariantKind Kind = MCSymbolRefExpr::VK_None;
    StringRef Name = Parser.getTok().getString();
    if (Name == "tls_gdcall")
      Kind = MCSymbolRefExpr::VK_TLSGD;
    else if (Name == "tls_ldcall")
      Kind = MCSymbolRefExpr::VK_TLSLDM;
    else
      return Error(Parser.getTok().getLoc(), "unknown TLS tag");
    Parser.Lex();

    if (Parser.getTok().isNot(AsmToken::Colon))
      return Error(Parser.getTok().getLoc(), "unexpected token");
    Parser.Lex();

    if (Parser.getTok().isNot(AsmToken::Identifier))
      return Error(Parser.getTok().getLoc(), "unexpected token");

    StringRef Identifier = Parser.getTok().getString();
    Sym = MCSymbolRefExpr::create(Ctx.getOrCreateSymbol(Identifier),
                                  Kind, Ctx);
    Parser.Lex();
  }

  SMLoc EndLoc =
    SMLoc::getFromPointer(Parser.getTok().getLoc().getPointer() - 1);

  if (AllowTLS)
    Operands.push_back(SystemZOperand::createImmTLS(Expr, Sym,
                                                    StartLoc, EndLoc));
  else
    Operands.push_back(SystemZOperand::createImm(Expr, StartLoc, EndLoc));

  return ParseStatus::Success;
}

bool SystemZAsmParser::isLabel(AsmToken &Token) {
  if (isParsingGNU())
    return true;

  // HLASM labels are ordinary symbols.
  // An HLASM label always starts at column 1.
  // An ordinary symbol syntax is laid out as follows:
  // Rules:
  // 1. Has to start with an "alphabetic character". Can be followed by up to
  //    62 alphanumeric characters. An "alphabetic character", in this scenario,
  //    is a letter from 'A' through 'Z', or from 'a' through 'z',
  //    or '$', '_', '#', or '@'
  // 2. Labels are case-insensitive. E.g. "lab123", "LAB123", "lAb123", etc.
  //    are all treated as the same symbol. However, the processing for the case
  //    folding will not be done in this function.
  StringRef RawLabel = Token.getString();
  SMLoc Loc = Token.getLoc();

  // An HLASM label cannot be empty.
  if (!RawLabel.size())
    return !Error(Loc, "HLASM Label cannot be empty");

  // An HLASM label cannot exceed greater than 63 characters.
  if (RawLabel.size() > 63)
    return !Error(Loc, "Maximum length for HLASM Label is 63 characters");

  // A label must start with an "alphabetic character".
  if (!isHLASMAlpha(RawLabel[0]))
    return !Error(Loc, "HLASM Label has to start with an alphabetic "
                       "character or the underscore character");

  // Now, we've established that the length is valid
  // and the first character is alphabetic.
  // Check whether remaining string is alphanumeric.
  for (unsigned I = 1; I < RawLabel.size(); ++I)
    if (!isHLASMAlnum(RawLabel[I]))
      return !Error(Loc, "HLASM Label has to be alphanumeric");

  return true;
}

// Force static initialization.
// NOLINTNEXTLINE(readability-identifier-naming)
extern "C" LLVM_EXTERNAL_VISIBILITY void LLVMInitializeSystemZAsmParser() {
  RegisterMCAsmParser<SystemZAsmParser> X(getTheSystemZTarget());
}<|MERGE_RESOLUTION|>--- conflicted
+++ resolved
@@ -1071,11 +1071,6 @@
       if (getLexer().is(AsmToken::Integer)) {
         if (parseIntegerRegister(Reg2, RegGR))
           return true;
-<<<<<<< HEAD
-      } else {
-        if (isParsingGNU() && parseRegister(Reg2, /*RequirePercent=*/true))
-          return true;
-=======
       } else if (isParsingGNU()) {
         if (Parser.getTok().is(AsmToken::Percent)) {
           if (parseRegister(Reg2, /*RequirePercent=*/true))
@@ -1086,7 +1081,6 @@
           Reg2.Group = RegGR;
           Reg2.StartLoc = Reg2.EndLoc = Parser.getTok().getLoc();
         }
->>>>>>> ce7c17d5
       }
     }
 
