//===- CoroSplit.cpp - Converts a coroutine into a state machine ----------===//
//
// Part of the LLVM Project, under the Apache License v2.0 with LLVM Exceptions.
// See https://llvm.org/LICENSE.txt for license information.
// SPDX-License-Identifier: Apache-2.0 WITH LLVM-exception
//
//===----------------------------------------------------------------------===//
// This pass builds the coroutine frame and outlines resume and destroy parts
// of the coroutine into separate functions.
//
// We present a coroutine to an LLVM as an ordinary function with suspension
// points marked up with intrinsics. We let the optimizer party on the coroutine
// as a single function for as long as possible. Shortly before the coroutine is
// eligible to be inlined into its callers, we split up the coroutine into parts
// corresponding to an initial, resume and destroy invocations of the coroutine,
// add them to the current SCC and restart the IPO pipeline to optimize the
// coroutine subfunctions we extracted before proceeding to the caller of the
// coroutine.
//===----------------------------------------------------------------------===//

#include "llvm/Transforms/Coroutines/CoroSplit.h"
<<<<<<< HEAD
#include "ABI.h"
#include "CoroInstr.h"
=======
>>>>>>> dd326b12
#include "CoroInternal.h"
#include "MaterializationUtils.h"
#include "llvm/ADT/DenseMap.h"
#include "llvm/ADT/PriorityWorklist.h"
#include "llvm/ADT/SmallPtrSet.h"
#include "llvm/ADT/SmallVector.h"
#include "llvm/ADT/StringExtras.h"
#include "llvm/ADT/StringRef.h"
#include "llvm/ADT/Twine.h"
#include "llvm/Analysis/CFG.h"
#include "llvm/Analysis/CallGraph.h"
#include "llvm/Analysis/ConstantFolding.h"
#include "llvm/Analysis/LazyCallGraph.h"
#include "llvm/Analysis/OptimizationRemarkEmitter.h"
#include "llvm/Analysis/TargetTransformInfo.h"
#include "llvm/BinaryFormat/Dwarf.h"
#include "llvm/IR/Argument.h"
#include "llvm/IR/Attributes.h"
#include "llvm/IR/BasicBlock.h"
#include "llvm/IR/CFG.h"
#include "llvm/IR/CallingConv.h"
#include "llvm/IR/Constants.h"
#include "llvm/IR/DataLayout.h"
#include "llvm/IR/DerivedTypes.h"
#include "llvm/IR/Dominators.h"
#include "llvm/IR/Function.h"
#include "llvm/IR/GlobalValue.h"
#include "llvm/IR/GlobalVariable.h"
#include "llvm/IR/IRBuilder.h"
#include "llvm/IR/InstIterator.h"
#include "llvm/IR/InstrTypes.h"
#include "llvm/IR/Instruction.h"
#include "llvm/IR/Instructions.h"
#include "llvm/IR/IntrinsicInst.h"
#include "llvm/IR/LLVMContext.h"
#include "llvm/IR/Module.h"
#include "llvm/IR/Type.h"
#include "llvm/IR/Value.h"
#include "llvm/IR/Verifier.h"
#include "llvm/Support/Casting.h"
#include "llvm/Support/Debug.h"
#include "llvm/Support/PrettyStackTrace.h"
#include "llvm/Support/raw_ostream.h"
#include "llvm/Transforms/Coroutines/ABI.h"
#include "llvm/Transforms/Coroutines/CoroInstr.h"
#include "llvm/Transforms/Coroutines/MaterializationUtils.h"
#include "llvm/Transforms/Scalar.h"
#include "llvm/Transforms/Utils/BasicBlockUtils.h"
#include "llvm/Transforms/Utils/CallGraphUpdater.h"
#include "llvm/Transforms/Utils/Cloning.h"
#include "llvm/Transforms/Utils/Local.h"
#include "llvm/Transforms/Utils/ValueMapper.h"
#include <cassert>
#include <cstddef>
#include <cstdint>
#include <initializer_list>
#include <iterator>

using namespace llvm;

#define DEBUG_TYPE "coro-split"

namespace {

/// A little helper class for building
class CoroCloner {
public:
  enum class Kind {
    /// The shared resume function for a switch lowering.
    SwitchResume,

    /// The shared unwind function for a switch lowering.
    SwitchUnwind,

    /// The shared cleanup function for a switch lowering.
    SwitchCleanup,

    /// An individual continuation function.
    Continuation,

    /// An async resume function.
    Async,
  };

private:
  Function &OrigF;
  Function *NewF;
  const Twine &Suffix;
  coro::Shape &Shape;
  Kind FKind;
  ValueToValueMapTy VMap;
  IRBuilder<> Builder;
  Value *NewFramePtr = nullptr;

  /// The active suspend instruction; meaningful only for continuation and async
  /// ABIs.
  AnyCoroSuspendInst *ActiveSuspend = nullptr;

  TargetTransformInfo &TTI;

public:
  /// Create a cloner for a switch lowering.
  CoroCloner(Function &OrigF, const Twine &Suffix, coro::Shape &Shape,
             Kind FKind, TargetTransformInfo &TTI)
      : OrigF(OrigF), NewF(nullptr), Suffix(Suffix), Shape(Shape), FKind(FKind),
        Builder(OrigF.getContext()), TTI(TTI) {
    assert(Shape.ABI == coro::ABI::Switch);
  }

  /// Create a cloner for a continuation lowering.
  CoroCloner(Function &OrigF, const Twine &Suffix, coro::Shape &Shape,
             Function *NewF, AnyCoroSuspendInst *ActiveSuspend,
             TargetTransformInfo &TTI)
      : OrigF(OrigF), NewF(NewF), Suffix(Suffix), Shape(Shape),
        FKind(Shape.ABI == coro::ABI::Async ? Kind::Async : Kind::Continuation),
        Builder(OrigF.getContext()), ActiveSuspend(ActiveSuspend), TTI(TTI) {
    assert(Shape.ABI == coro::ABI::Retcon ||
           Shape.ABI == coro::ABI::RetconOnce || Shape.ABI == coro::ABI::Async);
    assert(NewF && "need existing function for continuation");
    assert(ActiveSuspend && "need active suspend point for continuation");
  }

  Function *getFunction() const {
    assert(NewF != nullptr && "declaration not yet set");
    return NewF;
  }

  void create();

private:
  bool isSwitchDestroyFunction() {
    switch (FKind) {
    case Kind::Async:
    case Kind::Continuation:
    case Kind::SwitchResume:
      return false;
    case Kind::SwitchUnwind:
    case Kind::SwitchCleanup:
      return true;
    }
    llvm_unreachable("Unknown CoroCloner::Kind enum");
  }

  void replaceEntryBlock();
  Value *deriveNewFramePointer();
  void replaceRetconOrAsyncSuspendUses();
  void replaceCoroSuspends();
  void replaceCoroEnds();
  void replaceSwiftErrorOps();
  void salvageDebugInfo();
  void handleFinalSuspend();
};

} // end anonymous namespace

// FIXME:
// Lower the intrinisc in CoroEarly phase if coroutine frame doesn't escape
// and it is known that other transformations, for example, sanitizers
// won't lead to incorrect code.
static void lowerAwaitSuspend(IRBuilder<> &Builder, CoroAwaitSuspendInst *CB,
                              coro::Shape &Shape) {
  auto Wrapper = CB->getWrapperFunction();
  auto Awaiter = CB->getAwaiter();
  auto FramePtr = CB->getFrame();

  Builder.SetInsertPoint(CB);

  CallBase *NewCall = nullptr;
  // await_suspend has only 2 parameters, awaiter and handle.
  // Copy parameter attributes from the intrinsic call, but remove the last,
  // because the last parameter now becomes the function that is being called.
  AttributeList NewAttributes =
      CB->getAttributes().removeParamAttributes(CB->getContext(), 2);

  if (auto Invoke = dyn_cast<InvokeInst>(CB)) {
    auto WrapperInvoke =
        Builder.CreateInvoke(Wrapper, Invoke->getNormalDest(),
                             Invoke->getUnwindDest(), {Awaiter, FramePtr});

    WrapperInvoke->setCallingConv(Invoke->getCallingConv());
    std::copy(Invoke->bundle_op_info_begin(), Invoke->bundle_op_info_end(),
              WrapperInvoke->bundle_op_info_begin());
    WrapperInvoke->setAttributes(NewAttributes);
    WrapperInvoke->setDebugLoc(Invoke->getDebugLoc());
    NewCall = WrapperInvoke;
  } else if (auto Call = dyn_cast<CallInst>(CB)) {
    auto WrapperCall = Builder.CreateCall(Wrapper, {Awaiter, FramePtr});

    WrapperCall->setAttributes(NewAttributes);
    WrapperCall->setDebugLoc(Call->getDebugLoc());
    NewCall = WrapperCall;
  } else {
    llvm_unreachable("Unexpected coro_await_suspend invocation method");
  }

  if (CB->getCalledFunction()->getIntrinsicID() ==
      Intrinsic::coro_await_suspend_handle) {
    // Follow the lowered await_suspend call above with a lowered resume call
    // to the returned coroutine.
    if (auto *Invoke = dyn_cast<InvokeInst>(CB)) {
      // If the await_suspend call is an invoke, we continue in the next block.
      Builder.SetInsertPoint(Invoke->getNormalDest()->getFirstInsertionPt());
    }

    coro::LowererBase LB(*Wrapper->getParent());
    auto *ResumeAddr = LB.makeSubFnCall(NewCall, CoroSubFnInst::ResumeIndex,
                                        &*Builder.GetInsertPoint());

    LLVMContext &Ctx = Builder.getContext();
    FunctionType *ResumeTy = FunctionType::get(
        Type::getVoidTy(Ctx), PointerType::getUnqual(Ctx), false);
    auto *ResumeCall = Builder.CreateCall(ResumeTy, ResumeAddr, {NewCall});
    ResumeCall->setCallingConv(CallingConv::Fast);

    // We can't insert the 'ret' instruction and adjust the cc until the
    // function has been split, so remember this for later.
    Shape.SymmetricTransfers.push_back(ResumeCall);

    NewCall = ResumeCall;
  }

  CB->replaceAllUsesWith(NewCall);
  CB->eraseFromParent();
}

static void lowerAwaitSuspends(Function &F, coro::Shape &Shape) {
  IRBuilder<> Builder(F.getContext());
  for (auto *AWS : Shape.CoroAwaitSuspends)
    lowerAwaitSuspend(Builder, AWS, Shape);
}

static void maybeFreeRetconStorage(IRBuilder<> &Builder,
                                   const coro::Shape &Shape, Value *FramePtr,
                                   CallGraph *CG) {
  assert(Shape.ABI == coro::ABI::Retcon || Shape.ABI == coro::ABI::RetconOnce);
  if (Shape.RetconLowering.IsFrameInlineInStorage)
    return;

  Shape.emitDealloc(Builder, FramePtr, CG);
}

/// Replace an llvm.coro.end.async.
/// Will inline the must tail call function call if there is one.
/// \returns true if cleanup of the coro.end block is needed, false otherwise.
static bool replaceCoroEndAsync(AnyCoroEndInst *End) {
  IRBuilder<> Builder(End);

  auto *EndAsync = dyn_cast<CoroAsyncEndInst>(End);
  if (!EndAsync) {
    Builder.CreateRetVoid();
    return true /*needs cleanup of coro.end block*/;
  }

  auto *MustTailCallFunc = EndAsync->getMustTailCallFunction();
  if (!MustTailCallFunc) {
    Builder.CreateRetVoid();
    return true /*needs cleanup of coro.end block*/;
  }

  // Move the must tail call from the predecessor block into the end block.
  auto *CoroEndBlock = End->getParent();
  auto *MustTailCallFuncBlock = CoroEndBlock->getSinglePredecessor();
  assert(MustTailCallFuncBlock && "Must have a single predecessor block");
  auto It = MustTailCallFuncBlock->getTerminator()->getIterator();
  auto *MustTailCall = cast<CallInst>(&*std::prev(It));
  CoroEndBlock->splice(End->getIterator(), MustTailCallFuncBlock,
                       MustTailCall->getIterator());

  // Insert the return instruction.
  Builder.SetInsertPoint(End);
  Builder.CreateRetVoid();
  InlineFunctionInfo FnInfo;

  // Remove the rest of the block, by splitting it into an unreachable block.
  auto *BB = End->getParent();
  BB->splitBasicBlock(End);
  BB->getTerminator()->eraseFromParent();

  auto InlineRes = InlineFunction(*MustTailCall, FnInfo);
  assert(InlineRes.isSuccess() && "Expected inlining to succeed");
  (void)InlineRes;

  // We have cleaned up the coro.end block above.
  return false;
}

/// Replace a non-unwind call to llvm.coro.end.
static void replaceFallthroughCoroEnd(AnyCoroEndInst *End,
                                      const coro::Shape &Shape, Value *FramePtr,
                                      bool InResume, CallGraph *CG) {
  // Start inserting right before the coro.end.
  IRBuilder<> Builder(End);

  // Create the return instruction.
  switch (Shape.ABI) {
  // The cloned functions in switch-lowering always return void.
  case coro::ABI::Switch:
    assert(!cast<CoroEndInst>(End)->hasResults() &&
           "switch coroutine should not return any values");
    // coro.end doesn't immediately end the coroutine in the main function
    // in this lowering, because we need to deallocate the coroutine.
    if (!InResume)
      return;
    Builder.CreateRetVoid();
    break;

  // In async lowering this returns.
  case coro::ABI::Async: {
    bool CoroEndBlockNeedsCleanup = replaceCoroEndAsync(End);
    if (!CoroEndBlockNeedsCleanup)
      return;
    break;
  }

  // In unique continuation lowering, the continuations always return void.
  // But we may have implicitly allocated storage.
  case coro::ABI::RetconOnce: {
    maybeFreeRetconStorage(Builder, Shape, FramePtr, CG);
    auto *CoroEnd = cast<CoroEndInst>(End);
    auto *RetTy = Shape.getResumeFunctionType()->getReturnType();

    if (!CoroEnd->hasResults()) {
      assert(RetTy->isVoidTy());
      Builder.CreateRetVoid();
      break;
    }

    auto *CoroResults = CoroEnd->getResults();
    unsigned NumReturns = CoroResults->numReturns();

    if (auto *RetStructTy = dyn_cast<StructType>(RetTy)) {
      assert(RetStructTy->getNumElements() == NumReturns &&
             "numbers of returns should match resume function singature");
      Value *ReturnValue = UndefValue::get(RetStructTy);
      unsigned Idx = 0;
      for (Value *RetValEl : CoroResults->return_values())
        ReturnValue = Builder.CreateInsertValue(ReturnValue, RetValEl, Idx++);
      Builder.CreateRet(ReturnValue);
    } else if (NumReturns == 0) {
      assert(RetTy->isVoidTy());
      Builder.CreateRetVoid();
    } else {
      assert(NumReturns == 1);
      Builder.CreateRet(*CoroResults->retval_begin());
    }
    CoroResults->replaceAllUsesWith(
        ConstantTokenNone::get(CoroResults->getContext()));
    CoroResults->eraseFromParent();
    break;
  }

  // In non-unique continuation lowering, we signal completion by returning
  // a null continuation.
  case coro::ABI::Retcon: {
    assert(!cast<CoroEndInst>(End)->hasResults() &&
           "retcon coroutine should not return any values");
    maybeFreeRetconStorage(Builder, Shape, FramePtr, CG);
    auto RetTy = Shape.getResumeFunctionType()->getReturnType();
    auto RetStructTy = dyn_cast<StructType>(RetTy);
    PointerType *ContinuationTy =
        cast<PointerType>(RetStructTy ? RetStructTy->getElementType(0) : RetTy);

    Value *ReturnValue = ConstantPointerNull::get(ContinuationTy);
    if (RetStructTy) {
      ReturnValue = Builder.CreateInsertValue(UndefValue::get(RetStructTy),
                                              ReturnValue, 0);
    }
    Builder.CreateRet(ReturnValue);
    break;
  }
  }

  // Remove the rest of the block, by splitting it into an unreachable block.
  auto *BB = End->getParent();
  BB->splitBasicBlock(End);
  BB->getTerminator()->eraseFromParent();
}

// Mark a coroutine as done, which implies that the coroutine is finished and
// never get resumed.
//
// In resume-switched ABI, the done state is represented by storing zero in
// ResumeFnAddr.
//
// NOTE: We couldn't omit the argument `FramePtr`. It is necessary because the
// pointer to the frame in splitted function is not stored in `Shape`.
static void markCoroutineAsDone(IRBuilder<> &Builder, const coro::Shape &Shape,
                                Value *FramePtr) {
  assert(
      Shape.ABI == coro::ABI::Switch &&
      "markCoroutineAsDone is only supported for Switch-Resumed ABI for now.");
  auto *GepIndex = Builder.CreateStructGEP(
      Shape.FrameTy, FramePtr, coro::Shape::SwitchFieldIndex::Resume,
      "ResumeFn.addr");
  auto *NullPtr = ConstantPointerNull::get(cast<PointerType>(
      Shape.FrameTy->getTypeAtIndex(coro::Shape::SwitchFieldIndex::Resume)));
  Builder.CreateStore(NullPtr, GepIndex);

  // If the coroutine don't have unwind coro end, we could omit the store to
  // the final suspend point since we could infer the coroutine is suspended
  // at the final suspend point by the nullness of ResumeFnAddr.
  // However, we can't skip it if the coroutine have unwind coro end. Since
  // the coroutine reaches unwind coro end is considered suspended at the
  // final suspend point (the ResumeFnAddr is null) but in fact the coroutine
  // didn't complete yet. We need the IndexVal for the final suspend point
  // to make the states clear.
  if (Shape.SwitchLowering.HasUnwindCoroEnd &&
      Shape.SwitchLowering.HasFinalSuspend) {
    assert(cast<CoroSuspendInst>(Shape.CoroSuspends.back())->isFinal() &&
           "The final suspend should only live in the last position of "
           "CoroSuspends.");
    ConstantInt *IndexVal = Shape.getIndex(Shape.CoroSuspends.size() - 1);
    auto *FinalIndex = Builder.CreateStructGEP(
        Shape.FrameTy, FramePtr, Shape.getSwitchIndexField(), "index.addr");

    Builder.CreateStore(IndexVal, FinalIndex);
  }
}

/// Replace an unwind call to llvm.coro.end.
static void replaceUnwindCoroEnd(AnyCoroEndInst *End, const coro::Shape &Shape,
                                 Value *FramePtr, bool InResume,
                                 CallGraph *CG) {
  IRBuilder<> Builder(End);

  switch (Shape.ABI) {
  // In switch-lowering, this does nothing in the main function.
  case coro::ABI::Switch: {
    // In C++'s specification, the coroutine should be marked as done
    // if promise.unhandled_exception() throws.  The frontend will
    // call coro.end(true) along this path.
    //
    // FIXME: We should refactor this once there is other language
    // which uses Switch-Resumed style other than C++.
    markCoroutineAsDone(Builder, Shape, FramePtr);
    if (!InResume)
      return;
    break;
  }
  // In async lowering this does nothing.
  case coro::ABI::Async:
    break;
  // In continuation-lowering, this frees the continuation storage.
  case coro::ABI::Retcon:
  case coro::ABI::RetconOnce:
    maybeFreeRetconStorage(Builder, Shape, FramePtr, CG);
    break;
  }

  // If coro.end has an associated bundle, add cleanupret instruction.
  if (auto Bundle = End->getOperandBundle(LLVMContext::OB_funclet)) {
    auto *FromPad = cast<CleanupPadInst>(Bundle->Inputs[0]);
    auto *CleanupRet = Builder.CreateCleanupRet(FromPad, nullptr);
    End->getParent()->splitBasicBlock(End);
    CleanupRet->getParent()->getTerminator()->eraseFromParent();
  }
}

static void replaceCoroEnd(AnyCoroEndInst *End, const coro::Shape &Shape,
                           Value *FramePtr, bool InResume, CallGraph *CG) {
  if (End->isUnwind())
    replaceUnwindCoroEnd(End, Shape, FramePtr, InResume, CG);
  else
    replaceFallthroughCoroEnd(End, Shape, FramePtr, InResume, CG);

  auto &Context = End->getContext();
  End->replaceAllUsesWith(InResume ? ConstantInt::getTrue(Context)
                                   : ConstantInt::getFalse(Context));
  End->eraseFromParent();
}

// In the resume function, we remove the last case  (when coro::Shape is built,
// the final suspend point (if present) is always the last element of
// CoroSuspends array) since it is an undefined behavior to resume a coroutine
// suspended at the final suspend point.
// In the destroy function, if it isn't possible that the ResumeFnAddr is NULL
// and the coroutine doesn't suspend at the final suspend point actually (this
// is possible since the coroutine is considered suspended at the final suspend
// point if promise.unhandled_exception() exits via an exception), we can
// remove the last case.
void CoroCloner::handleFinalSuspend() {
  assert(Shape.ABI == coro::ABI::Switch &&
         Shape.SwitchLowering.HasFinalSuspend);

  if (isSwitchDestroyFunction() && Shape.SwitchLowering.HasUnwindCoroEnd)
    return;

  auto *Switch = cast<SwitchInst>(VMap[Shape.SwitchLowering.ResumeSwitch]);
  auto FinalCaseIt = std::prev(Switch->case_end());
  BasicBlock *ResumeBB = FinalCaseIt->getCaseSuccessor();
  Switch->removeCase(FinalCaseIt);
  if (isSwitchDestroyFunction()) {
    BasicBlock *OldSwitchBB = Switch->getParent();
    auto *NewSwitchBB = OldSwitchBB->splitBasicBlock(Switch, "Switch");
    Builder.SetInsertPoint(OldSwitchBB->getTerminator());

    if (NewF->isCoroOnlyDestroyWhenComplete()) {
      // When the coroutine can only be destroyed when complete, we don't need
      // to generate code for other cases.
      Builder.CreateBr(ResumeBB);
    } else {
      auto *GepIndex = Builder.CreateStructGEP(
          Shape.FrameTy, NewFramePtr, coro::Shape::SwitchFieldIndex::Resume,
          "ResumeFn.addr");
      auto *Load =
          Builder.CreateLoad(Shape.getSwitchResumePointerType(), GepIndex);
      auto *Cond = Builder.CreateIsNull(Load);
      Builder.CreateCondBr(Cond, ResumeBB, NewSwitchBB);
    }
    OldSwitchBB->getTerminator()->eraseFromParent();
  }
}

static FunctionType *
getFunctionTypeFromAsyncSuspend(AnyCoroSuspendInst *Suspend) {
  auto *AsyncSuspend = cast<CoroSuspendAsyncInst>(Suspend);
  auto *StructTy = cast<StructType>(AsyncSuspend->getType());
  auto &Context = Suspend->getParent()->getParent()->getContext();
  auto *VoidTy = Type::getVoidTy(Context);
  return FunctionType::get(VoidTy, StructTy->elements(), false);
}

static Function *createCloneDeclaration(Function &OrigF, coro::Shape &Shape,
                                        const Twine &Suffix,
                                        Module::iterator InsertBefore,
                                        AnyCoroSuspendInst *ActiveSuspend) {
  Module *M = OrigF.getParent();
  auto *FnTy = (Shape.ABI != coro::ABI::Async)
                   ? Shape.getResumeFunctionType()
                   : getFunctionTypeFromAsyncSuspend(ActiveSuspend);

  Function *NewF =
      Function::Create(FnTy, GlobalValue::LinkageTypes::InternalLinkage,
                       OrigF.getName() + Suffix);

  M->getFunctionList().insert(InsertBefore, NewF);

  return NewF;
}

/// Replace uses of the active llvm.coro.suspend.retcon/async call with the
/// arguments to the continuation function.
///
/// This assumes that the builder has a meaningful insertion point.
void CoroCloner::replaceRetconOrAsyncSuspendUses() {
  assert(Shape.ABI == coro::ABI::Retcon || Shape.ABI == coro::ABI::RetconOnce ||
         Shape.ABI == coro::ABI::Async);

  auto NewS = VMap[ActiveSuspend];
  if (NewS->use_empty())
    return;

  // Copy out all the continuation arguments after the buffer pointer into
  // an easily-indexed data structure for convenience.
  SmallVector<Value *, 8> Args;
  // The async ABI includes all arguments -- including the first argument.
  bool IsAsyncABI = Shape.ABI == coro::ABI::Async;
  for (auto I = IsAsyncABI ? NewF->arg_begin() : std::next(NewF->arg_begin()),
            E = NewF->arg_end();
       I != E; ++I)
    Args.push_back(&*I);

  // If the suspend returns a single scalar value, we can just do a simple
  // replacement.
  if (!isa<StructType>(NewS->getType())) {
    assert(Args.size() == 1);
    NewS->replaceAllUsesWith(Args.front());
    return;
  }

  // Try to peephole extracts of an aggregate return.
  for (Use &U : llvm::make_early_inc_range(NewS->uses())) {
    auto *EVI = dyn_cast<ExtractValueInst>(U.getUser());
    if (!EVI || EVI->getNumIndices() != 1)
      continue;

    EVI->replaceAllUsesWith(Args[EVI->getIndices().front()]);
    EVI->eraseFromParent();
  }

  // If we have no remaining uses, we're done.
  if (NewS->use_empty())
    return;

  // Otherwise, we need to create an aggregate.
  Value *Agg = PoisonValue::get(NewS->getType());
  for (size_t I = 0, E = Args.size(); I != E; ++I)
    Agg = Builder.CreateInsertValue(Agg, Args[I], I);

  NewS->replaceAllUsesWith(Agg);
}

void CoroCloner::replaceCoroSuspends() {
  Value *SuspendResult;

  switch (Shape.ABI) {
  // In switch lowering, replace coro.suspend with the appropriate value
  // for the type of function we're extracting.
  // Replacing coro.suspend with (0) will result in control flow proceeding to
  // a resume label associated with a suspend point, replacing it with (1) will
  // result in control flow proceeding to a cleanup label associated with this
  // suspend point.
  case coro::ABI::Switch:
    SuspendResult = Builder.getInt8(isSwitchDestroyFunction() ? 1 : 0);
    break;

  // In async lowering there are no uses of the result.
  case coro::ABI::Async:
    return;

  // In returned-continuation lowering, the arguments from earlier
  // continuations are theoretically arbitrary, and they should have been
  // spilled.
  case coro::ABI::RetconOnce:
  case coro::ABI::Retcon:
    return;
  }

  for (AnyCoroSuspendInst *CS : Shape.CoroSuspends) {
    // The active suspend was handled earlier.
    if (CS == ActiveSuspend)
      continue;

    auto *MappedCS = cast<AnyCoroSuspendInst>(VMap[CS]);
    MappedCS->replaceAllUsesWith(SuspendResult);
    MappedCS->eraseFromParent();
  }
}

void CoroCloner::replaceCoroEnds() {
  for (AnyCoroEndInst *CE : Shape.CoroEnds) {
    // We use a null call graph because there's no call graph node for
    // the cloned function yet.  We'll just be rebuilding that later.
    auto *NewCE = cast<AnyCoroEndInst>(VMap[CE]);
    replaceCoroEnd(NewCE, Shape, NewFramePtr, /*in resume*/ true, nullptr);
  }
}

static void replaceSwiftErrorOps(Function &F, coro::Shape &Shape,
                                 ValueToValueMapTy *VMap) {
  if (Shape.ABI == coro::ABI::Async && Shape.CoroSuspends.empty())
    return;
  Value *CachedSlot = nullptr;
  auto getSwiftErrorSlot = [&](Type *ValueTy) -> Value * {
    if (CachedSlot)
      return CachedSlot;

    // Check if the function has a swifterror argument.
    for (auto &Arg : F.args()) {
      if (Arg.isSwiftError()) {
        CachedSlot = &Arg;
        return &Arg;
      }
    }

    // Create a swifterror alloca.
    IRBuilder<> Builder(F.getEntryBlock().getFirstNonPHIOrDbg());
    auto Alloca = Builder.CreateAlloca(ValueTy);
    Alloca->setSwiftError(true);

    CachedSlot = Alloca;
    return Alloca;
  };

  for (CallInst *Op : Shape.SwiftErrorOps) {
    auto MappedOp = VMap ? cast<CallInst>((*VMap)[Op]) : Op;
    IRBuilder<> Builder(MappedOp);

    // If there are no arguments, this is a 'get' operation.
    Value *MappedResult;
    if (Op->arg_empty()) {
      auto ValueTy = Op->getType();
      auto Slot = getSwiftErrorSlot(ValueTy);
      MappedResult = Builder.CreateLoad(ValueTy, Slot);
    } else {
      assert(Op->arg_size() == 1);
      auto Value = MappedOp->getArgOperand(0);
      auto ValueTy = Value->getType();
      auto Slot = getSwiftErrorSlot(ValueTy);
      Builder.CreateStore(Value, Slot);
      MappedResult = Slot;
    }

    MappedOp->replaceAllUsesWith(MappedResult);
    MappedOp->eraseFromParent();
  }

  // If we're updating the original function, we've invalidated SwiftErrorOps.
  if (VMap == nullptr) {
    Shape.SwiftErrorOps.clear();
  }
}

/// Returns all DbgVariableIntrinsic in F.
static std::pair<SmallVector<DbgVariableIntrinsic *, 8>,
                 SmallVector<DbgVariableRecord *>>
collectDbgVariableIntrinsics(Function &F) {
  SmallVector<DbgVariableIntrinsic *, 8> Intrinsics;
  SmallVector<DbgVariableRecord *> DbgVariableRecords;
  for (auto &I : instructions(F)) {
    for (DbgVariableRecord &DVR : filterDbgVars(I.getDbgRecordRange()))
      DbgVariableRecords.push_back(&DVR);
    if (auto *DVI = dyn_cast<DbgVariableIntrinsic>(&I))
      Intrinsics.push_back(DVI);
  }
  return {Intrinsics, DbgVariableRecords};
}

void CoroCloner::replaceSwiftErrorOps() {
  ::replaceSwiftErrorOps(*NewF, Shape, &VMap);
}

void CoroCloner::salvageDebugInfo() {
  auto [Worklist, DbgVariableRecords] = collectDbgVariableIntrinsics(*NewF);
  SmallDenseMap<Argument *, AllocaInst *, 4> ArgToAllocaMap;

  // Only 64-bit ABIs have a register we can refer to with the entry value.
  bool UseEntryValue =
      llvm::Triple(OrigF.getParent()->getTargetTriple()).isArch64Bit();
  for (DbgVariableIntrinsic *DVI : Worklist)
    coro::salvageDebugInfo(ArgToAllocaMap, *DVI, UseEntryValue);
  for (DbgVariableRecord *DVR : DbgVariableRecords)
    coro::salvageDebugInfo(ArgToAllocaMap, *DVR, UseEntryValue);

  // Remove all salvaged dbg.declare intrinsics that became
  // either unreachable or stale due to the CoroSplit transformation.
  DominatorTree DomTree(*NewF);
  auto IsUnreachableBlock = [&](BasicBlock *BB) {
    return !isPotentiallyReachable(&NewF->getEntryBlock(), BB, nullptr,
                                   &DomTree);
  };
  auto RemoveOne = [&](auto *DVI) {
    if (IsUnreachableBlock(DVI->getParent()))
      DVI->eraseFromParent();
    else if (isa_and_nonnull<AllocaInst>(DVI->getVariableLocationOp(0))) {
      // Count all non-debuginfo uses in reachable blocks.
      unsigned Uses = 0;
      for (auto *User : DVI->getVariableLocationOp(0)->users())
        if (auto *I = dyn_cast<Instruction>(User))
          if (!isa<AllocaInst>(I) && !IsUnreachableBlock(I->getParent()))
            ++Uses;
      if (!Uses)
        DVI->eraseFromParent();
    }
  };
  for_each(Worklist, RemoveOne);
  for_each(DbgVariableRecords, RemoveOne);
}

void CoroCloner::replaceEntryBlock() {
  // In the original function, the AllocaSpillBlock is a block immediately
  // following the allocation of the frame object which defines GEPs for
  // all the allocas that have been moved into the frame, and it ends by
  // branching to the original beginning of the coroutine.  Make this
  // the entry block of the cloned function.
  auto *Entry = cast<BasicBlock>(VMap[Shape.AllocaSpillBlock]);
  auto *OldEntry = &NewF->getEntryBlock();
  Entry->setName("entry" + Suffix);
  Entry->moveBefore(OldEntry);
  Entry->getTerminator()->eraseFromParent();

  // Clear all predecessors of the new entry block.  There should be
  // exactly one predecessor, which we created when splitting out
  // AllocaSpillBlock to begin with.
  assert(Entry->hasOneUse());
  auto BranchToEntry = cast<BranchInst>(Entry->user_back());
  assert(BranchToEntry->isUnconditional());
  Builder.SetInsertPoint(BranchToEntry);
  Builder.CreateUnreachable();
  BranchToEntry->eraseFromParent();

  // Branch from the entry to the appropriate place.
  Builder.SetInsertPoint(Entry);
  switch (Shape.ABI) {
  case coro::ABI::Switch: {
    // In switch-lowering, we built a resume-entry block in the original
    // function.  Make the entry block branch to this.
    auto *SwitchBB =
        cast<BasicBlock>(VMap[Shape.SwitchLowering.ResumeEntryBlock]);
    Builder.CreateBr(SwitchBB);
    break;
  }
  case coro::ABI::Async:
  case coro::ABI::Retcon:
  case coro::ABI::RetconOnce: {
    // In continuation ABIs, we want to branch to immediately after the
    // active suspend point.  Earlier phases will have put the suspend in its
    // own basic block, so just thread our jump directly to its successor.
    assert((Shape.ABI == coro::ABI::Async &&
            isa<CoroSuspendAsyncInst>(ActiveSuspend)) ||
           ((Shape.ABI == coro::ABI::Retcon ||
             Shape.ABI == coro::ABI::RetconOnce) &&
            isa<CoroSuspendRetconInst>(ActiveSuspend)));
    auto *MappedCS = cast<AnyCoroSuspendInst>(VMap[ActiveSuspend]);
    auto Branch = cast<BranchInst>(MappedCS->getNextNode());
    assert(Branch->isUnconditional());
    Builder.CreateBr(Branch->getSuccessor(0));
    break;
  }
  }

  // Any static alloca that's still being used but not reachable from the new
  // entry needs to be moved to the new entry.
  Function *F = OldEntry->getParent();
  DominatorTree DT{*F};
  for (Instruction &I : llvm::make_early_inc_range(instructions(F))) {
    auto *Alloca = dyn_cast<AllocaInst>(&I);
    if (!Alloca || I.use_empty())
      continue;
    if (DT.isReachableFromEntry(I.getParent()) ||
        !isa<ConstantInt>(Alloca->getArraySize()))
      continue;
    I.moveBefore(*Entry, Entry->getFirstInsertionPt());
  }
}

/// Derive the value of the new frame pointer.
Value *CoroCloner::deriveNewFramePointer() {
  // Builder should be inserting to the front of the new entry block.

  switch (Shape.ABI) {
  // In switch-lowering, the argument is the frame pointer.
  case coro::ABI::Switch:
    return &*NewF->arg_begin();
  // In async-lowering, one of the arguments is an async context as determined
  // by the `llvm.coro.id.async` intrinsic. We can retrieve the async context of
  // the resume function from the async context projection function associated
  // with the active suspend. The frame is located as a tail to the async
  // context header.
  case coro::ABI::Async: {
    auto *ActiveAsyncSuspend = cast<CoroSuspendAsyncInst>(ActiveSuspend);
    auto ContextIdx = ActiveAsyncSuspend->getStorageArgumentIndex() & 0xff;
    auto *CalleeContext = NewF->getArg(ContextIdx);
    auto *ProjectionFunc =
        ActiveAsyncSuspend->getAsyncContextProjectionFunction();
    auto DbgLoc =
        cast<CoroSuspendAsyncInst>(VMap[ActiveSuspend])->getDebugLoc();
    // Calling i8* (i8*)
    auto *CallerContext = Builder.CreateCall(ProjectionFunc->getFunctionType(),
                                             ProjectionFunc, CalleeContext);
    CallerContext->setCallingConv(ProjectionFunc->getCallingConv());
    CallerContext->setDebugLoc(DbgLoc);
    // The frame is located after the async_context header.
    auto &Context = Builder.getContext();
    auto *FramePtrAddr = Builder.CreateConstInBoundsGEP1_32(
        Type::getInt8Ty(Context), CallerContext,
        Shape.AsyncLowering.FrameOffset, "async.ctx.frameptr");
    // Inline the projection function.
    InlineFunctionInfo InlineInfo;
    auto InlineRes = InlineFunction(*CallerContext, InlineInfo);
    assert(InlineRes.isSuccess());
    (void)InlineRes;
    return FramePtrAddr;
  }
  // In continuation-lowering, the argument is the opaque storage.
  case coro::ABI::Retcon:
  case coro::ABI::RetconOnce: {
    Argument *NewStorage = &*NewF->arg_begin();
    auto FramePtrTy = PointerType::getUnqual(Shape.FrameTy->getContext());

    // If the storage is inline, just bitcast to the storage to the frame type.
    if (Shape.RetconLowering.IsFrameInlineInStorage)
      return NewStorage;

    // Otherwise, load the real frame from the opaque storage.
    return Builder.CreateLoad(FramePtrTy, NewStorage);
  }
  }
  llvm_unreachable("bad ABI");
}

/// Adjust the scope line of the funclet to the first line number after the
/// suspend point. This avoids a jump in the line table from the function
/// declaration (where prologue instructions are attributed to) to the suspend
/// point.
/// Only adjust the scope line when the files are the same.
/// If no candidate line number is found, fallback to the line of ActiveSuspend.
static void updateScopeLine(Instruction *ActiveSuspend,
                            DISubprogram &SPToUpdate) {
  if (!ActiveSuspend)
    return;

  auto *Successor = ActiveSuspend->getNextNonDebugInstruction();
  // Corosplit splits the BB around ActiveSuspend, so the meaningful
  // instructions are not in the same BB.
  if (auto *Branch = dyn_cast_or_null<BranchInst>(Successor);
      Branch && Branch->isUnconditional())
    Successor = Branch->getSuccessor(0)->getFirstNonPHIOrDbg();

  // Find the first successor of ActiveSuspend with a non-zero line location.
  // If that matches the file of ActiveSuspend, use it.
  for (; Successor; Successor = Successor->getNextNonDebugInstruction()) {
    auto DL = Successor->getDebugLoc();
    if (!DL || DL.getLine() == 0)
      continue;

    if (SPToUpdate.getFile() == DL->getFile()) {
      SPToUpdate.setScopeLine(DL.getLine());
      return;
    }

    break;
  }

  // If the search above failed, fallback to the location of ActiveSuspend.
  if (auto DL = ActiveSuspend->getDebugLoc())
    if (SPToUpdate.getFile() == DL->getFile())
      SPToUpdate.setScopeLine(DL->getLine());
}

static void addFramePointerAttrs(AttributeList &Attrs, LLVMContext &Context,
                                 unsigned ParamIndex, uint64_t Size,
                                 Align Alignment, bool NoAlias) {
  AttrBuilder ParamAttrs(Context);
  ParamAttrs.addAttribute(Attribute::NonNull);
  ParamAttrs.addAttribute(Attribute::NoUndef);

  if (NoAlias)
    ParamAttrs.addAttribute(Attribute::NoAlias);

  ParamAttrs.addAlignmentAttr(Alignment);
  ParamAttrs.addDereferenceableAttr(Size);
  Attrs = Attrs.addParamAttributes(Context, ParamIndex, ParamAttrs);
}

static void addAsyncContextAttrs(AttributeList &Attrs, LLVMContext &Context,
                                 unsigned ParamIndex) {
  AttrBuilder ParamAttrs(Context);
  ParamAttrs.addAttribute(Attribute::SwiftAsync);
  Attrs = Attrs.addParamAttributes(Context, ParamIndex, ParamAttrs);
}

static void addSwiftSelfAttrs(AttributeList &Attrs, LLVMContext &Context,
                              unsigned ParamIndex) {
  AttrBuilder ParamAttrs(Context);
  ParamAttrs.addAttribute(Attribute::SwiftSelf);
  Attrs = Attrs.addParamAttributes(Context, ParamIndex, ParamAttrs);
}

/// Clone the body of the original function into a resume function of
/// some sort.
void CoroCloner::create() {
  // Create the new function if we don't already have one.
  if (!NewF) {
    NewF = createCloneDeclaration(OrigF, Shape, Suffix,
                                  OrigF.getParent()->end(), ActiveSuspend);
  }

  // Replace all args with dummy instructions. If an argument is the old frame
  // pointer, the dummy will be replaced by the new frame pointer once it is
  // computed below. Uses of all other arguments should have already been
  // rewritten by buildCoroutineFrame() to use loads/stores on the coroutine
  // frame.
  SmallVector<Instruction *> DummyArgs;
  for (Argument &A : OrigF.args()) {
    DummyArgs.push_back(new FreezeInst(PoisonValue::get(A.getType())));
    VMap[&A] = DummyArgs.back();
  }

  SmallVector<ReturnInst *, 4> Returns;

  // Ignore attempts to change certain attributes of the function.
  // TODO: maybe there should be a way to suppress this during cloning?
  auto savedVisibility = NewF->getVisibility();
  auto savedUnnamedAddr = NewF->getUnnamedAddr();
  auto savedDLLStorageClass = NewF->getDLLStorageClass();

  // NewF's linkage (which CloneFunctionInto does *not* change) might not
  // be compatible with the visibility of OrigF (which it *does* change),
  // so protect against that.
  auto savedLinkage = NewF->getLinkage();
  NewF->setLinkage(llvm::GlobalValue::ExternalLinkage);

  CloneFunctionInto(NewF, &OrigF, VMap,
                    CloneFunctionChangeType::LocalChangesOnly, Returns);

  auto &Context = NewF->getContext();

  if (DISubprogram *SP = NewF->getSubprogram()) {
    assert(SP != OrigF.getSubprogram() && SP->isDistinct());
    updateScopeLine(ActiveSuspend, *SP);

    // Update the linkage name to reflect the modified symbol name. It
    // is necessary to update the linkage name in Swift, since the
    // mangling changes for resume functions. It might also be the
    // right thing to do in C++, but due to a limitation in LLVM's
    // AsmPrinter we can only do this if the function doesn't have an
    // abstract specification, since the DWARF backend expects the
    // abstract specification to contain the linkage name and asserts
    // that they are identical.
    if (SP->getUnit() &&
        SP->getUnit()->getSourceLanguage() == dwarf::DW_LANG_Swift) {
      SP->replaceLinkageName(MDString::get(Context, NewF->getName()));
      if (auto *Decl = SP->getDeclaration()) {
        auto *NewDecl = DISubprogram::get(
            Decl->getContext(), Decl->getScope(), Decl->getName(),
            NewF->getName(), Decl->getFile(), Decl->getLine(), Decl->getType(),
            Decl->getScopeLine(), Decl->getContainingType(),
            Decl->getVirtualIndex(), Decl->getThisAdjustment(),
            Decl->getFlags(), Decl->getSPFlags(), Decl->getUnit(),
            Decl->getTemplateParams(), nullptr, Decl->getRetainedNodes(),
            Decl->getThrownTypes(), Decl->getAnnotations(),
            Decl->getTargetFuncName());
        SP->replaceDeclaration(NewDecl);
      }
    }
  }

  NewF->setLinkage(savedLinkage);
  NewF->setVisibility(savedVisibility);
  NewF->setUnnamedAddr(savedUnnamedAddr);
  NewF->setDLLStorageClass(savedDLLStorageClass);
  // The function sanitizer metadata needs to match the signature of the
  // function it is being attached to. However this does not hold for split
  // functions here. Thus remove the metadata for split functions.
  if (Shape.ABI == coro::ABI::Switch &&
      NewF->hasMetadata(LLVMContext::MD_func_sanitize))
    NewF->eraseMetadata(LLVMContext::MD_func_sanitize);

  // Replace the attributes of the new function:
  auto OrigAttrs = NewF->getAttributes();
  auto NewAttrs = AttributeList();

  switch (Shape.ABI) {
  case coro::ABI::Switch:
    // Bootstrap attributes by copying function attributes from the
    // original function.  This should include optimization settings and so on.
    NewAttrs = NewAttrs.addFnAttributes(
        Context, AttrBuilder(Context, OrigAttrs.getFnAttrs()));

    addFramePointerAttrs(NewAttrs, Context, 0, Shape.FrameSize,
                         Shape.FrameAlign, /*NoAlias=*/false);
    break;
  case coro::ABI::Async: {
    auto *ActiveAsyncSuspend = cast<CoroSuspendAsyncInst>(ActiveSuspend);
    if (OrigF.hasParamAttribute(Shape.AsyncLowering.ContextArgNo,
                                Attribute::SwiftAsync)) {
      uint32_t ArgAttributeIndices =
          ActiveAsyncSuspend->getStorageArgumentIndex();
      auto ContextArgIndex = ArgAttributeIndices & 0xff;
      addAsyncContextAttrs(NewAttrs, Context, ContextArgIndex);

      // `swiftasync` must preceed `swiftself` so 0 is not a valid index for
      // `swiftself`.
      auto SwiftSelfIndex = ArgAttributeIndices >> 8;
      if (SwiftSelfIndex)
        addSwiftSelfAttrs(NewAttrs, Context, SwiftSelfIndex);
    }

    // Transfer the original function's attributes.
    auto FnAttrs = OrigF.getAttributes().getFnAttrs();
    NewAttrs = NewAttrs.addFnAttributes(Context, AttrBuilder(Context, FnAttrs));
    break;
  }
  case coro::ABI::Retcon:
  case coro::ABI::RetconOnce:
    // If we have a continuation prototype, just use its attributes,
    // full-stop.
    NewAttrs = Shape.RetconLowering.ResumePrototype->getAttributes();

    /// FIXME: Is it really good to add the NoAlias attribute?
    addFramePointerAttrs(NewAttrs, Context, 0,
                         Shape.getRetconCoroId()->getStorageSize(),
                         Shape.getRetconCoroId()->getStorageAlignment(),
                         /*NoAlias=*/true);

    break;
  }

  switch (Shape.ABI) {
  // In these ABIs, the cloned functions always return 'void', and the
  // existing return sites are meaningless.  Note that for unique
  // continuations, this includes the returns associated with suspends;
  // this is fine because we can't suspend twice.
  case coro::ABI::Switch:
  case coro::ABI::RetconOnce:
    // Remove old returns.
    for (ReturnInst *Return : Returns)
      changeToUnreachable(Return);
    break;

  // With multi-suspend continuations, we'll already have eliminated the
  // original returns and inserted returns before all the suspend points,
  // so we want to leave any returns in place.
  case coro::ABI::Retcon:
    break;
  // Async lowering will insert musttail call functions at all suspend points
  // followed by a return.
  // Don't change returns to unreachable because that will trip up the verifier.
  // These returns should be unreachable from the clone.
  case coro::ABI::Async:
    break;
  }

  NewF->setAttributes(NewAttrs);
  NewF->setCallingConv(Shape.getResumeFunctionCC());

  // Set up the new entry block.
  replaceEntryBlock();

  // Turn symmetric transfers into musttail calls.
  for (CallInst *ResumeCall : Shape.SymmetricTransfers) {
    ResumeCall = cast<CallInst>(VMap[ResumeCall]);
    if (TTI.supportsTailCallFor(ResumeCall)) {
      // FIXME: Could we support symmetric transfer effectively without
      // musttail?
      ResumeCall->setTailCallKind(CallInst::TCK_MustTail);
    }

    // Put a 'ret void' after the call, and split any remaining instructions to
    // an unreachable block.
    BasicBlock *BB = ResumeCall->getParent();
    BB->splitBasicBlock(ResumeCall->getNextNode());
    Builder.SetInsertPoint(BB->getTerminator());
    Builder.CreateRetVoid();
    BB->getTerminator()->eraseFromParent();
  }

  Builder.SetInsertPoint(&NewF->getEntryBlock().front());
  NewFramePtr = deriveNewFramePointer();

  // Remap frame pointer.
  Value *OldFramePtr = VMap[Shape.FramePtr];
  NewFramePtr->takeName(OldFramePtr);
  OldFramePtr->replaceAllUsesWith(NewFramePtr);

  // Remap vFrame pointer.
  auto *NewVFrame = Builder.CreateBitCast(
      NewFramePtr, PointerType::getUnqual(Builder.getContext()), "vFrame");
  Value *OldVFrame = cast<Value>(VMap[Shape.CoroBegin]);
  if (OldVFrame != NewVFrame)
    OldVFrame->replaceAllUsesWith(NewVFrame);

  // All uses of the arguments should have been resolved by this point,
  // so we can safely remove the dummy values.
  for (Instruction *DummyArg : DummyArgs) {
    DummyArg->replaceAllUsesWith(PoisonValue::get(DummyArg->getType()));
    DummyArg->deleteValue();
  }

  switch (Shape.ABI) {
  case coro::ABI::Switch:
    // Rewrite final suspend handling as it is not done via switch (allows to
    // remove final case from the switch, since it is undefined behavior to
    // resume the coroutine suspended at the final suspend point.
    if (Shape.SwitchLowering.HasFinalSuspend)
      handleFinalSuspend();
    break;
  case coro::ABI::Async:
  case coro::ABI::Retcon:
  case coro::ABI::RetconOnce:
    // Replace uses of the active suspend with the corresponding
    // continuation-function arguments.
    assert(ActiveSuspend != nullptr &&
           "no active suspend when lowering a continuation-style coroutine");
    replaceRetconOrAsyncSuspendUses();
    break;
  }

  // Handle suspends.
  replaceCoroSuspends();

  // Handle swifterror.
  replaceSwiftErrorOps();

  // Remove coro.end intrinsics.
  replaceCoroEnds();

  // Salvage debug info that points into the coroutine frame.
  salvageDebugInfo();

  // Eliminate coro.free from the clones, replacing it with 'null' in cleanup,
  // to suppress deallocation code.
  if (Shape.ABI == coro::ABI::Switch)
    coro::replaceCoroFree(cast<CoroIdInst>(VMap[Shape.CoroBegin->getId()]),
                          /*Elide=*/FKind == CoroCloner::Kind::SwitchCleanup);
}

static void updateAsyncFuncPointerContextSize(coro::Shape &Shape) {
  assert(Shape.ABI == coro::ABI::Async);

  auto *FuncPtrStruct = cast<ConstantStruct>(
      Shape.AsyncLowering.AsyncFuncPointer->getInitializer());
  auto *OrigRelativeFunOffset = FuncPtrStruct->getOperand(0);
  auto *OrigContextSize = FuncPtrStruct->getOperand(1);
  auto *NewContextSize = ConstantInt::get(OrigContextSize->getType(),
                                          Shape.AsyncLowering.ContextSize);
  auto *NewFuncPtrStruct = ConstantStruct::get(
      FuncPtrStruct->getType(), OrigRelativeFunOffset, NewContextSize);

  Shape.AsyncLowering.AsyncFuncPointer->setInitializer(NewFuncPtrStruct);
}

static TypeSize getFrameSizeForShape(coro::Shape &Shape) {
  // In the same function all coro.sizes should have the same result type.
  auto *SizeIntrin = Shape.CoroSizes.back();
  Module *M = SizeIntrin->getModule();
  const DataLayout &DL = M->getDataLayout();
  return DL.getTypeAllocSize(Shape.FrameTy);
}

static void replaceFrameSizeAndAlignment(coro::Shape &Shape) {
  if (Shape.ABI == coro::ABI::Async)
    updateAsyncFuncPointerContextSize(Shape);

  for (CoroAlignInst *CA : Shape.CoroAligns) {
    CA->replaceAllUsesWith(
        ConstantInt::get(CA->getType(), Shape.FrameAlign.value()));
    CA->eraseFromParent();
  }

  if (Shape.CoroSizes.empty())
    return;

  // In the same function all coro.sizes should have the same result type.
  auto *SizeIntrin = Shape.CoroSizes.back();
  auto *SizeConstant =
      ConstantInt::get(SizeIntrin->getType(), getFrameSizeForShape(Shape));

  for (CoroSizeInst *CS : Shape.CoroSizes) {
    CS->replaceAllUsesWith(SizeConstant);
    CS->eraseFromParent();
  }
}

static void postSplitCleanup(Function &F) {
  removeUnreachableBlocks(F);

#ifndef NDEBUG
  // For now, we do a mandatory verification step because we don't
  // entirely trust this pass.  Note that we don't want to add a verifier
  // pass to FPM below because it will also verify all the global data.
  if (verifyFunction(F, &errs()))
    report_fatal_error("Broken function");
#endif
}

// Coroutine has no suspend points. Remove heap allocation for the coroutine
// frame if possible.
static void handleNoSuspendCoroutine(coro::Shape &Shape) {
  auto *CoroBegin = Shape.CoroBegin;
  switch (Shape.ABI) {
  case coro::ABI::Switch: {
    auto SwitchId = Shape.getSwitchCoroId();
    auto *AllocInst = SwitchId->getCoroAlloc();
    coro::replaceCoroFree(SwitchId, /*Elide=*/AllocInst != nullptr);
    if (AllocInst) {
      IRBuilder<> Builder(AllocInst);
      auto *Frame = Builder.CreateAlloca(Shape.FrameTy);
      Frame->setAlignment(Shape.FrameAlign);
      AllocInst->replaceAllUsesWith(Builder.getFalse());
      AllocInst->eraseFromParent();
      CoroBegin->replaceAllUsesWith(Frame);
    } else {
      CoroBegin->replaceAllUsesWith(CoroBegin->getMem());
    }

    break;
  }
  case coro::ABI::Async:
  case coro::ABI::Retcon:
  case coro::ABI::RetconOnce:
    CoroBegin->replaceAllUsesWith(UndefValue::get(CoroBegin->getType()));
    break;
  }

  CoroBegin->eraseFromParent();
  Shape.CoroBegin = nullptr;
}

// SimplifySuspendPoint needs to check that there is no calls between
// coro_save and coro_suspend, since any of the calls may potentially resume
// the coroutine and if that is the case we cannot eliminate the suspend point.
static bool hasCallsInBlockBetween(Instruction *From, Instruction *To) {
  for (Instruction *I = From; I != To; I = I->getNextNode()) {
    // Assume that no intrinsic can resume the coroutine.
    if (isa<IntrinsicInst>(I))
      continue;

    if (isa<CallBase>(I))
      return true;
  }
  return false;
}

static bool hasCallsInBlocksBetween(BasicBlock *SaveBB, BasicBlock *ResDesBB) {
  SmallPtrSet<BasicBlock *, 8> Set;
  SmallVector<BasicBlock *, 8> Worklist;

  Set.insert(SaveBB);
  Worklist.push_back(ResDesBB);

  // Accumulate all blocks between SaveBB and ResDesBB. Because CoroSaveIntr
  // returns a token consumed by suspend instruction, all blocks in between
  // will have to eventually hit SaveBB when going backwards from ResDesBB.
  while (!Worklist.empty()) {
    auto *BB = Worklist.pop_back_val();
    Set.insert(BB);
    for (auto *Pred : predecessors(BB))
      if (!Set.contains(Pred))
        Worklist.push_back(Pred);
  }

  // SaveBB and ResDesBB are checked separately in hasCallsBetween.
  Set.erase(SaveBB);
  Set.erase(ResDesBB);

  for (auto *BB : Set)
    if (hasCallsInBlockBetween(BB->getFirstNonPHI(), nullptr))
      return true;

  return false;
}

static bool hasCallsBetween(Instruction *Save, Instruction *ResumeOrDestroy) {
  auto *SaveBB = Save->getParent();
  auto *ResumeOrDestroyBB = ResumeOrDestroy->getParent();

  if (SaveBB == ResumeOrDestroyBB)
    return hasCallsInBlockBetween(Save->getNextNode(), ResumeOrDestroy);

  // Any calls from Save to the end of the block?
  if (hasCallsInBlockBetween(Save->getNextNode(), nullptr))
    return true;

  // Any calls from begging of the block up to ResumeOrDestroy?
  if (hasCallsInBlockBetween(ResumeOrDestroyBB->getFirstNonPHI(),
                             ResumeOrDestroy))
    return true;

  // Any calls in all of the blocks between SaveBB and ResumeOrDestroyBB?
  if (hasCallsInBlocksBetween(SaveBB, ResumeOrDestroyBB))
    return true;

  return false;
}

// If a SuspendIntrin is preceded by Resume or Destroy, we can eliminate the
// suspend point and replace it with nornal control flow.
static bool simplifySuspendPoint(CoroSuspendInst *Suspend,
                                 CoroBeginInst *CoroBegin) {
  Instruction *Prev = Suspend->getPrevNode();
  if (!Prev) {
    auto *Pred = Suspend->getParent()->getSinglePredecessor();
    if (!Pred)
      return false;
    Prev = Pred->getTerminator();
  }

  CallBase *CB = dyn_cast<CallBase>(Prev);
  if (!CB)
    return false;

  auto *Callee = CB->getCalledOperand()->stripPointerCasts();

  // See if the callsite is for resumption or destruction of the coroutine.
  auto *SubFn = dyn_cast<CoroSubFnInst>(Callee);
  if (!SubFn)
    return false;

  // Does not refer to the current coroutine, we cannot do anything with it.
  if (SubFn->getFrame() != CoroBegin)
    return false;

  // See if the transformation is safe. Specifically, see if there are any
  // calls in between Save and CallInstr. They can potenitally resume the
  // coroutine rendering this optimization unsafe.
  auto *Save = Suspend->getCoroSave();
  if (hasCallsBetween(Save, CB))
    return false;

  // Replace llvm.coro.suspend with the value that results in resumption over
  // the resume or cleanup path.
  Suspend->replaceAllUsesWith(SubFn->getRawIndex());
  Suspend->eraseFromParent();
  Save->eraseFromParent();

  // No longer need a call to coro.resume or coro.destroy.
  if (auto *Invoke = dyn_cast<InvokeInst>(CB)) {
    BranchInst::Create(Invoke->getNormalDest(), Invoke->getIterator());
  }

  // Grab the CalledValue from CB before erasing the CallInstr.
  auto *CalledValue = CB->getCalledOperand();
  CB->eraseFromParent();

  // If no more users remove it. Usually it is a bitcast of SubFn.
  if (CalledValue != SubFn && CalledValue->user_empty())
    if (auto *I = dyn_cast<Instruction>(CalledValue))
      I->eraseFromParent();

  // Now we are good to remove SubFn.
  if (SubFn->user_empty())
    SubFn->eraseFromParent();

  return true;
}

// Remove suspend points that are simplified.
static void simplifySuspendPoints(coro::Shape &Shape) {
  // Currently, the only simplification we do is switch-lowering-specific.
  if (Shape.ABI != coro::ABI::Switch)
    return;

  auto &S = Shape.CoroSuspends;
  size_t I = 0, N = S.size();
  if (N == 0)
    return;

  size_t ChangedFinalIndex = std::numeric_limits<size_t>::max();
  while (true) {
    auto SI = cast<CoroSuspendInst>(S[I]);
    // Leave final.suspend to handleFinalSuspend since it is undefined behavior
    // to resume a coroutine suspended at the final suspend point.
    if (!SI->isFinal() && simplifySuspendPoint(SI, Shape.CoroBegin)) {
      if (--N == I)
        break;

      std::swap(S[I], S[N]);

      if (cast<CoroSuspendInst>(S[I])->isFinal()) {
        assert(Shape.SwitchLowering.HasFinalSuspend);
        ChangedFinalIndex = I;
      }

      continue;
    }
    if (++I == N)
      break;
  }
  S.resize(N);

  // Maintain final.suspend in case final suspend was swapped.
  // Due to we requrie the final suspend to be the last element of CoroSuspends.
  if (ChangedFinalIndex < N) {
    assert(cast<CoroSuspendInst>(S[ChangedFinalIndex])->isFinal());
    std::swap(S[ChangedFinalIndex], S.back());
  }
}

namespace {

struct SwitchCoroutineSplitter {
  static void split(Function &F, coro::Shape &Shape,
                    SmallVectorImpl<Function *> &Clones,
                    TargetTransformInfo &TTI) {
    assert(Shape.ABI == coro::ABI::Switch);

    createResumeEntryBlock(F, Shape);
    auto *ResumeClone =
        createClone(F, ".resume", Shape, CoroCloner::Kind::SwitchResume, TTI);
    auto *DestroyClone =
        createClone(F, ".destroy", Shape, CoroCloner::Kind::SwitchUnwind, TTI);
    auto *CleanupClone =
        createClone(F, ".cleanup", Shape, CoroCloner::Kind::SwitchCleanup, TTI);

    postSplitCleanup(*ResumeClone);
    postSplitCleanup(*DestroyClone);
    postSplitCleanup(*CleanupClone);

    // Store addresses resume/destroy/cleanup functions in the coroutine frame.
    updateCoroFrame(Shape, ResumeClone, DestroyClone, CleanupClone);

    assert(Clones.empty());
    Clones.push_back(ResumeClone);
    Clones.push_back(DestroyClone);
    Clones.push_back(CleanupClone);

    // Create a constant array referring to resume/destroy/clone functions
    // pointed by the last argument of @llvm.coro.info, so that CoroElide pass
    // can determined correct function to call.
    setCoroInfo(F, Shape, Clones);
  }

  // Create a variant of ramp function that does not perform heap allocation
  // for a switch ABI coroutine.
  //
  // The newly split `.noalloc` ramp function has the following differences:
  //  - Has one additional frame pointer parameter in lieu of dynamic
  //  allocation.
  //  - Suppressed allocations by replacing coro.alloc and coro.free.
  static Function *createNoAllocVariant(Function &F, coro::Shape &Shape,
                                        SmallVectorImpl<Function *> &Clones) {
    assert(Shape.ABI == coro::ABI::Switch);
    auto *OrigFnTy = F.getFunctionType();
    auto OldParams = OrigFnTy->params();

    SmallVector<Type *> NewParams;
    NewParams.reserve(OldParams.size() + 1);
    NewParams.append(OldParams.begin(), OldParams.end());
    NewParams.push_back(PointerType::getUnqual(Shape.FrameTy));

    auto *NewFnTy = FunctionType::get(OrigFnTy->getReturnType(), NewParams,
                                      OrigFnTy->isVarArg());
    Function *NoAllocF =
        Function::Create(NewFnTy, F.getLinkage(), F.getName() + ".noalloc");

    ValueToValueMapTy VMap;
    unsigned int Idx = 0;
    for (const auto &I : F.args()) {
      VMap[&I] = NoAllocF->getArg(Idx++);
    }
    // We just appended the frame pointer as the last argument of the new
    // function.
    auto FrameIdx = NoAllocF->arg_size() - 1;
    SmallVector<ReturnInst *, 4> Returns;
    CloneFunctionInto(NoAllocF, &F, VMap,
                      CloneFunctionChangeType::LocalChangesOnly, Returns);

    if (Shape.CoroBegin) {
      auto *NewCoroBegin =
          cast_if_present<CoroBeginInst>(VMap[Shape.CoroBegin]);
      auto *NewCoroId = cast<CoroIdInst>(NewCoroBegin->getId());
      coro::replaceCoroFree(NewCoroId, /*Elide=*/true);
      coro::suppressCoroAllocs(NewCoroId);
      NewCoroBegin->replaceAllUsesWith(NoAllocF->getArg(FrameIdx));
      NewCoroBegin->eraseFromParent();
    }

    Module *M = F.getParent();
    M->getFunctionList().insert(M->end(), NoAllocF);

    removeUnreachableBlocks(*NoAllocF);
    auto NewAttrs = NoAllocF->getAttributes();
    // When we elide allocation, we read these attributes to determine the
    // frame size and alignment.
    addFramePointerAttrs(NewAttrs, NoAllocF->getContext(), FrameIdx,
                         Shape.FrameSize, Shape.FrameAlign,
                         /*NoAlias=*/false);

    NoAllocF->setAttributes(NewAttrs);

    Clones.push_back(NoAllocF);
    // Reset the original function's coro info, make the new noalloc variant
    // connected to the original ramp function.
    setCoroInfo(F, Shape, Clones);
    // After copying, set the linkage to internal linkage. Original function
    // may have different linkage, but optimization dependent on this function
    // generally relies on LTO.
    NoAllocF->setLinkage(llvm::GlobalValue::InternalLinkage);
    return NoAllocF;
  }

private:
  // Create a resume clone by cloning the body of the original function, setting
  // new entry block and replacing coro.suspend an appropriate value to force
  // resume or cleanup pass for every suspend point.
  static Function *createClone(Function &F, const Twine &Suffix,
                               coro::Shape &Shape, CoroCloner::Kind FKind,
                               TargetTransformInfo &TTI) {
    CoroCloner Cloner(F, Suffix, Shape, FKind, TTI);
    Cloner.create();
    return Cloner.getFunction();
  }

  // Create an entry block for a resume function with a switch that will jump to
  // suspend points.
  static void createResumeEntryBlock(Function &F, coro::Shape &Shape) {
    LLVMContext &C = F.getContext();

    // resume.entry:
    //  %index.addr = getelementptr inbounds %f.Frame, %f.Frame* %FramePtr, i32
    //  0, i32 2 % index = load i32, i32* %index.addr switch i32 %index, label
    //  %unreachable [
    //    i32 0, label %resume.0
    //    i32 1, label %resume.1
    //    ...
    //  ]

    auto *NewEntry = BasicBlock::Create(C, "resume.entry", &F);
    auto *UnreachBB = BasicBlock::Create(C, "unreachable", &F);

    IRBuilder<> Builder(NewEntry);
    auto *FramePtr = Shape.FramePtr;
    auto *FrameTy = Shape.FrameTy;
    auto *GepIndex = Builder.CreateStructGEP(
        FrameTy, FramePtr, Shape.getSwitchIndexField(), "index.addr");
    auto *Index = Builder.CreateLoad(Shape.getIndexType(), GepIndex, "index");
    auto *Switch =
        Builder.CreateSwitch(Index, UnreachBB, Shape.CoroSuspends.size());
    Shape.SwitchLowering.ResumeSwitch = Switch;

    size_t SuspendIndex = 0;
    for (auto *AnyS : Shape.CoroSuspends) {
      auto *S = cast<CoroSuspendInst>(AnyS);
      ConstantInt *IndexVal = Shape.getIndex(SuspendIndex);

      // Replace CoroSave with a store to Index:
      //    %index.addr = getelementptr %f.frame... (index field number)
      //    store i32 %IndexVal, i32* %index.addr1
      auto *Save = S->getCoroSave();
      Builder.SetInsertPoint(Save);
      if (S->isFinal()) {
        // The coroutine should be marked done if it reaches the final suspend
        // point.
        markCoroutineAsDone(Builder, Shape, FramePtr);
      } else {
        auto *GepIndex = Builder.CreateStructGEP(
            FrameTy, FramePtr, Shape.getSwitchIndexField(), "index.addr");
        Builder.CreateStore(IndexVal, GepIndex);
      }

      Save->replaceAllUsesWith(ConstantTokenNone::get(C));
      Save->eraseFromParent();

      // Split block before and after coro.suspend and add a jump from an entry
      // switch:
      //
      //  whateverBB:
      //    whatever
      //    %0 = call i8 @llvm.coro.suspend(token none, i1 false)
      //    switch i8 %0, label %suspend[i8 0, label %resume
      //                                 i8 1, label %cleanup]
      // becomes:
      //
      //  whateverBB:
      //     whatever
      //     br label %resume.0.landing
      //
      //  resume.0: ; <--- jump from the switch in the resume.entry
      //     %0 = tail call i8 @llvm.coro.suspend(token none, i1 false)
      //     br label %resume.0.landing
      //
      //  resume.0.landing:
      //     %1 = phi i8[-1, %whateverBB], [%0, %resume.0]
      //     switch i8 % 1, label %suspend [i8 0, label %resume
      //                                    i8 1, label %cleanup]

      auto *SuspendBB = S->getParent();
      auto *ResumeBB =
          SuspendBB->splitBasicBlock(S, "resume." + Twine(SuspendIndex));
      auto *LandingBB = ResumeBB->splitBasicBlock(
          S->getNextNode(), ResumeBB->getName() + Twine(".landing"));
      Switch->addCase(IndexVal, ResumeBB);

      cast<BranchInst>(SuspendBB->getTerminator())->setSuccessor(0, LandingBB);
      auto *PN = PHINode::Create(Builder.getInt8Ty(), 2, "");
      PN->insertBefore(LandingBB->begin());
      S->replaceAllUsesWith(PN);
      PN->addIncoming(Builder.getInt8(-1), SuspendBB);
      PN->addIncoming(S, ResumeBB);

      ++SuspendIndex;
    }

    Builder.SetInsertPoint(UnreachBB);
    Builder.CreateUnreachable();

    Shape.SwitchLowering.ResumeEntryBlock = NewEntry;
  }

  // Store addresses of Resume/Destroy/Cleanup functions in the coroutine frame.
  static void updateCoroFrame(coro::Shape &Shape, Function *ResumeFn,
                              Function *DestroyFn, Function *CleanupFn) {
    IRBuilder<> Builder(&*Shape.getInsertPtAfterFramePtr());

    auto *ResumeAddr = Builder.CreateStructGEP(
        Shape.FrameTy, Shape.FramePtr, coro::Shape::SwitchFieldIndex::Resume,
        "resume.addr");
    Builder.CreateStore(ResumeFn, ResumeAddr);

    Value *DestroyOrCleanupFn = DestroyFn;

    CoroIdInst *CoroId = Shape.getSwitchCoroId();
    if (CoroAllocInst *CA = CoroId->getCoroAlloc()) {
      // If there is a CoroAlloc and it returns false (meaning we elide the
      // allocation, use CleanupFn instead of DestroyFn).
      DestroyOrCleanupFn = Builder.CreateSelect(CA, DestroyFn, CleanupFn);
    }

    auto *DestroyAddr = Builder.CreateStructGEP(
        Shape.FrameTy, Shape.FramePtr, coro::Shape::SwitchFieldIndex::Destroy,
        "destroy.addr");
    Builder.CreateStore(DestroyOrCleanupFn, DestroyAddr);
  }

  // Create a global constant array containing pointers to functions provided
  // and set Info parameter of CoroBegin to point at this constant. Example:
  //
  //   @f.resumers = internal constant [2 x void(%f.frame*)*]
  //                    [void(%f.frame*)* @f.resume, void(%f.frame*)*
  //                    @f.destroy]
  //   define void @f() {
  //     ...
  //     call i8* @llvm.coro.begin(i8* null, i32 0, i8* null,
  //                    i8* bitcast([2 x void(%f.frame*)*] * @f.resumers to
  //                    i8*))
  //
  // Assumes that all the functions have the same signature.
  static void setCoroInfo(Function &F, coro::Shape &Shape,
                          ArrayRef<Function *> Fns) {
    // This only works under the switch-lowering ABI because coro elision
    // only works on the switch-lowering ABI.
    SmallVector<Constant *, 4> Args(Fns);
    assert(!Args.empty());
    Function *Part = *Fns.begin();
    Module *M = Part->getParent();
    auto *ArrTy = ArrayType::get(Part->getType(), Args.size());

    auto *ConstVal = ConstantArray::get(ArrTy, Args);
    auto *GV = new GlobalVariable(*M, ConstVal->getType(), /*isConstant=*/true,
                                  GlobalVariable::PrivateLinkage, ConstVal,
                                  F.getName() + Twine(".resumers"));

    // Update coro.begin instruction to refer to this constant.
    LLVMContext &C = F.getContext();
    auto *BC = ConstantExpr::getPointerCast(GV, PointerType::getUnqual(C));
    Shape.getSwitchCoroId()->setInfo(BC);
  }
};

} // namespace

static void replaceAsyncResumeFunction(CoroSuspendAsyncInst *Suspend,
                                       Value *Continuation) {
  auto *ResumeIntrinsic = Suspend->getResumeFunction();
  auto &Context = Suspend->getParent()->getParent()->getContext();
  auto *Int8PtrTy = PointerType::getUnqual(Context);

  IRBuilder<> Builder(ResumeIntrinsic);
  auto *Val = Builder.CreateBitOrPointerCast(Continuation, Int8PtrTy);
  ResumeIntrinsic->replaceAllUsesWith(Val);
  ResumeIntrinsic->eraseFromParent();
  Suspend->setOperand(CoroSuspendAsyncInst::ResumeFunctionArg,
                      UndefValue::get(Int8PtrTy));
}

/// Coerce the arguments in \p FnArgs according to \p FnTy in \p CallArgs.
static void coerceArguments(IRBuilder<> &Builder, FunctionType *FnTy,
                            ArrayRef<Value *> FnArgs,
                            SmallVectorImpl<Value *> &CallArgs) {
  size_t ArgIdx = 0;
  for (auto *paramTy : FnTy->params()) {
    assert(ArgIdx < FnArgs.size());
    if (paramTy != FnArgs[ArgIdx]->getType())
      CallArgs.push_back(
          Builder.CreateBitOrPointerCast(FnArgs[ArgIdx], paramTy));
    else
      CallArgs.push_back(FnArgs[ArgIdx]);
    ++ArgIdx;
  }
}

CallInst *coro::createMustTailCall(DebugLoc Loc, Function *MustTailCallFn,
                                   TargetTransformInfo &TTI,
                                   ArrayRef<Value *> Arguments,
                                   IRBuilder<> &Builder) {
  auto *FnTy = MustTailCallFn->getFunctionType();
  // Coerce the arguments, llvm optimizations seem to ignore the types in
  // vaarg functions and throws away casts in optimized mode.
  SmallVector<Value *, 8> CallArgs;
  coerceArguments(Builder, FnTy, Arguments, CallArgs);

  auto *TailCall = Builder.CreateCall(FnTy, MustTailCallFn, CallArgs);
  // Skip targets which don't support tail call.
  if (TTI.supportsTailCallFor(TailCall)) {
    TailCall->setTailCallKind(CallInst::TCK_MustTail);
  }
  TailCall->setDebugLoc(Loc);
  TailCall->setCallingConv(MustTailCallFn->getCallingConv());
  return TailCall;
}

void coro::AsyncABI::splitCoroutine(Function &F, coro::Shape &Shape,
                                    SmallVectorImpl<Function *> &Clones,
                                    TargetTransformInfo &TTI) {
  assert(Shape.ABI == coro::ABI::Async);
  assert(Clones.empty());
  // Reset various things that the optimizer might have decided it
  // "knows" about the coroutine function due to not seeing a return.
  F.removeFnAttr(Attribute::NoReturn);
  F.removeRetAttr(Attribute::NoAlias);
  F.removeRetAttr(Attribute::NonNull);

  auto &Context = F.getContext();
  auto *Int8PtrTy = PointerType::getUnqual(Context);

  auto *Id = Shape.getAsyncCoroId();
  IRBuilder<> Builder(Id);

  auto *FramePtr = Id->getStorage();
  FramePtr = Builder.CreateBitOrPointerCast(FramePtr, Int8PtrTy);
  FramePtr = Builder.CreateConstInBoundsGEP1_32(
      Type::getInt8Ty(Context), FramePtr, Shape.AsyncLowering.FrameOffset,
      "async.ctx.frameptr");

  // Map all uses of llvm.coro.begin to the allocated frame pointer.
  {
    // Make sure we don't invalidate Shape.FramePtr.
    TrackingVH<Value> Handle(Shape.FramePtr);
    Shape.CoroBegin->replaceAllUsesWith(FramePtr);
    Shape.FramePtr = Handle.getValPtr();
  }

  // Create all the functions in order after the main function.
  auto NextF = std::next(F.getIterator());

  // Create a continuation function for each of the suspend points.
  Clones.reserve(Shape.CoroSuspends.size());
  for (size_t Idx = 0, End = Shape.CoroSuspends.size(); Idx != End; ++Idx) {
    auto *Suspend = cast<CoroSuspendAsyncInst>(Shape.CoroSuspends[Idx]);

    // Create the clone declaration.
    auto ResumeNameSuffix = ".resume.";
    auto ProjectionFunctionName =
        Suspend->getAsyncContextProjectionFunction()->getName();
    bool UseSwiftMangling = false;
    if (ProjectionFunctionName == "__swift_async_resume_project_context") {
      ResumeNameSuffix = "TQ";
      UseSwiftMangling = true;
    } else if (ProjectionFunctionName == "__swift_async_resume_get_context") {
      ResumeNameSuffix = "TY";
      UseSwiftMangling = true;
    }
    auto *Continuation = createCloneDeclaration(
        F, Shape,
        UseSwiftMangling ? ResumeNameSuffix + Twine(Idx) + "_"
                         : ResumeNameSuffix + Twine(Idx),
        NextF, Suspend);
    Clones.push_back(Continuation);

    // Insert a branch to a new return block immediately before the suspend
    // point.
    auto *SuspendBB = Suspend->getParent();
    auto *NewSuspendBB = SuspendBB->splitBasicBlock(Suspend);
    auto *Branch = cast<BranchInst>(SuspendBB->getTerminator());

    // Place it before the first suspend.
    auto *ReturnBB =
        BasicBlock::Create(F.getContext(), "coro.return", &F, NewSuspendBB);
    Branch->setSuccessor(0, ReturnBB);

    IRBuilder<> Builder(ReturnBB);

    // Insert the call to the tail call function and inline it.
    auto *Fn = Suspend->getMustTailCallFunction();
    SmallVector<Value *, 8> Args(Suspend->args());
    auto FnArgs = ArrayRef<Value *>(Args).drop_front(
        CoroSuspendAsyncInst::MustTailCallFuncArg + 1);
    auto *TailCall = coro::createMustTailCall(Suspend->getDebugLoc(), Fn, TTI,
                                              FnArgs, Builder);
    Builder.CreateRetVoid();
    InlineFunctionInfo FnInfo;
    (void)InlineFunction(*TailCall, FnInfo);

    // Replace the lvm.coro.async.resume intrisic call.
    replaceAsyncResumeFunction(Suspend, Continuation);
  }

  assert(Clones.size() == Shape.CoroSuspends.size());
  for (size_t Idx = 0, End = Shape.CoroSuspends.size(); Idx != End; ++Idx) {
    auto *Suspend = Shape.CoroSuspends[Idx];
    auto *Clone = Clones[Idx];

    CoroCloner(F, "resume." + Twine(Idx), Shape, Clone, Suspend, TTI).create();
  }
}

void coro::AnyRetconABI::splitCoroutine(Function &F, coro::Shape &Shape,
                                        SmallVectorImpl<Function *> &Clones,
                                        TargetTransformInfo &TTI) {
  assert(Shape.ABI == coro::ABI::Retcon || Shape.ABI == coro::ABI::RetconOnce);
  assert(Clones.empty());

  // Reset various things that the optimizer might have decided it
  // "knows" about the coroutine function due to not seeing a return.
  F.removeFnAttr(Attribute::NoReturn);
  F.removeRetAttr(Attribute::NoAlias);
  F.removeRetAttr(Attribute::NonNull);

  // Allocate the frame.
  auto *Id = Shape.getRetconCoroId();
  Value *RawFramePtr;
  if (Shape.RetconLowering.IsFrameInlineInStorage) {
    RawFramePtr = Id->getStorage();
  } else {
    IRBuilder<> Builder(Id);

    // Determine the size of the frame.
    const DataLayout &DL = F.getDataLayout();
    auto Size = DL.getTypeAllocSize(Shape.FrameTy);

    // Allocate.  We don't need to update the call graph node because we're
    // going to recompute it from scratch after splitting.
    // FIXME: pass the required alignment
    RawFramePtr = Shape.emitAlloc(Builder, Builder.getInt64(Size), nullptr);
    RawFramePtr =
        Builder.CreateBitCast(RawFramePtr, Shape.CoroBegin->getType());

    // Stash the allocated frame pointer in the continuation storage.
    Builder.CreateStore(RawFramePtr, Id->getStorage());
  }

  // Map all uses of llvm.coro.begin to the allocated frame pointer.
  {
    // Make sure we don't invalidate Shape.FramePtr.
    TrackingVH<Value> Handle(Shape.FramePtr);
    Shape.CoroBegin->replaceAllUsesWith(RawFramePtr);
    Shape.FramePtr = Handle.getValPtr();
  }

  // Create a unique return block.
  BasicBlock *ReturnBB = nullptr;
  SmallVector<PHINode *, 4> ReturnPHIs;

  // Create all the functions in order after the main function.
  auto NextF = std::next(F.getIterator());

  // Create a continuation function for each of the suspend points.
  Clones.reserve(Shape.CoroSuspends.size());
  for (size_t i = 0, e = Shape.CoroSuspends.size(); i != e; ++i) {
    auto Suspend = cast<CoroSuspendRetconInst>(Shape.CoroSuspends[i]);

    // Create the clone declaration.
    auto Continuation =
        createCloneDeclaration(F, Shape, ".resume." + Twine(i), NextF, nullptr);
    Clones.push_back(Continuation);

    // Insert a branch to the unified return block immediately before
    // the suspend point.
    auto SuspendBB = Suspend->getParent();
    auto NewSuspendBB = SuspendBB->splitBasicBlock(Suspend);
    auto Branch = cast<BranchInst>(SuspendBB->getTerminator());

    // Create the unified return block.
    if (!ReturnBB) {
      // Place it before the first suspend.
      ReturnBB =
          BasicBlock::Create(F.getContext(), "coro.return", &F, NewSuspendBB);
      Shape.RetconLowering.ReturnBlock = ReturnBB;

      IRBuilder<> Builder(ReturnBB);

      // Create PHIs for all the return values.
      assert(ReturnPHIs.empty());

      // First, the continuation.
      ReturnPHIs.push_back(Builder.CreatePHI(Continuation->getType(),
                                             Shape.CoroSuspends.size()));

      // Next, all the directly-yielded values.
      for (auto *ResultTy : Shape.getRetconResultTypes())
        ReturnPHIs.push_back(
            Builder.CreatePHI(ResultTy, Shape.CoroSuspends.size()));

      // Build the return value.
      auto RetTy = F.getReturnType();

      // Cast the continuation value if necessary.
      // We can't rely on the types matching up because that type would
      // have to be infinite.
      auto CastedContinuationTy =
          (ReturnPHIs.size() == 1 ? RetTy : RetTy->getStructElementType(0));
      auto *CastedContinuation =
          Builder.CreateBitCast(ReturnPHIs[0], CastedContinuationTy);

      Value *RetV;
      if (ReturnPHIs.size() == 1) {
        RetV = CastedContinuation;
      } else {
        RetV = PoisonValue::get(RetTy);
        RetV = Builder.CreateInsertValue(RetV, CastedContinuation, 0);
        for (size_t I = 1, E = ReturnPHIs.size(); I != E; ++I)
          RetV = Builder.CreateInsertValue(RetV, ReturnPHIs[I], I);
      }

      Builder.CreateRet(RetV);
    }

    // Branch to the return block.
    Branch->setSuccessor(0, ReturnBB);
    ReturnPHIs[0]->addIncoming(Continuation, SuspendBB);
    size_t NextPHIIndex = 1;
    for (auto &VUse : Suspend->value_operands())
      ReturnPHIs[NextPHIIndex++]->addIncoming(&*VUse, SuspendBB);
    assert(NextPHIIndex == ReturnPHIs.size());
  }

  assert(Clones.size() == Shape.CoroSuspends.size());
  for (size_t i = 0, e = Shape.CoroSuspends.size(); i != e; ++i) {
    auto Suspend = Shape.CoroSuspends[i];
    auto Clone = Clones[i];

    CoroCloner(F, "resume." + Twine(i), Shape, Clone, Suspend, TTI).create();
  }
}

namespace {
class PrettyStackTraceFunction : public PrettyStackTraceEntry {
  Function &F;

public:
  PrettyStackTraceFunction(Function &F) : F(F) {}
  void print(raw_ostream &OS) const override {
    OS << "While splitting coroutine ";
    F.printAsOperand(OS, /*print type*/ false, F.getParent());
    OS << "\n";
  }
};
} // namespace

/// Remove calls to llvm.coro.end in the original function.
static void removeCoroEndsFromRampFunction(const coro::Shape &Shape) {
  if (Shape.ABI != coro::ABI::Switch) {
    for (auto *End : Shape.CoroEnds) {
      replaceCoroEnd(End, Shape, Shape.FramePtr, /*in resume*/ false, nullptr);
    }
  } else {
    for (llvm::AnyCoroEndInst *End : Shape.CoroEnds) {
      auto &Context = End->getContext();
      End->replaceAllUsesWith(ConstantInt::getFalse(Context));
      End->eraseFromParent();
    }
  }
}

static bool hasSafeElideCaller(Function &F) {
  for (auto *U : F.users()) {
    if (auto *CB = dyn_cast<CallBase>(U)) {
      auto *Caller = CB->getFunction();
      if (Caller && Caller->isPresplitCoroutine() &&
          CB->hasFnAttr(llvm::Attribute::CoroElideSafe))
        return true;
    }
  }
  return false;
}

void coro::SwitchABI::splitCoroutine(Function &F, coro::Shape &Shape,
                                     SmallVectorImpl<Function *> &Clones,
                                     TargetTransformInfo &TTI) {
  SwitchCoroutineSplitter::split(F, Shape, Clones, TTI);
}

static void doSplitCoroutine(Function &F, SmallVectorImpl<Function *> &Clones,
<<<<<<< HEAD
                             coro::BaseABI &ABI, TargetTransformInfo &TTI) {
=======
                             coro::BaseABI &ABI, TargetTransformInfo &TTI,
                             bool OptimizeFrame) {
>>>>>>> dd326b12
  PrettyStackTraceFunction prettyStackTrace(F);

  auto &Shape = ABI.Shape;
  assert(Shape.CoroBegin);

  lowerAwaitSuspends(F, Shape);

  simplifySuspendPoints(Shape);

  normalizeCoroutine(F, Shape, TTI);
<<<<<<< HEAD
  ABI.buildCoroutineFrame();
=======
  ABI.buildCoroutineFrame(OptimizeFrame);
>>>>>>> dd326b12
  replaceFrameSizeAndAlignment(Shape);

  bool isNoSuspendCoroutine = Shape.CoroSuspends.empty();

  bool shouldCreateNoAllocVariant = !isNoSuspendCoroutine &&
                                    Shape.ABI == coro::ABI::Switch &&
                                    hasSafeElideCaller(F);

  // If there are no suspend points, no split required, just remove
  // the allocation and deallocation blocks, they are not needed.
  if (isNoSuspendCoroutine) {
    handleNoSuspendCoroutine(Shape);
  } else {
    ABI.splitCoroutine(F, Shape, Clones, TTI);
  }

  // Replace all the swifterror operations in the original function.
  // This invalidates SwiftErrorOps in the Shape.
  replaceSwiftErrorOps(F, Shape, nullptr);

  // Salvage debug intrinsics that point into the coroutine frame in the
  // original function. The Cloner has already salvaged debug info in the new
  // coroutine funclets.
  SmallDenseMap<Argument *, AllocaInst *, 4> ArgToAllocaMap;
  auto [DbgInsts, DbgVariableRecords] = collectDbgVariableIntrinsics(F);
  for (auto *DDI : DbgInsts)
    coro::salvageDebugInfo(ArgToAllocaMap, *DDI, false /*UseEntryValue*/);
  for (DbgVariableRecord *DVR : DbgVariableRecords)
    coro::salvageDebugInfo(ArgToAllocaMap, *DVR, false /*UseEntryValue*/);

  removeCoroEndsFromRampFunction(Shape);

  if (shouldCreateNoAllocVariant)
    SwitchCoroutineSplitter::createNoAllocVariant(F, Shape, Clones);
}

static LazyCallGraph::SCC &updateCallGraphAfterCoroutineSplit(
    LazyCallGraph::Node &N, const coro::Shape &Shape,
    const SmallVectorImpl<Function *> &Clones, LazyCallGraph::SCC &C,
    LazyCallGraph &CG, CGSCCAnalysisManager &AM, CGSCCUpdateResult &UR,
    FunctionAnalysisManager &FAM) {

  auto *CurrentSCC = &C;
  if (!Clones.empty()) {
    switch (Shape.ABI) {
    case coro::ABI::Switch:
      // Each clone in the Switch lowering is independent of the other clones.
      // Let the LazyCallGraph know about each one separately.
      for (Function *Clone : Clones)
        CG.addSplitFunction(N.getFunction(), *Clone);
      break;
    case coro::ABI::Async:
    case coro::ABI::Retcon:
    case coro::ABI::RetconOnce:
      // Each clone in the Async/Retcon lowering references of the other clones.
      // Let the LazyCallGraph know about all of them at once.
      if (!Clones.empty())
        CG.addSplitRefRecursiveFunctions(N.getFunction(), Clones);
      break;
    }

    // Let the CGSCC infra handle the changes to the original function.
    CurrentSCC = &updateCGAndAnalysisManagerForCGSCCPass(CG, *CurrentSCC, N, AM,
                                                         UR, FAM);
  }

  // Do some cleanup and let the CGSCC infra see if we've cleaned up any edges
  // to the split functions.
  postSplitCleanup(N.getFunction());
  CurrentSCC = &updateCGAndAnalysisManagerForFunctionPass(CG, *CurrentSCC, N,
                                                          AM, UR, FAM);
  return *CurrentSCC;
}

/// Replace a call to llvm.coro.prepare.retcon.
static void replacePrepare(CallInst *Prepare, LazyCallGraph &CG,
                           LazyCallGraph::SCC &C) {
  auto CastFn = Prepare->getArgOperand(0); // as an i8*
  auto Fn = CastFn->stripPointerCasts();   // as its original type

  // Attempt to peephole this pattern:
  //    %0 = bitcast [[TYPE]] @some_function to i8*
  //    %1 = call @llvm.coro.prepare.retcon(i8* %0)
  //    %2 = bitcast %1 to [[TYPE]]
  // ==>
  //    %2 = @some_function
  for (Use &U : llvm::make_early_inc_range(Prepare->uses())) {
    // Look for bitcasts back to the original function type.
    auto *Cast = dyn_cast<BitCastInst>(U.getUser());
    if (!Cast || Cast->getType() != Fn->getType())
      continue;

    // Replace and remove the cast.
    Cast->replaceAllUsesWith(Fn);
    Cast->eraseFromParent();
  }

  // Replace any remaining uses with the function as an i8*.
  // This can never directly be a callee, so we don't need to update CG.
  Prepare->replaceAllUsesWith(CastFn);
  Prepare->eraseFromParent();

  // Kill dead bitcasts.
  while (auto *Cast = dyn_cast<BitCastInst>(CastFn)) {
    if (!Cast->use_empty())
      break;
    CastFn = Cast->getOperand(0);
    Cast->eraseFromParent();
  }
}

static bool replaceAllPrepares(Function *PrepareFn, LazyCallGraph &CG,
                               LazyCallGraph::SCC &C) {
  bool Changed = false;
  for (Use &P : llvm::make_early_inc_range(PrepareFn->uses())) {
    // Intrinsics can only be used in calls.
    auto *Prepare = cast<CallInst>(P.getUser());
    replacePrepare(Prepare, CG, C);
    Changed = true;
  }

  return Changed;
}

static void addPrepareFunction(const Module &M,
                               SmallVectorImpl<Function *> &Fns,
                               StringRef Name) {
  auto *PrepareFn = M.getFunction(Name);
  if (PrepareFn && !PrepareFn->use_empty())
    Fns.push_back(PrepareFn);
}

static std::unique_ptr<coro::BaseABI>
CreateNewABI(Function &F, coro::Shape &S,
<<<<<<< HEAD
             std::function<bool(Instruction &)> IsMatCallback) {
  switch (S.ABI) {
  case coro::ABI::Switch:
    return std::unique_ptr<coro::BaseABI>(
        new coro::SwitchABI(F, S, IsMatCallback));
  case coro::ABI::Async:
    return std::unique_ptr<coro::BaseABI>(
        new coro::AsyncABI(F, S, IsMatCallback));
  case coro::ABI::Retcon:
    return std::unique_ptr<coro::BaseABI>(
        new coro::AnyRetconABI(F, S, IsMatCallback));
  case coro::ABI::RetconOnce:
    return std::unique_ptr<coro::BaseABI>(
        new coro::AnyRetconABI(F, S, IsMatCallback));
=======
             std::function<bool(Instruction &)> IsMatCallback,
             const SmallVector<CoroSplitPass::BaseABITy> GenCustomABIs) {
  if (S.CoroBegin->hasCustomABI()) {
    unsigned CustomABI = S.CoroBegin->getCustomABI();
    if (CustomABI >= GenCustomABIs.size())
      llvm_unreachable("Custom ABI not found amoung those specified");
    return GenCustomABIs[CustomABI](F, S);
  }

  switch (S.ABI) {
  case coro::ABI::Switch:
    return std::make_unique<coro::SwitchABI>(F, S, IsMatCallback);
  case coro::ABI::Async:
    return std::make_unique<coro::AsyncABI>(F, S, IsMatCallback);
  case coro::ABI::Retcon:
    return std::make_unique<coro::AnyRetconABI>(F, S, IsMatCallback);
  case coro::ABI::RetconOnce:
    return std::make_unique<coro::AnyRetconABI>(F, S, IsMatCallback);
>>>>>>> dd326b12
  }
  llvm_unreachable("Unknown ABI");
}

CoroSplitPass::CoroSplitPass(bool OptimizeFrame)
    : CreateAndInitABI([](Function &F, coro::Shape &S) {
        std::unique_ptr<coro::BaseABI> ABI =
<<<<<<< HEAD
            CreateNewABI(F, S, coro::isTriviallyMaterializable);
=======
            CreateNewABI(F, S, coro::isTriviallyMaterializable, {});
        ABI->init();
        return ABI;
      }),
      OptimizeFrame(OptimizeFrame) {}

CoroSplitPass::CoroSplitPass(
    SmallVector<CoroSplitPass::BaseABITy> GenCustomABIs, bool OptimizeFrame)
    : CreateAndInitABI([=](Function &F, coro::Shape &S) {
        std::unique_ptr<coro::BaseABI> ABI =
            CreateNewABI(F, S, coro::isTriviallyMaterializable, GenCustomABIs);
>>>>>>> dd326b12
        ABI->init();
        return ABI;
      }),
      OptimizeFrame(OptimizeFrame) {}

// For back compatibility, constructor takes a materializable callback and
// creates a generator for an ABI with a modified materializable callback.
CoroSplitPass::CoroSplitPass(std::function<bool(Instruction &)> IsMatCallback,
                             bool OptimizeFrame)
    : CreateAndInitABI([=](Function &F, coro::Shape &S) {
<<<<<<< HEAD
        std::unique_ptr<coro::BaseABI> ABI = CreateNewABI(F, S, IsMatCallback);
=======
        std::unique_ptr<coro::BaseABI> ABI =
            CreateNewABI(F, S, IsMatCallback, {});
        ABI->init();
        return ABI;
      }),
      OptimizeFrame(OptimizeFrame) {}

// For back compatibility, constructor takes a materializable callback and
// creates a generator for an ABI with a modified materializable callback.
CoroSplitPass::CoroSplitPass(
    std::function<bool(Instruction &)> IsMatCallback,
    SmallVector<CoroSplitPass::BaseABITy> GenCustomABIs, bool OptimizeFrame)
    : CreateAndInitABI([=](Function &F, coro::Shape &S) {
        std::unique_ptr<coro::BaseABI> ABI =
            CreateNewABI(F, S, IsMatCallback, GenCustomABIs);
>>>>>>> dd326b12
        ABI->init();
        return ABI;
      }),
      OptimizeFrame(OptimizeFrame) {}

PreservedAnalyses CoroSplitPass::run(LazyCallGraph::SCC &C,
                                     CGSCCAnalysisManager &AM,
                                     LazyCallGraph &CG, CGSCCUpdateResult &UR) {
  // NB: One invariant of a valid LazyCallGraph::SCC is that it must contain a
  //     non-zero number of nodes, so we assume that here and grab the first
  //     node's function's module.
  Module &M = *C.begin()->getFunction().getParent();
  auto &FAM =
      AM.getResult<FunctionAnalysisManagerCGSCCProxy>(C, CG).getManager();

  // Check for uses of llvm.coro.prepare.retcon/async.
  SmallVector<Function *, 2> PrepareFns;
  addPrepareFunction(M, PrepareFns, "llvm.coro.prepare.retcon");
  addPrepareFunction(M, PrepareFns, "llvm.coro.prepare.async");

  // Find coroutines for processing.
  SmallVector<LazyCallGraph::Node *> Coroutines;
  for (LazyCallGraph::Node &N : C)
    if (N.getFunction().isPresplitCoroutine())
      Coroutines.push_back(&N);

  if (Coroutines.empty() && PrepareFns.empty())
    return PreservedAnalyses::all();

  auto *CurrentSCC = &C;
  // Split all the coroutines.
  for (LazyCallGraph::Node *N : Coroutines) {
    Function &F = N->getFunction();
    LLVM_DEBUG(dbgs() << "CoroSplit: Processing coroutine '" << F.getName()
                      << "\n");

    // The suspend-crossing algorithm in buildCoroutineFrame gets tripped up
    // by unreachable blocks, so remove them as a first pass. Remove the
    // unreachable blocks before collecting intrinsics into Shape.
    removeUnreachableBlocks(F);

<<<<<<< HEAD
    coro::Shape Shape(F, OptimizeFrame);
=======
    coro::Shape Shape(F);
>>>>>>> dd326b12
    if (!Shape.CoroBegin)
      continue;

    F.setSplittedCoroutine();

    std::unique_ptr<coro::BaseABI> ABI = CreateAndInitABI(F, Shape);

    SmallVector<Function *, 4> Clones;
    auto &TTI = FAM.getResult<TargetIRAnalysis>(F);
<<<<<<< HEAD
    doSplitCoroutine(F, Clones, *ABI, TTI);
=======
    doSplitCoroutine(F, Clones, *ABI, TTI, OptimizeFrame);
>>>>>>> dd326b12
    CurrentSCC = &updateCallGraphAfterCoroutineSplit(
        *N, Shape, Clones, *CurrentSCC, CG, AM, UR, FAM);

    auto &ORE = FAM.getResult<OptimizationRemarkEmitterAnalysis>(F);
    ORE.emit([&]() {
      return OptimizationRemark(DEBUG_TYPE, "CoroSplit", &F)
             << "Split '" << ore::NV("function", F.getName())
             << "' (frame_size=" << ore::NV("frame_size", Shape.FrameSize)
             << ", align=" << ore::NV("align", Shape.FrameAlign.value()) << ")";
    });

    if (!Shape.CoroSuspends.empty()) {
      // Run the CGSCC pipeline on the original and newly split functions.
      UR.CWorklist.insert(CurrentSCC);
      for (Function *Clone : Clones)
        UR.CWorklist.insert(CG.lookupSCC(CG.get(*Clone)));
    }
  }

  for (auto *PrepareFn : PrepareFns) {
    replaceAllPrepares(PrepareFn, CG, *CurrentSCC);
  }

  return PreservedAnalyses::none();
}<|MERGE_RESOLUTION|>--- conflicted
+++ resolved
@@ -19,13 +19,7 @@
 //===----------------------------------------------------------------------===//
 
 #include "llvm/Transforms/Coroutines/CoroSplit.h"
-<<<<<<< HEAD
-#include "ABI.h"
-#include "CoroInstr.h"
-=======
->>>>>>> dd326b12
 #include "CoroInternal.h"
-#include "MaterializationUtils.h"
 #include "llvm/ADT/DenseMap.h"
 #include "llvm/ADT/PriorityWorklist.h"
 #include "llvm/ADT/SmallPtrSet.h"
@@ -2059,12 +2053,8 @@
 }
 
 static void doSplitCoroutine(Function &F, SmallVectorImpl<Function *> &Clones,
-<<<<<<< HEAD
-                             coro::BaseABI &ABI, TargetTransformInfo &TTI) {
-=======
                              coro::BaseABI &ABI, TargetTransformInfo &TTI,
                              bool OptimizeFrame) {
->>>>>>> dd326b12
   PrettyStackTraceFunction prettyStackTrace(F);
 
   auto &Shape = ABI.Shape;
@@ -2075,11 +2065,7 @@
   simplifySuspendPoints(Shape);
 
   normalizeCoroutine(F, Shape, TTI);
-<<<<<<< HEAD
-  ABI.buildCoroutineFrame();
-=======
   ABI.buildCoroutineFrame(OptimizeFrame);
->>>>>>> dd326b12
   replaceFrameSizeAndAlignment(Shape);
 
   bool isNoSuspendCoroutine = Shape.CoroSuspends.empty();
@@ -2214,22 +2200,6 @@
 
 static std::unique_ptr<coro::BaseABI>
 CreateNewABI(Function &F, coro::Shape &S,
-<<<<<<< HEAD
-             std::function<bool(Instruction &)> IsMatCallback) {
-  switch (S.ABI) {
-  case coro::ABI::Switch:
-    return std::unique_ptr<coro::BaseABI>(
-        new coro::SwitchABI(F, S, IsMatCallback));
-  case coro::ABI::Async:
-    return std::unique_ptr<coro::BaseABI>(
-        new coro::AsyncABI(F, S, IsMatCallback));
-  case coro::ABI::Retcon:
-    return std::unique_ptr<coro::BaseABI>(
-        new coro::AnyRetconABI(F, S, IsMatCallback));
-  case coro::ABI::RetconOnce:
-    return std::unique_ptr<coro::BaseABI>(
-        new coro::AnyRetconABI(F, S, IsMatCallback));
-=======
              std::function<bool(Instruction &)> IsMatCallback,
              const SmallVector<CoroSplitPass::BaseABITy> GenCustomABIs) {
   if (S.CoroBegin->hasCustomABI()) {
@@ -2248,7 +2218,6 @@
     return std::make_unique<coro::AnyRetconABI>(F, S, IsMatCallback);
   case coro::ABI::RetconOnce:
     return std::make_unique<coro::AnyRetconABI>(F, S, IsMatCallback);
->>>>>>> dd326b12
   }
   llvm_unreachable("Unknown ABI");
 }
@@ -2256,9 +2225,6 @@
 CoroSplitPass::CoroSplitPass(bool OptimizeFrame)
     : CreateAndInitABI([](Function &F, coro::Shape &S) {
         std::unique_ptr<coro::BaseABI> ABI =
-<<<<<<< HEAD
-            CreateNewABI(F, S, coro::isTriviallyMaterializable);
-=======
             CreateNewABI(F, S, coro::isTriviallyMaterializable, {});
         ABI->init();
         return ABI;
@@ -2270,7 +2236,6 @@
     : CreateAndInitABI([=](Function &F, coro::Shape &S) {
         std::unique_ptr<coro::BaseABI> ABI =
             CreateNewABI(F, S, coro::isTriviallyMaterializable, GenCustomABIs);
->>>>>>> dd326b12
         ABI->init();
         return ABI;
       }),
@@ -2281,9 +2246,6 @@
 CoroSplitPass::CoroSplitPass(std::function<bool(Instruction &)> IsMatCallback,
                              bool OptimizeFrame)
     : CreateAndInitABI([=](Function &F, coro::Shape &S) {
-<<<<<<< HEAD
-        std::unique_ptr<coro::BaseABI> ABI = CreateNewABI(F, S, IsMatCallback);
-=======
         std::unique_ptr<coro::BaseABI> ABI =
             CreateNewABI(F, S, IsMatCallback, {});
         ABI->init();
@@ -2299,7 +2261,6 @@
     : CreateAndInitABI([=](Function &F, coro::Shape &S) {
         std::unique_ptr<coro::BaseABI> ABI =
             CreateNewABI(F, S, IsMatCallback, GenCustomABIs);
->>>>>>> dd326b12
         ABI->init();
         return ABI;
       }),
@@ -2341,11 +2302,7 @@
     // unreachable blocks before collecting intrinsics into Shape.
     removeUnreachableBlocks(F);
 
-<<<<<<< HEAD
-    coro::Shape Shape(F, OptimizeFrame);
-=======
     coro::Shape Shape(F);
->>>>>>> dd326b12
     if (!Shape.CoroBegin)
       continue;
 
@@ -2355,11 +2312,7 @@
 
     SmallVector<Function *, 4> Clones;
     auto &TTI = FAM.getResult<TargetIRAnalysis>(F);
-<<<<<<< HEAD
-    doSplitCoroutine(F, Clones, *ABI, TTI);
-=======
     doSplitCoroutine(F, Clones, *ABI, TTI, OptimizeFrame);
->>>>>>> dd326b12
     CurrentSCC = &updateCallGraphAfterCoroutineSplit(
         *N, Shape, Clones, *CurrentSCC, CG, AM, UR, FAM);
 
