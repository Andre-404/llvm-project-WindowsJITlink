--- conflicted
+++ resolved
@@ -10,10 +10,7 @@
 #include "llvm/ADT/ArrayRef.h"
 #include "llvm/SandboxIR/Instruction.h"
 #include "llvm/SandboxIR/Utils.h"
-<<<<<<< HEAD
-=======
 #include "llvm/Transforms/Vectorize/SandboxVectorizer/Scheduler.h"
->>>>>>> ce7c17d5
 
 namespace llvm::sandboxir {
 
@@ -61,15 +58,12 @@
   assert(N == Other.N && "Iterators of different nodes!");
   return OpIt == Other.OpIt && MemIt == Other.MemIt;
 }
-<<<<<<< HEAD
-=======
 
 DGNode::~DGNode() {
   if (SB == nullptr)
     return;
   SB->eraseFromBundle(this);
 }
->>>>>>> ce7c17d5
 
 #ifndef NDEBUG
 void DGNode::print(raw_ostream &OS, bool PrintDeps) const {
@@ -331,8 +325,6 @@
   setDefUseUnscheduledSuccs(NewInterval);
 }
 
-<<<<<<< HEAD
-=======
 MemDGNode *DependencyGraph::getMemDGNodeBefore(DGNode *N,
                                                bool IncludingN) const {
   auto *I = N->getInstruction();
@@ -394,7 +386,6 @@
   // TODO: Update the dependencies.
 }
 
->>>>>>> ce7c17d5
 Interval<Instruction> DependencyGraph::extend(ArrayRef<Instruction *> Instrs) {
   if (Instrs.empty())
     return {};
