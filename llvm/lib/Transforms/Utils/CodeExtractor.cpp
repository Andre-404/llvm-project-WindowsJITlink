--- conflicted
+++ resolved
@@ -1870,10 +1870,6 @@
   if (!StructValues.empty()) {
     Struct = new AllocaInst(StructArgTy, DL.getAllocaAddrSpace(), nullptr,
                             "structArg", &*AllocaBlock->getFirstInsertionPt());
-<<<<<<< HEAD
-
-=======
->>>>>>> 66465ed9
     if (ArgsInZeroAddressSpace && DL.getAllocaAddrSpace() != 0) {
       auto *StructSpaceCast = new AddrSpaceCastInst(
           Struct, PointerType ::get(Context, 0), "structArg.ascast");
