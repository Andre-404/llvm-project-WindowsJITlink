--- conflicted
+++ resolved
@@ -547,14 +547,9 @@
 
   /// Attempts to replace I with a simpler value based on the demanded
   /// bits.
-<<<<<<< HEAD
-  Value *SimplifyDemandedUseBits(Value *V, APInt DemandedMask, KnownBits &Known,
-                                 unsigned Depth, const SimplifyQuery &Q);
-=======
   Value *SimplifyDemandedUseBits(Instruction *I, const APInt &DemandedMask,
                                  KnownBits &Known, unsigned Depth,
                                  const SimplifyQuery &Q);
->>>>>>> 76c84e70
   using InstCombiner::SimplifyDemandedBits;
   bool SimplifyDemandedBits(Instruction *I, unsigned Op,
                             const APInt &DemandedMask, KnownBits &Known,
