--- conflicted
+++ resolved
@@ -682,19 +682,10 @@
   Header.BinaryIdOffset = 0;
   Header.TemporalProfTracesOffset = 0;
   Header.VTableNamesOffset = 0;
-<<<<<<< HEAD
-  int N = sizeof(IndexedInstrProf::Header) / sizeof(uint64_t);
-
-  // Only write out all the fields except 'HashOffset', 'MemProfOffset',
-  // 'BinaryIdOffset', `TemporalProfTracesOffset` and `VTableNamesOffset`. We
-  // need to remember the offset of these fields to allow back patching later.
-  for (int I = 0; I < N - 5; I++)
-=======
 
   // Only write out the first four fields. We need to remember the offset of the
   // remaining fields to allow back patching later.
   for (int I = 0; I < 4; I++)
->>>>>>> 6c8ebc05
     OS.write(reinterpret_cast<uint64_t *>(&Header)[I]);
 
   // Save the location of Header.HashOffset field in \c OS.
@@ -719,12 +710,8 @@
   OS.write(0);
 
   uint64_t VTableNamesOffset = OS.tell();
-<<<<<<< HEAD
-  OS.write(0);
-=======
   if (!WritePrevVersion)
     OS.write(0);
->>>>>>> 6c8ebc05
 
   // Reserve space to write profile summary data.
   uint32_t NumEntries = ProfileSummaryBuilder::DefaultCutoffs.size();
@@ -792,21 +779,6 @@
       OS.writeByte(0);
   }
 
-<<<<<<< HEAD
-  // if version >= the version with vtable profile metadata.
-  uint64_t VTableNamesSectionStart = 0;
-  if (IndexedInstrProf::ProfVersion::CurrentVersion >= 12) {
-    VTableNamesSectionStart = OS.tell();
-
-    std::string CompressedVTableNames;
-
-    std::vector<std::string> VTableNameStrs;
-    for (const auto &VTableName : VTableNames.keys()) {
-      VTableNameStrs.push_back(VTableName.str());
-    }
-
-    if (!VTableNameStrs.empty()) {
-=======
   uint64_t VTableNamesSectionStart = OS.tell();
 
   if (!WritePrevVersion) {
@@ -816,19 +788,12 @@
 
     std::string CompressedVTableNames;
     if (!VTableNameStrs.empty())
->>>>>>> 6c8ebc05
       if (Error E = collectGlobalObjectNameStrings(
               VTableNameStrs, compression::zlib::isAvailable(),
               CompressedVTableNames))
         return E;
-<<<<<<< HEAD
-    }
-
-    uint64_t CompressedStringLen = CompressedVTableNames.length();
-=======
 
     const uint64_t CompressedStringLen = CompressedVTableNames.length();
->>>>>>> 6c8ebc05
 
     // Record the length of compressed string.
     OS.write(CompressedStringLen);
@@ -839,18 +804,10 @@
 
     // Pad up to a multiple of 8.
     // InstrProfReader could read bytes according to 'CompressedStringLen'.
-<<<<<<< HEAD
-    uint64_t PaddedLength = alignTo(CompressedStringLen, 8);
-
-    for (uint64_t K = CompressedStringLen; K < PaddedLength; K++) {
-      OS.writeByte(0);
-    }
-=======
     const uint64_t PaddedLength = alignTo(CompressedStringLen, 8);
 
     for (uint64_t K = CompressedStringLen; K < PaddedLength; K++)
       OS.writeByte(0);
->>>>>>> 6c8ebc05
   }
 
   uint64_t TemporalProfTracesSectionStart = 0;
@@ -884,28 +841,6 @@
   }
   InfoObj->CSSummaryBuilder = nullptr;
 
-<<<<<<< HEAD
-  // Now do the final patch:
-  PatchItem PatchItems[] = {
-      // Patch the Header.HashOffset field.
-      {HashTableStartFieldOffset, &HashTableStart, 1},
-      // Patch the Header.MemProfOffset (=0 for profiles without MemProf
-      // data).
-      {MemProfSectionOffset, &MemProfSectionStart, 1},
-      // Patch the Header.BinaryIdSectionOffset.
-      {BinaryIdSectionOffset, &BinaryIdSectionStart, 1},
-      // Patch the Header.TemporalProfTracesOffset (=0 for profiles without
-      // traces).
-      {TemporalProfTracesOffset, &TemporalProfTracesSectionStart, 1},
-      {VTableNamesOffset, &VTableNamesSectionStart, 1},
-      // Patch the summary data.
-      {SummaryOffset, reinterpret_cast<uint64_t *>(TheSummary.get()),
-       (int)(SummarySize / sizeof(uint64_t))},
-      {CSSummaryOffset, reinterpret_cast<uint64_t *>(TheCSSummary.get()),
-       (int)CSSummarySize}};
-
-  OS.patch(PatchItems, std::size(PatchItems));
-=======
   if (!WritePrevVersion) {
     // Now do the final patch:
     PatchItem PatchItems[] = {
@@ -948,7 +883,6 @@
 
     OS.patch(PatchItems);
   }
->>>>>>> 6c8ebc05
 
   for (const auto &I : FunctionData)
     for (const auto &F : I.getValue())
@@ -1082,16 +1016,9 @@
     }
   }
 
-<<<<<<< HEAD
-  for (const auto &VTableName : VTableNames) {
-    if (Error E = Symtab.addVTableName(VTableName.getKey()))
-      return E;
-  }
-=======
   for (const auto &VTableName : VTableNames)
     if (Error E = Symtab.addVTableName(VTableName.getKey()))
       return E;
->>>>>>> 6c8ebc05
 
   if (static_cast<bool>(ProfileKind & InstrProfKind::TemporalProfile))
     writeTextTemporalProfTraceData(OS, Symtab);
