//===- StaticDataSplitter.cpp ---------------------------------------------===//
//
// Part of the LLVM Project, under the Apache License v2.0 with LLVM Exceptions.
// See https://llvm.org/LICENSE.txt for license information.
// SPDX-License-Identifier: Apache-2.0 WITH LLVM-exception
//
//===----------------------------------------------------------------------===//
//
// The pass uses branch profile data to assign hotness based section qualifiers
// for the following types of static data:
// - Jump tables
// - Module-internal global variables
// - Constant pools
//
// For the original RFC of this pass please see
// https://discourse.llvm.org/t/rfc-profile-guided-static-data-partitioning/83744

#include "llvm/ADT/Statistic.h"
#include "llvm/Analysis/ProfileSummaryInfo.h"
#include "llvm/Analysis/StaticDataProfileInfo.h"
#include "llvm/CodeGen/MBFIWrapper.h"
#include "llvm/CodeGen/MachineBasicBlock.h"
#include "llvm/CodeGen/MachineBlockFrequencyInfo.h"
#include "llvm/CodeGen/MachineBranchProbabilityInfo.h"
#include "llvm/CodeGen/MachineConstantPool.h"
#include "llvm/CodeGen/MachineFunction.h"
#include "llvm/CodeGen/MachineFunctionPass.h"
#include "llvm/CodeGen/MachineJumpTableInfo.h"
#include "llvm/CodeGen/Passes.h"
#include "llvm/IR/GlobalVariable.h"
#include "llvm/IR/Module.h"
#include "llvm/InitializePasses.h"
#include "llvm/Pass.h"
#include "llvm/Support/CommandLine.h"
#include "llvm/Target/TargetLoweringObjectFile.h"

using namespace llvm;

#define DEBUG_TYPE "static-data-splitter"

STATISTIC(NumHotJumpTables, "Number of hot jump tables seen.");
STATISTIC(NumColdJumpTables, "Number of cold jump tables seen.");
STATISTIC(NumUnknownJumpTables,
          "Number of jump tables with unknown hotness. They are from functions "
          "without profile information.");

class StaticDataSplitter : public MachineFunctionPass {
  const MachineBranchProbabilityInfo *MBPI = nullptr;
  const MachineBlockFrequencyInfo *MBFI = nullptr;
  const ProfileSummaryInfo *PSI = nullptr;
  StaticDataProfileInfo *SDPI = nullptr;

  // If the global value is a local linkage global variable, return it.
  // Otherwise, return nullptr.
  const GlobalVariable *getLocalLinkageGlobalVariable(const GlobalValue *GV);

  // Returns true if the global variable is in one of {.rodata, .bss, .data,
  // .data.rel.ro} sections.
  bool inStaticDataSection(const GlobalVariable *GV, const TargetMachine &TM);

  // Returns the constant if the operand refers to a global variable or constant
  // that gets lowered to static data sections. Otherwise, return nullptr.
  const Constant *getConstant(const MachineOperand &Op,
                              const TargetMachine &TM);

  // Use profiles to partition static data.
  bool partitionStaticDataWithProfiles(MachineFunction &MF);

  // Update LLVM statistics for a machine function with profiles.
  void updateStatsWithProfiles(const MachineFunction &MF);

  // Update LLVM statistics for a machine function without profiles.
  void updateStatsWithoutProfiles(const MachineFunction &MF);

  void annotateStaticDataWithoutProfiles(const MachineFunction &MF);

  // Returns the constant if the operand refers to a global variable or constant
  // that gets lowered to static data sections. Otherwise, return nullptr.
  const Constant *getConstant(const MachineOperand &Op, const TargetMachine &TM,
                              const MachineConstantPool *MCP);

public:
  static char ID;

  StaticDataSplitter() : MachineFunctionPass(ID) {
    initializeStaticDataSplitterPass(*PassRegistry::getPassRegistry());
  }

  StringRef getPassName() const override { return "Static Data Splitter"; }

  void getAnalysisUsage(AnalysisUsage &AU) const override {
    MachineFunctionPass::getAnalysisUsage(AU);
    AU.addRequired<MachineBranchProbabilityInfoWrapperPass>();
    AU.addRequired<MachineBlockFrequencyInfoWrapperPass>();
    AU.addRequired<ProfileSummaryInfoWrapperPass>();
    AU.addRequired<StaticDataProfileInfoWrapperPass>();
    // This pass does not modify the CFG.
    AU.setPreservesCFG();
  }

  bool runOnMachineFunction(MachineFunction &MF) override;
};

bool StaticDataSplitter::runOnMachineFunction(MachineFunction &MF) {
  MBPI = &getAnalysis<MachineBranchProbabilityInfoWrapperPass>().getMBPI();
  MBFI = &getAnalysis<MachineBlockFrequencyInfoWrapperPass>().getMBFI();
  PSI = &getAnalysis<ProfileSummaryInfoWrapperPass>().getPSI();

  SDPI = &getAnalysis<StaticDataProfileInfoWrapperPass>()
              .getStaticDataProfileInfo();

  const bool ProfileAvailable = PSI && PSI->hasProfileSummary() && MBFI &&
                                MF.getFunction().hasProfileData();

  if (!ProfileAvailable) {
    annotateStaticDataWithoutProfiles(MF);
    updateStatsWithoutProfiles(MF);
    return false;
  }

  bool Changed = partitionStaticDataWithProfiles(MF);

  updateStatsWithProfiles(MF);
  return Changed;
}

<<<<<<< HEAD
const Constant *
StaticDataSplitter::getConstant(const MachineOperand &Op,
                                const TargetMachine &TM,
                                const MachineConstantPool *MCP) {
  if (!Op.isGlobal() && !Op.isCPI())
    return nullptr;

  if (Op.isGlobal()) {
    // Find global variables with local linkage.
    const GlobalVariable *GV = getLocalLinkageGlobalVariable(Op.getGlobal());
    // Skip 'special' global variables conservatively because they are
    // often handled specially, and skip those not in static data
    // sections.
    if (!GV || GV->getName().starts_with("llvm.") ||
        !inStaticDataSection(GV, TM))
      return nullptr;
    return GV;
  }
  assert(Op.isCPI() && "Op must be constant pool index in this branch");
  int CPI = Op.getIndex();
  if (CPI == -1)
    return nullptr;

  assert(MCP != nullptr && "Constant pool info is not available.");
  const MachineConstantPoolEntry &CPE = MCP->getConstants()[CPI];

  if (CPE.isMachineConstantPoolEntry())
    return nullptr;

  return CPE.Val.ConstVal;
=======
const Constant *StaticDataSplitter::getConstant(const MachineOperand &Op,
                                                const TargetMachine &TM) {
  if (!Op.isGlobal())
    return nullptr;

  // Find global variables with local linkage.
  const GlobalVariable *GV = getLocalLinkageGlobalVariable(Op.getGlobal());
  // Skip 'llvm.'-prefixed global variables conservatively because they are
  // often handled specially, and skip those not in static data sections.
  if (!GV || GV->getName().starts_with("llvm.") || !inStaticDataSection(GV, TM))
    return nullptr;
  return GV;
>>>>>>> 9302b2b7
}

bool StaticDataSplitter::partitionStaticDataWithProfiles(MachineFunction &MF) {
  int NumChangedJumpTables = 0;

  MachineJumpTableInfo *MJTI = MF.getJumpTableInfo();

  // Jump table could be used by either terminating instructions or
  // non-terminating ones, so we walk all instructions and use
  // `MachineOperand::isJTI()` to identify jump table operands.
  // Similarly, `MachineOperand::isCPI()` is used to identify constant pool
  // usages in the same loop.
  for (const auto &MBB : MF) {
    for (const MachineInstr &I : MBB) {
      for (const MachineOperand &Op : I.operands()) {
        if (!Op.isJTI() && !Op.isGlobal() && !Op.isCPI())
          continue;

        std::optional<uint64_t> Count = MBFI->getBlockProfileCount(&MBB);

        if (Op.isJTI()) {
          assert(MJTI != nullptr && "Jump table info is not available.");
          const int JTI = Op.getIndex();
          // This is not a source block of jump table.
          if (JTI == -1)
            continue;

          auto Hotness = MachineFunctionDataHotness::Hot;

          // Hotness is based on source basic block hotness.
          // TODO: PSI APIs are about instruction hotness. Introduce API for
          // data access hotness.
          if (Count && PSI->isColdCount(*Count))
            Hotness = MachineFunctionDataHotness::Cold;

          if (MJTI->updateJumpTableEntryHotness(JTI, Hotness))
            ++NumChangedJumpTables;
<<<<<<< HEAD
        } else if (const Constant *C =
                       getConstant(Op, MF.getTarget(), MF.getConstantPool())) {
=======
        } else if (const Constant *C = getConstant(Op, TM)) {
>>>>>>> 9302b2b7
          SDPI->addConstantProfileCount(C, Count);
        }
      }
    }
  }
  return NumChangedJumpTables > 0;
}

const GlobalVariable *
StaticDataSplitter::getLocalLinkageGlobalVariable(const GlobalValue *GV) {
  // LLVM IR Verifier requires that a declaration must have valid declaration
  // linkage, and local linkages are not among the valid ones. So there is no
  // need to check GV is not a declaration here.
  return (GV && GV->hasLocalLinkage()) ? dyn_cast<GlobalVariable>(GV) : nullptr;
}

bool StaticDataSplitter::inStaticDataSection(const GlobalVariable *GV,
                                             const TargetMachine &TM) {
  assert(GV && "Caller guaranteed");

  SectionKind Kind = TargetLoweringObjectFile::getKindForGlobal(GV, TM);
  return Kind.isData() || Kind.isReadOnly() || Kind.isReadOnlyWithRel() ||
         Kind.isBSS();
}

void StaticDataSplitter::updateStatsWithProfiles(const MachineFunction &MF) {
  if (!AreStatisticsEnabled())
    return;

  if (const MachineJumpTableInfo *MJTI = MF.getJumpTableInfo()) {
    for (const auto &JumpTable : MJTI->getJumpTables()) {
      if (JumpTable.Hotness == MachineFunctionDataHotness::Hot) {
        ++NumHotJumpTables;
      } else {
        assert(JumpTable.Hotness == MachineFunctionDataHotness::Cold &&
               "A jump table is either hot or cold when profile information is "
               "available.");
        ++NumColdJumpTables;
      }
    }
  }
}

void StaticDataSplitter::annotateStaticDataWithoutProfiles(
    const MachineFunction &MF) {
<<<<<<< HEAD
  for (const auto &MBB : MF) {
    for (const MachineInstr &I : MBB) {
      for (const MachineOperand &Op : I.operands()) {
        const Constant *C =
            getConstant(Op, MF.getTarget(), MF.getConstantPool());
        if (C)
          SDPI->addConstantProfileCount(C, std::nullopt);
      }
    }
  }
=======
  for (const auto &MBB : MF)
    for (const MachineInstr &I : MBB)
      for (const MachineOperand &Op : I.operands())
        if (const Constant *C = getConstant(Op, MF.getTarget()))
          SDPI->addConstantProfileCount(C, std::nullopt);
>>>>>>> 9302b2b7
}

void StaticDataSplitter::updateStatsWithoutProfiles(const MachineFunction &MF) {
  if (!AreStatisticsEnabled())
    return;

  if (const MachineJumpTableInfo *MJTI = MF.getJumpTableInfo()) {
    NumUnknownJumpTables += MJTI->getJumpTables().size();
  }
}

char StaticDataSplitter::ID = 0;

INITIALIZE_PASS_BEGIN(StaticDataSplitter, DEBUG_TYPE, "Split static data",
                      false, false)
INITIALIZE_PASS_DEPENDENCY(MachineBranchProbabilityInfoWrapperPass)
INITIALIZE_PASS_DEPENDENCY(MachineBlockFrequencyInfoWrapperPass)
INITIALIZE_PASS_DEPENDENCY(ProfileSummaryInfoWrapperPass)
INITIALIZE_PASS_DEPENDENCY(StaticDataProfileInfoWrapperPass)
INITIALIZE_PASS_END(StaticDataSplitter, DEBUG_TYPE, "Split static data", false,
                    false)

MachineFunctionPass *llvm::createStaticDataSplitterPass() {
  return new StaticDataSplitter();
}<|MERGE_RESOLUTION|>--- conflicted
+++ resolved
@@ -58,10 +58,11 @@
   // .data.rel.ro} sections.
   bool inStaticDataSection(const GlobalVariable *GV, const TargetMachine &TM);
 
-  // Returns the constant if the operand refers to a global variable or constant
+    // Returns the constant if the operand refers to a global variable or constant
   // that gets lowered to static data sections. Otherwise, return nullptr.
   const Constant *getConstant(const MachineOperand &Op,
-                              const TargetMachine &TM);
+                              const TargetMachine &TM,
+                              const MachineConstantPool *MCP);
 
   // Use profiles to partition static data.
   bool partitionStaticDataWithProfiles(MachineFunction &MF);
@@ -73,11 +74,6 @@
   void updateStatsWithoutProfiles(const MachineFunction &MF);
 
   void annotateStaticDataWithoutProfiles(const MachineFunction &MF);
-
-  // Returns the constant if the operand refers to a global variable or constant
-  // that gets lowered to static data sections. Otherwise, return nullptr.
-  const Constant *getConstant(const MachineOperand &Op, const TargetMachine &TM,
-                              const MachineConstantPool *MCP);
 
 public:
   static char ID;
@@ -94,8 +90,11 @@
     AU.addRequired<MachineBlockFrequencyInfoWrapperPass>();
     AU.addRequired<ProfileSummaryInfoWrapperPass>();
     AU.addRequired<StaticDataProfileInfoWrapperPass>();
-    // This pass does not modify the CFG.
-    AU.setPreservesCFG();
+    // This pass does not modify any required analysis results except
+    // StaticDataProfileInfoWrapperPass, but StaticDataProfileInfoWrapperPass
+    // is made an immutable pass that it won't be re-scheduled by pass manager
+    // anyway. So mark setPreservesAll() here for faster compile time.
+    AU.setPreservesAll();
   }
 
   bool runOnMachineFunction(MachineFunction &MF) override;
@@ -124,7 +123,6 @@
   return Changed;
 }
 
-<<<<<<< HEAD
 const Constant *
 StaticDataSplitter::getConstant(const MachineOperand &Op,
                                 const TargetMachine &TM,
@@ -135,7 +133,7 @@
   if (Op.isGlobal()) {
     // Find global variables with local linkage.
     const GlobalVariable *GV = getLocalLinkageGlobalVariable(Op.getGlobal());
-    // Skip 'special' global variables conservatively because they are
+    // Skip 'llvm.'-prefixed global variables conservatively because they are
     // often handled specially, and skip those not in static data
     // sections.
     if (!GV || GV->getName().starts_with("llvm.") ||
@@ -155,24 +153,18 @@
     return nullptr;
 
   return CPE.Val.ConstVal;
-=======
-const Constant *StaticDataSplitter::getConstant(const MachineOperand &Op,
-                                                const TargetMachine &TM) {
-  if (!Op.isGlobal())
-    return nullptr;
-
-  // Find global variables with local linkage.
-  const GlobalVariable *GV = getLocalLinkageGlobalVariable(Op.getGlobal());
-  // Skip 'llvm.'-prefixed global variables conservatively because they are
-  // often handled specially, and skip those not in static data sections.
-  if (!GV || GV->getName().starts_with("llvm.") || !inStaticDataSection(GV, TM))
-    return nullptr;
-  return GV;
->>>>>>> 9302b2b7
 }
 
 bool StaticDataSplitter::partitionStaticDataWithProfiles(MachineFunction &MF) {
-  int NumChangedJumpTables = 0;
+  // If any of the static data (jump tables, global variables, constant pools)
+  // are captured by the analysis, set `Changed` to true. Note this pass won't
+  // invalidate any analysis pass (see `getAnalysisUsage` above), so the main
+  // purpose of tracking and conveying the change (to pass manager) is
+  // informative as opposed to invalidating any analysis results. As an example
+  // of where this information is useful, `PMDataManager::dumpPassInfo` will
+  // only dump pass info if a local change happens, otherwise a pass appears as
+  // "skipped".
+  bool Changed = false;
 
   MachineJumpTableInfo *MJTI = MF.getJumpTableInfo();
 
@@ -183,11 +175,10 @@
   // usages in the same loop.
   for (const auto &MBB : MF) {
     for (const MachineInstr &I : MBB) {
+      std::optional<uint64_t> Count = MBFI->getBlockProfileCount(&MBB);
       for (const MachineOperand &Op : I.operands()) {
         if (!Op.isJTI() && !Op.isGlobal() && !Op.isCPI())
           continue;
-
-        std::optional<uint64_t> Count = MBFI->getBlockProfileCount(&MBB);
 
         if (Op.isJTI()) {
           assert(MJTI != nullptr && "Jump table info is not available.");
@@ -204,20 +195,16 @@
           if (Count && PSI->isColdCount(*Count))
             Hotness = MachineFunctionDataHotness::Cold;
 
-          if (MJTI->updateJumpTableEntryHotness(JTI, Hotness))
-            ++NumChangedJumpTables;
-<<<<<<< HEAD
+          Changed |= MJTI->updateJumpTableEntryHotness(JTI, Hotness);
         } else if (const Constant *C =
                        getConstant(Op, MF.getTarget(), MF.getConstantPool())) {
-=======
-        } else if (const Constant *C = getConstant(Op, TM)) {
->>>>>>> 9302b2b7
           SDPI->addConstantProfileCount(C, Count);
+          Changed = true;
         }
       }
     }
   }
-  return NumChangedJumpTables > 0;
+  return Changed;
 }
 
 const GlobalVariable *
@@ -257,24 +244,11 @@
 
 void StaticDataSplitter::annotateStaticDataWithoutProfiles(
     const MachineFunction &MF) {
-<<<<<<< HEAD
-  for (const auto &MBB : MF) {
-    for (const MachineInstr &I : MBB) {
-      for (const MachineOperand &Op : I.operands()) {
-        const Constant *C =
-            getConstant(Op, MF.getTarget(), MF.getConstantPool());
-        if (C)
-          SDPI->addConstantProfileCount(C, std::nullopt);
-      }
-    }
-  }
-=======
   for (const auto &MBB : MF)
     for (const MachineInstr &I : MBB)
       for (const MachineOperand &Op : I.operands())
-        if (const Constant *C = getConstant(Op, MF.getTarget()))
+        if (const Constant *C = getConstant(Op, MF.getTarget(), MF.getConstantPool()))
           SDPI->addConstantProfileCount(C, std::nullopt);
->>>>>>> 9302b2b7
 }
 
 void StaticDataSplitter::updateStatsWithoutProfiles(const MachineFunction &MF) {
