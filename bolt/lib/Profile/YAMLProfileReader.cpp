//===- bolt/Profile/YAMLProfileReader.cpp - YAML profile de-serializer ----===//
//
// Part of the LLVM Project, under the Apache License v2.0 with LLVM Exceptions.
// See https://llvm.org/LICENSE.txt for license information.
// SPDX-License-Identifier: Apache-2.0 WITH LLVM-exception
//
//===----------------------------------------------------------------------===//

#include "bolt/Profile/YAMLProfileReader.h"
#include "bolt/Core/BinaryBasicBlock.h"
#include "bolt/Core/BinaryFunction.h"
#include "bolt/Passes/MCF.h"
#include "bolt/Profile/ProfileYAMLMapping.h"
#include "bolt/Utils/NameResolver.h"
#include "bolt/Utils/Utils.h"
#include "llvm/ADT/STLExtras.h"
#include "llvm/ADT/edit_distance.h"
#include "llvm/Demangle/Demangle.h"
#include "llvm/Support/CommandLine.h"

using namespace llvm;

namespace opts {

extern cl::opt<unsigned> Verbosity;
extern cl::OptionCategory BoltOptCategory;
extern cl::opt<bool> InferStaleProfile;
extern cl::opt<bool> Lite;
<<<<<<< HEAD
=======

cl::opt<unsigned> NameSimilarityFunctionMatchingThreshold(
    "name-similarity-function-matching-threshold",
    cl::desc("Match functions using namespace and edit distance"), cl::init(0),
    cl::Hidden, cl::cat(BoltOptCategory));
>>>>>>> 3a497065

static llvm::cl::opt<bool>
    IgnoreHash("profile-ignore-hash",
               cl::desc("ignore hash while reading function profile"),
               cl::Hidden, cl::cat(BoltOptCategory));

llvm::cl::opt<bool>
    MatchProfileWithFunctionHash("match-profile-with-function-hash",
                                 cl::desc("Match profile with function hash"),
                                 cl::Hidden, cl::cat(BoltOptCategory));

llvm::cl::opt<bool> ProfileUseDFS("profile-use-dfs",
                                  cl::desc("use DFS order for YAML profile"),
                                  cl::Hidden, cl::cat(BoltOptCategory));
} // namespace opts

namespace llvm {
namespace bolt {

bool YAMLProfileReader::isYAML(const StringRef Filename) {
  if (auto MB = MemoryBuffer::getFileOrSTDIN(Filename)) {
    StringRef Buffer = (*MB)->getBuffer();
    return Buffer.starts_with("---\n");
  } else {
    report_error(Filename, MB.getError());
  }
  return false;
}

void YAMLProfileReader::buildNameMaps(BinaryContext &BC) {
  auto lookupFunction = [&](StringRef Name) -> BinaryFunction * {
    if (BinaryData *BD = BC.getBinaryDataByName(Name))
      return BC.getFunctionForSymbol(BD->getSymbol());
    return nullptr;
  };

  ProfileBFs.reserve(YamlBP.Functions.size());

  for (yaml::bolt::BinaryFunctionProfile &YamlBF : YamlBP.Functions) {
    StringRef Name = YamlBF.Name;
    const size_t Pos = Name.find("(*");
    if (Pos != StringRef::npos)
      Name = Name.substr(0, Pos);
    ProfileFunctionNames.insert(Name);
    ProfileBFs.push_back(lookupFunction(Name));
    if (const std::optional<StringRef> CommonName = getLTOCommonName(Name))
      LTOCommonNameMap[*CommonName].push_back(&YamlBF);
  }
  for (auto &[Symbol, BF] : BC.SymbolToFunctionMap) {
    StringRef Name = Symbol->getName();
    if (const std::optional<StringRef> CommonName = getLTOCommonName(Name))
      LTOCommonNameFunctionMap[*CommonName].insert(BF);
  }
}

bool YAMLProfileReader::hasLocalsWithFileName() const {
  return llvm::any_of(ProfileFunctionNames.keys(), [](StringRef FuncName) {
    return FuncName.count('/') == 2 && FuncName[0] != '/';
  });
}

bool YAMLProfileReader::parseFunctionProfile(
    BinaryFunction &BF, const yaml::bolt::BinaryFunctionProfile &YamlBF) {
  BinaryContext &BC = BF.getBinaryContext();

  const bool IsDFSOrder = YamlBP.Header.IsDFSOrder;
  const HashFunction HashFunction = YamlBP.Header.HashFunction;
  bool ProfileMatched = true;
  uint64_t MismatchedBlocks = 0;
  uint64_t MismatchedCalls = 0;
  uint64_t MismatchedEdges = 0;

  uint64_t FunctionExecutionCount = 0;

  BF.setExecutionCount(YamlBF.ExecCount);

  uint64_t FuncRawBranchCount = 0;
  for (const yaml::bolt::BinaryBasicBlockProfile &YamlBB : YamlBF.Blocks)
    for (const yaml::bolt::SuccessorInfo &YamlSI : YamlBB.Successors)
      FuncRawBranchCount += YamlSI.Count;
  BF.setRawBranchCount(FuncRawBranchCount);

  if (BF.empty())
    return true;

  if (!opts::IgnoreHash) {
    if (!BF.getHash())
      BF.computeHash(IsDFSOrder, HashFunction);
    if (YamlBF.Hash != BF.getHash()) {
      if (opts::Verbosity >= 1)
        errs() << "BOLT-WARNING: function hash mismatch\n";
      ProfileMatched = false;
    }
  }

  if (YamlBF.NumBasicBlocks != BF.size()) {
    if (opts::Verbosity >= 1)
      errs() << "BOLT-WARNING: number of basic blocks mismatch\n";
    ProfileMatched = false;
  }

  BinaryFunction::BasicBlockOrderType Order;
  if (IsDFSOrder)
    llvm::copy(BF.dfs(), std::back_inserter(Order));
  else
    llvm::copy(BF.getLayout().blocks(), std::back_inserter(Order));

  for (const yaml::bolt::BinaryBasicBlockProfile &YamlBB : YamlBF.Blocks) {
    if (YamlBB.Index >= Order.size()) {
      if (opts::Verbosity >= 2)
        errs() << "BOLT-WARNING: index " << YamlBB.Index
               << " is out of bounds\n";
      ++MismatchedBlocks;
      continue;
    }

    BinaryBasicBlock &BB = *Order[YamlBB.Index];

    // Basic samples profile (without LBR) does not have branches information
    // and needs a special processing.
    if (YamlBP.Header.Flags & BinaryFunction::PF_SAMPLE) {
      if (!YamlBB.EventCount) {
        BB.setExecutionCount(0);
        continue;
      }
      uint64_t NumSamples = YamlBB.EventCount * 1000;
      if (NormalizeByInsnCount && BB.getNumNonPseudos())
        NumSamples /= BB.getNumNonPseudos();
      else if (NormalizeByCalls)
        NumSamples /= BB.getNumCalls() + 1;

      BB.setExecutionCount(NumSamples);
      if (BB.isEntryPoint())
        FunctionExecutionCount += NumSamples;
      continue;
    }

    BB.setExecutionCount(YamlBB.ExecCount);

    for (const yaml::bolt::CallSiteInfo &YamlCSI : YamlBB.CallSites) {
      BinaryFunction *Callee = YamlCSI.DestId < YamlProfileToFunction.size()
                                   ? YamlProfileToFunction[YamlCSI.DestId]
                                   : nullptr;
      bool IsFunction = Callee ? true : false;
      MCSymbol *CalleeSymbol = nullptr;
      if (IsFunction)
        CalleeSymbol = Callee->getSymbolForEntryID(YamlCSI.EntryDiscriminator);

      BF.getAllCallSites().emplace_back(CalleeSymbol, YamlCSI.Count,
                                        YamlCSI.Mispreds, YamlCSI.Offset);

      if (YamlCSI.Offset >= BB.getOriginalSize()) {
        if (opts::Verbosity >= 2)
          errs() << "BOLT-WARNING: offset " << YamlCSI.Offset
                 << " out of bounds in block " << BB.getName() << '\n';
        ++MismatchedCalls;
        continue;
      }

      MCInst *Instr =
          BF.getInstructionAtOffset(BB.getInputOffset() + YamlCSI.Offset);
      if (!Instr) {
        if (opts::Verbosity >= 2)
          errs() << "BOLT-WARNING: no instruction at offset " << YamlCSI.Offset
                 << " in block " << BB.getName() << '\n';
        ++MismatchedCalls;
        continue;
      }
      if (!BC.MIB->isCall(*Instr) && !BC.MIB->isIndirectBranch(*Instr)) {
        if (opts::Verbosity >= 2)
          errs() << "BOLT-WARNING: expected call at offset " << YamlCSI.Offset
                 << " in block " << BB.getName() << '\n';
        ++MismatchedCalls;
        continue;
      }

      auto setAnnotation = [&](StringRef Name, uint64_t Count) {
        if (BC.MIB->hasAnnotation(*Instr, Name)) {
          if (opts::Verbosity >= 1)
            errs() << "BOLT-WARNING: ignoring duplicate " << Name
                   << " info for offset 0x" << Twine::utohexstr(YamlCSI.Offset)
                   << " in function " << BF << '\n';
          return;
        }
        BC.MIB->addAnnotation(*Instr, Name, Count);
      };

      if (BC.MIB->isIndirectCall(*Instr) || BC.MIB->isIndirectBranch(*Instr)) {
        auto &CSP = BC.MIB->getOrCreateAnnotationAs<IndirectCallSiteProfile>(
            *Instr, "CallProfile");
        CSP.emplace_back(CalleeSymbol, YamlCSI.Count, YamlCSI.Mispreds);
      } else if (BC.MIB->getConditionalTailCall(*Instr)) {
        setAnnotation("CTCTakenCount", YamlCSI.Count);
        setAnnotation("CTCMispredCount", YamlCSI.Mispreds);
      } else {
        setAnnotation("Count", YamlCSI.Count);
      }
    }

    for (const yaml::bolt::SuccessorInfo &YamlSI : YamlBB.Successors) {
      if (YamlSI.Index >= Order.size()) {
        if (opts::Verbosity >= 1)
          errs() << "BOLT-WARNING: index out of bounds for profiled block\n";
        ++MismatchedEdges;
        continue;
      }

      BinaryBasicBlock *ToBB = Order[YamlSI.Index];
      if (!BB.getSuccessor(ToBB->getLabel())) {
        // Allow passthrough blocks.
        BinaryBasicBlock *FTSuccessor = BB.getConditionalSuccessor(false);
        if (FTSuccessor && FTSuccessor->succ_size() == 1 &&
            FTSuccessor->getSuccessor(ToBB->getLabel())) {
          BinaryBasicBlock::BinaryBranchInfo &FTBI =
              FTSuccessor->getBranchInfo(*ToBB);
          FTBI.Count += YamlSI.Count;
          FTBI.MispredictedCount += YamlSI.Mispreds;
          ToBB = FTSuccessor;
        } else {
          if (opts::Verbosity >= 1)
            errs() << "BOLT-WARNING: no successor for block " << BB.getName()
                   << " that matches index " << YamlSI.Index << " or block "
                   << ToBB->getName() << '\n';
          ++MismatchedEdges;
          continue;
        }
      }

      BinaryBasicBlock::BinaryBranchInfo &BI = BB.getBranchInfo(*ToBB);
      BI.Count += YamlSI.Count;
      BI.MispredictedCount += YamlSI.Mispreds;
    }
  }

  // If basic block profile wasn't read it should be 0.
  for (BinaryBasicBlock &BB : BF)
    if (BB.getExecutionCount() == BinaryBasicBlock::COUNT_NO_PROFILE)
      BB.setExecutionCount(0);

  if (YamlBP.Header.Flags & BinaryFunction::PF_SAMPLE)
    BF.setExecutionCount(FunctionExecutionCount);

  ProfileMatched &= !MismatchedBlocks && !MismatchedCalls && !MismatchedEdges;

  if (!ProfileMatched) {
    if (opts::Verbosity >= 1)
      errs() << "BOLT-WARNING: " << MismatchedBlocks << " blocks, "
             << MismatchedCalls << " calls, and " << MismatchedEdges
             << " edges in profile did not match function " << BF << '\n';

    if (YamlBF.NumBasicBlocks != BF.size())
      ++BC.Stats.NumStaleFuncsWithEqualBlockCount;

    if (opts::InferStaleProfile && inferStaleProfile(BF, YamlBF))
      ProfileMatched = true;
  }
  if (ProfileMatched)
    BF.markProfiled(YamlBP.Header.Flags);

  return ProfileMatched;
}

Error YAMLProfileReader::preprocessProfile(BinaryContext &BC) {
  ErrorOr<std::unique_ptr<MemoryBuffer>> MB =
      MemoryBuffer::getFileOrSTDIN(Filename);
  if (std::error_code EC = MB.getError()) {
    errs() << "ERROR: cannot open " << Filename << ": " << EC.message() << "\n";
    return errorCodeToError(EC);
  }
  yaml::Input YamlInput(MB.get()->getBuffer());

  // Consume YAML file.
  YamlInput >> YamlBP;
  if (YamlInput.error()) {
    errs() << "BOLT-ERROR: syntax error parsing profile in " << Filename
           << " : " << YamlInput.error().message() << '\n';
    return errorCodeToError(YamlInput.error());
  }

  // Sanity check.
  if (YamlBP.Header.Version != 1)
    return make_error<StringError>(
        Twine("cannot read profile : unsupported version"),
        inconvertibleErrorCode());

  if (YamlBP.Header.EventNames.find(',') != StringRef::npos)
    return make_error<StringError>(
        Twine("multiple events in profile are not supported"),
        inconvertibleErrorCode());

  // Match profile to function based on a function name.
  buildNameMaps(BC);

  // Preliminary assign function execution count.
  for (auto [YamlBF, BF] : llvm::zip_equal(YamlBP.Functions, ProfileBFs)) {
    if (!BF)
      continue;
    if (!BF->hasProfile()) {
      BF->setExecutionCount(YamlBF.ExecCount);
    } else {
      if (opts::Verbosity >= 1) {
        errs() << "BOLT-WARNING: dropping duplicate profile for " << YamlBF.Name
               << '\n';
      }
      BF = nullptr;
    }
  }

  return Error::success();
}

bool YAMLProfileReader::mayHaveProfileData(const BinaryFunction &BF) {
  if (opts::MatchProfileWithFunctionHash)
    return true;
  for (StringRef Name : BF.getNames())
    if (ProfileFunctionNames.contains(Name))
      return true;
  for (StringRef Name : BF.getNames()) {
    if (const std::optional<StringRef> CommonName = getLTOCommonName(Name)) {
      if (LTOCommonNameMap.contains(*CommonName))
        return true;
    }
  }

  return false;
}

uint64_t YAMLProfileReader::matchWithNameSimilarity(BinaryContext &BC) {
  uint64_t MatchedWithNameSimilarity = 0;
  ItaniumPartialDemangler Demangler;

  // Demangle and derive namespace from function name.
  auto DemangleName = [&](std::string &FunctionName) {
    StringRef RestoredName = NameResolver::restore(FunctionName);
    return demangle(RestoredName);
  };
  auto DeriveNameSpace = [&](std::string &DemangledName) {
    if (Demangler.partialDemangle(DemangledName.c_str()))
      return std::string("");
    std::vector<char> Buffer(DemangledName.begin(), DemangledName.end());
    size_t BufferSize;
    char *NameSpace =
        Demangler.getFunctionDeclContextName(&Buffer[0], &BufferSize);
    return std::string(NameSpace, BufferSize);
  };

  // Maps namespaces to associated function block counts and gets profile
  // function names and namespaces to minimize the number of BFs to process and
  // avoid repeated name demangling/namespace derivation.
  StringMap<std::set<uint32_t>> NamespaceToProfiledBFSizes;
  std::vector<std::string> ProfileBFDemangledNames;
  ProfileBFDemangledNames.reserve(YamlBP.Functions.size());
  std::vector<std::string> ProfiledBFNamespaces;
  ProfiledBFNamespaces.reserve(YamlBP.Functions.size());

  for (auto &YamlBF : YamlBP.Functions) {
    std::string YamlBFDemangledName = DemangleName(YamlBF.Name);
    ProfileBFDemangledNames.push_back(YamlBFDemangledName);
    std::string YamlBFNamespace = DeriveNameSpace(YamlBFDemangledName);
    ProfiledBFNamespaces.push_back(YamlBFNamespace);
    NamespaceToProfiledBFSizes[YamlBFNamespace].insert(YamlBF.NumBasicBlocks);
  }

  StringMap<std::vector<BinaryFunction *>> NamespaceToBFs;

  // Maps namespaces to BFs excluding binary functions with no equal sized
  // profiled functions belonging to the same namespace.
  for (BinaryFunction *BF : BC.getAllBinaryFunctions()) {
    std::string DemangledName = BF->getDemangledName();
    std::string Namespace = DeriveNameSpace(DemangledName);

    auto NamespaceToProfiledBFSizesIt =
        NamespaceToProfiledBFSizes.find(Namespace);
    // Skip if there are no ProfileBFs with a given \p Namespace.
    if (NamespaceToProfiledBFSizesIt == NamespaceToProfiledBFSizes.end())
      continue;
    // Skip if there are no ProfileBFs in a given \p Namespace with
    // equal number of blocks.
    if (NamespaceToProfiledBFSizesIt->second.count(BF->size()) == 0)
      continue;
    auto NamespaceToBFsIt = NamespaceToBFs.find(Namespace);
    if (NamespaceToBFsIt == NamespaceToBFs.end())
      NamespaceToBFs[Namespace] = {BF};
    else
      NamespaceToBFsIt->second.push_back(BF);
  }

  // Iterates through all profiled functions and binary functions belonging to
  // the same namespace and matches based on edit distance threshold.
  assert(YamlBP.Functions.size() == ProfiledBFNamespaces.size() &&
         ProfiledBFNamespaces.size() == ProfileBFDemangledNames.size());
  for (size_t I = 0; I < YamlBP.Functions.size(); ++I) {
    yaml::bolt::BinaryFunctionProfile &YamlBF = YamlBP.Functions[I];
    std::string &YamlBFNamespace = ProfiledBFNamespaces[I];
    if (YamlBF.Used)
      continue;
    // Skip if there are no BFs in a given \p Namespace.
    auto It = NamespaceToBFs.find(YamlBFNamespace);
    if (It == NamespaceToBFs.end())
      continue;

    std::string &YamlBFDemangledName = ProfileBFDemangledNames[I];
    std::vector<BinaryFunction *> BFs = It->second;
    unsigned MinEditDistance = UINT_MAX;
    BinaryFunction *ClosestNameBF = nullptr;

    // Determines BF the closest to the profiled function, in the
    // same namespace.
    for (BinaryFunction *BF : BFs) {
      if (ProfiledFunctions.count(BF))
        continue;
      if (BF->size() != YamlBF.NumBasicBlocks)
        continue;
      std::string BFDemangledName = BF->getDemangledName();
      unsigned BFEditDistance =
          StringRef(BFDemangledName).edit_distance(YamlBFDemangledName);
      if (BFEditDistance < MinEditDistance) {
        MinEditDistance = BFEditDistance;
        ClosestNameBF = BF;
      }
    }

    if (ClosestNameBF &&
        MinEditDistance <= opts::NameSimilarityFunctionMatchingThreshold) {
      matchProfileToFunction(YamlBF, *ClosestNameBF);
      ++MatchedWithNameSimilarity;
    }
  }

  return MatchedWithNameSimilarity;
}

Error YAMLProfileReader::readProfile(BinaryContext &BC) {
  if (opts::Verbosity >= 1) {
    outs() << "BOLT-INFO: YAML profile with hash: ";
    switch (YamlBP.Header.HashFunction) {
    case HashFunction::StdHash:
      outs() << "std::hash\n";
      break;
    case HashFunction::XXH3:
      outs() << "xxh3\n";
      break;
    }
  }
  YamlProfileToFunction.resize(YamlBP.Functions.size() + 1);

  auto profileMatches = [](const yaml::bolt::BinaryFunctionProfile &Profile,
                           BinaryFunction &BF) {
    if (opts::IgnoreHash)
      return Profile.NumBasicBlocks == BF.size();
    return Profile.Hash == static_cast<uint64_t>(BF.getHash());
  };

  uint64_t MatchedWithExactName = 0;
  uint64_t MatchedWithHash = 0;
  uint64_t MatchedWithLTOCommonName = 0;

  // Computes hash for binary functions.
  if (opts::MatchProfileWithFunctionHash) {
    for (auto &[_, BF] : BC.getBinaryFunctions()) {
      BF.computeHash(YamlBP.Header.IsDFSOrder, YamlBP.Header.HashFunction);
    }
  } else if (!opts::IgnoreHash) {
    for (BinaryFunction *BF : ProfileBFs) {
      if (!BF)
        continue;
      BF->computeHash(YamlBP.Header.IsDFSOrder, YamlBP.Header.HashFunction);
    }
  }

  // This first pass assigns profiles that match 100% by name and by hash.
  for (auto [YamlBF, BF] : llvm::zip_equal(YamlBP.Functions, ProfileBFs)) {
    if (!BF)
      continue;
    BinaryFunction &Function = *BF;
    // Clear function call count that may have been set while pre-processing
    // the profile.
    Function.setExecutionCount(BinaryFunction::COUNT_NO_PROFILE);

    if (profileMatches(YamlBF, Function)) {
      matchProfileToFunction(YamlBF, Function);
      ++MatchedWithExactName;
    }
<<<<<<< HEAD
  }

  // Iterates through profiled functions to match the first binary function with
  // the same exact hash. Serves to match identical, renamed functions.
  // Collisions are possible where multiple functions share the same exact hash.
  if (opts::MatchProfileWithFunctionHash) {
    DenseMap<size_t, BinaryFunction *> StrictHashToBF;
    StrictHashToBF.reserve(BC.getBinaryFunctions().size());

    for (auto &[_, BF] : BC.getBinaryFunctions())
      StrictHashToBF[BF.getHash()] = &BF;

    for (yaml::bolt::BinaryFunctionProfile &YamlBF : YamlBP.Functions) {
      if (YamlBF.Used)
        continue;
      auto It = StrictHashToBF.find(YamlBF.Hash);
      if (It != StrictHashToBF.end() && !ProfiledFunctions.count(It->second)) {
        BinaryFunction *BF = It->second;
        matchProfileToFunction(YamlBF, *BF);
        ++MatchedWithHash;
      }
    }
  }

=======
  }

  // Iterates through profiled functions to match the first binary function with
  // the same exact hash. Serves to match identical, renamed functions.
  // Collisions are possible where multiple functions share the same exact hash.
  if (opts::MatchProfileWithFunctionHash) {
    DenseMap<size_t, BinaryFunction *> StrictHashToBF;
    StrictHashToBF.reserve(BC.getBinaryFunctions().size());

    for (auto &[_, BF] : BC.getBinaryFunctions())
      StrictHashToBF[BF.getHash()] = &BF;

    for (yaml::bolt::BinaryFunctionProfile &YamlBF : YamlBP.Functions) {
      if (YamlBF.Used)
        continue;
      auto It = StrictHashToBF.find(YamlBF.Hash);
      if (It != StrictHashToBF.end() && !ProfiledFunctions.count(It->second)) {
        BinaryFunction *BF = It->second;
        matchProfileToFunction(YamlBF, *BF);
        ++MatchedWithHash;
      }
    }
  }

>>>>>>> 3a497065
  // This second pass allows name ambiguity for LTO private functions.
  for (const auto &[CommonName, LTOProfiles] : LTOCommonNameMap) {
    if (!LTOCommonNameFunctionMap.contains(CommonName))
      continue;
    std::unordered_set<BinaryFunction *> &Functions =
        LTOCommonNameFunctionMap[CommonName];
    // Return true if a given profile is matched to one of BinaryFunctions with
    // matching LTO common name.
    auto matchProfile = [&](yaml::bolt::BinaryFunctionProfile *YamlBF) {
      if (YamlBF->Used)
        return false;
      for (BinaryFunction *BF : Functions) {
        if (!ProfiledFunctions.count(BF) && profileMatches(*YamlBF, *BF)) {
          matchProfileToFunction(*YamlBF, *BF);
          ++MatchedWithLTOCommonName;
          return true;
        }
      }
      return false;
    };
    bool ProfileMatched = llvm::any_of(LTOProfiles, matchProfile);

    // If there's only one function with a given name, try to match it
    // partially.
    if (!ProfileMatched && LTOProfiles.size() == 1 && Functions.size() == 1 &&
        !LTOProfiles.front()->Used &&
        !ProfiledFunctions.count(*Functions.begin())) {
      matchProfileToFunction(*LTOProfiles.front(), **Functions.begin());
      ++MatchedWithLTOCommonName;
    }
  }

  for (auto [YamlBF, BF] : llvm::zip_equal(YamlBP.Functions, ProfileBFs))
    if (!YamlBF.Used && BF && !ProfiledFunctions.count(BF))
      matchProfileToFunction(YamlBF, *BF);

  // Uses name similarity to match functions that were not matched by name.
  uint64_t MatchedWithNameSimilarity =
      opts::NameSimilarityFunctionMatchingThreshold > 0
          ? matchWithNameSimilarity(BC)
          : 0;

  for (yaml::bolt::BinaryFunctionProfile &YamlBF : YamlBP.Functions)
    if (!YamlBF.Used && opts::Verbosity >= 1)
      errs() << "BOLT-WARNING: profile ignored for function " << YamlBF.Name
             << '\n';

  if (opts::Verbosity >= 1) {
    outs() << "BOLT-INFO: matched " << MatchedWithExactName
           << " functions with identical names\n";
    outs() << "BOLT-INFO: matched " << MatchedWithHash
           << " functions with hash\n";
    outs() << "BOLT-INFO: matched " << MatchedWithLTOCommonName
           << " functions with matching LTO common names\n";
<<<<<<< HEAD
=======
    outs() << "BOLT-INFO: matched " << MatchedWithNameSimilarity
           << " functions with similar names\n";
>>>>>>> 3a497065
  }

  // Set for parseFunctionProfile().
  NormalizeByInsnCount = usesEvent("cycles") || usesEvent("instructions");
  NormalizeByCalls = usesEvent("branches");

  uint64_t NumUnused = 0;
  for (yaml::bolt::BinaryFunctionProfile &YamlBF : YamlBP.Functions) {
    if (YamlBF.Id >= YamlProfileToFunction.size()) {
      // Such profile was ignored.
      ++NumUnused;
      continue;
    }
    if (BinaryFunction *BF = YamlProfileToFunction[YamlBF.Id])
      parseFunctionProfile(*BF, YamlBF);
    else
      ++NumUnused;
  }

  BC.setNumUnusedProfiledObjects(NumUnused);

  if (opts::Lite && opts::MatchProfileWithFunctionHash) {
    for (BinaryFunction *BF : BC.getAllBinaryFunctions())
      if (!BF->hasProfile())
        BF->setIgnored();
  }

  return Error::success();
}

bool YAMLProfileReader::usesEvent(StringRef Name) const {
  return YamlBP.Header.EventNames.find(std::string(Name)) != StringRef::npos;
}

} // end namespace bolt
} // end namespace llvm<|MERGE_RESOLUTION|>--- conflicted
+++ resolved
@@ -26,14 +26,11 @@
 extern cl::OptionCategory BoltOptCategory;
 extern cl::opt<bool> InferStaleProfile;
 extern cl::opt<bool> Lite;
-<<<<<<< HEAD
-=======
 
 cl::opt<unsigned> NameSimilarityFunctionMatchingThreshold(
     "name-similarity-function-matching-threshold",
     cl::desc("Match functions using namespace and edit distance"), cl::init(0),
     cl::Hidden, cl::cat(BoltOptCategory));
->>>>>>> 3a497065
 
 static llvm::cl::opt<bool>
     IgnoreHash("profile-ignore-hash",
@@ -345,6 +342,13 @@
   return Error::success();
 }
 
+bool YAMLProfileReader::profileMatches(
+    const yaml::bolt::BinaryFunctionProfile &Profile, const BinaryFunction &BF) {
+  if (opts::IgnoreHash)
+    return Profile.NumBasicBlocks == BF.size();
+  return Profile.Hash == static_cast<uint64_t>(BF.getHash());
+}
+
 bool YAMLProfileReader::mayHaveProfileData(const BinaryFunction &BF) {
   if (opts::MatchProfileWithFunctionHash)
     return true;
@@ -361,8 +365,92 @@
   return false;
 }
 
-uint64_t YAMLProfileReader::matchWithNameSimilarity(BinaryContext &BC) {
-  uint64_t MatchedWithNameSimilarity = 0;
+size_t YAMLProfileReader::matchWithExactName() {
+  size_t MatchedWithExactName = 0;
+  // This first pass assigns profiles that match 100% by name and by hash.
+  for (auto [YamlBF, BF] : llvm::zip_equal(YamlBP.Functions, ProfileBFs)) {
+    if (!BF)
+      continue;
+    BinaryFunction &Function = *BF;
+    // Clear function call count that may have been set while pre-processing
+    // the profile.
+    Function.setExecutionCount(BinaryFunction::COUNT_NO_PROFILE);
+
+    if (profileMatches(YamlBF, Function)) {
+      matchProfileToFunction(YamlBF, Function);
+      ++MatchedWithExactName;
+    }
+  }
+  return MatchedWithExactName;
+}
+
+size_t YAMLProfileReader::matchWithHash(BinaryContext &BC) {
+  // Iterates through profiled functions to match the first binary function with
+  // the same exact hash. Serves to match identical, renamed functions.
+  // Collisions are possible where multiple functions share the same exact hash.
+  size_t MatchedWithHash = 0;
+  if (opts::MatchProfileWithFunctionHash) {
+    DenseMap<size_t, BinaryFunction *> StrictHashToBF;
+    StrictHashToBF.reserve(BC.getBinaryFunctions().size());
+
+    for (auto &[_, BF] : BC.getBinaryFunctions())
+      StrictHashToBF[BF.getHash()] = &BF;
+
+    for (yaml::bolt::BinaryFunctionProfile &YamlBF : YamlBP.Functions) {
+      if (YamlBF.Used)
+        continue;
+      auto It = StrictHashToBF.find(YamlBF.Hash);
+      if (It != StrictHashToBF.end() && !ProfiledFunctions.count(It->second)) {
+        BinaryFunction *BF = It->second;
+        matchProfileToFunction(YamlBF, *BF);
+        ++MatchedWithHash;
+      }
+    }
+  }
+  return MatchedWithHash;
+}
+
+size_t YAMLProfileReader::matchWithLTOCommonName() {
+  // This second pass allows name ambiguity for LTO private functions.
+  size_t MatchedWithLTOCommonName = 0;
+  for (const auto &[CommonName, LTOProfiles] : LTOCommonNameMap) {
+    if (!LTOCommonNameFunctionMap.contains(CommonName))
+      continue;
+    std::unordered_set<BinaryFunction *> &Functions =
+        LTOCommonNameFunctionMap[CommonName];
+    // Return true if a given profile is matched to one of BinaryFunctions with
+    // matching LTO common name.
+    auto matchProfile = [&](yaml::bolt::BinaryFunctionProfile *YamlBF) {
+      if (YamlBF->Used)
+        return false;
+      for (BinaryFunction *BF : Functions) {
+        if (!ProfiledFunctions.count(BF) && profileMatches(*YamlBF, *BF)) {
+          matchProfileToFunction(*YamlBF, *BF);
+          ++MatchedWithLTOCommonName;
+          return true;
+        }
+      }
+      return false;
+    };
+    bool ProfileMatched = llvm::any_of(LTOProfiles, matchProfile);
+
+    // If there's only one function with a given name, try to match it
+    // partially.
+    if (!ProfileMatched && LTOProfiles.size() == 1 && Functions.size() == 1 &&
+        !LTOProfiles.front()->Used &&
+        !ProfiledFunctions.count(*Functions.begin())) {
+      matchProfileToFunction(*LTOProfiles.front(), **Functions.begin());
+      ++MatchedWithLTOCommonName;
+    }
+  }
+  return MatchedWithLTOCommonName;
+}
+
+size_t YAMLProfileReader::matchWithNameSimilarity(BinaryContext &BC) {
+  if (opts::NameSimilarityFunctionMatchingThreshold == 0)
+    return 0;
+
+  size_t MatchedWithNameSimilarity = 0;
   ItaniumPartialDemangler Demangler;
 
   // Demangle and derive namespace from function name.
@@ -480,17 +568,6 @@
   }
   YamlProfileToFunction.resize(YamlBP.Functions.size() + 1);
 
-  auto profileMatches = [](const yaml::bolt::BinaryFunctionProfile &Profile,
-                           BinaryFunction &BF) {
-    if (opts::IgnoreHash)
-      return Profile.NumBasicBlocks == BF.size();
-    return Profile.Hash == static_cast<uint64_t>(BF.getHash());
-  };
-
-  uint64_t MatchedWithExactName = 0;
-  uint64_t MatchedWithHash = 0;
-  uint64_t MatchedWithLTOCommonName = 0;
-
   // Computes hash for binary functions.
   if (opts::MatchProfileWithFunctionHash) {
     for (auto &[_, BF] : BC.getBinaryFunctions()) {
@@ -504,111 +581,15 @@
     }
   }
 
-  // This first pass assigns profiles that match 100% by name and by hash.
-  for (auto [YamlBF, BF] : llvm::zip_equal(YamlBP.Functions, ProfileBFs)) {
-    if (!BF)
-      continue;
-    BinaryFunction &Function = *BF;
-    // Clear function call count that may have been set while pre-processing
-    // the profile.
-    Function.setExecutionCount(BinaryFunction::COUNT_NO_PROFILE);
-
-    if (profileMatches(YamlBF, Function)) {
-      matchProfileToFunction(YamlBF, Function);
-      ++MatchedWithExactName;
-    }
-<<<<<<< HEAD
-  }
-
-  // Iterates through profiled functions to match the first binary function with
-  // the same exact hash. Serves to match identical, renamed functions.
-  // Collisions are possible where multiple functions share the same exact hash.
-  if (opts::MatchProfileWithFunctionHash) {
-    DenseMap<size_t, BinaryFunction *> StrictHashToBF;
-    StrictHashToBF.reserve(BC.getBinaryFunctions().size());
-
-    for (auto &[_, BF] : BC.getBinaryFunctions())
-      StrictHashToBF[BF.getHash()] = &BF;
-
-    for (yaml::bolt::BinaryFunctionProfile &YamlBF : YamlBP.Functions) {
-      if (YamlBF.Used)
-        continue;
-      auto It = StrictHashToBF.find(YamlBF.Hash);
-      if (It != StrictHashToBF.end() && !ProfiledFunctions.count(It->second)) {
-        BinaryFunction *BF = It->second;
-        matchProfileToFunction(YamlBF, *BF);
-        ++MatchedWithHash;
-      }
-    }
-  }
-
-=======
-  }
-
-  // Iterates through profiled functions to match the first binary function with
-  // the same exact hash. Serves to match identical, renamed functions.
-  // Collisions are possible where multiple functions share the same exact hash.
-  if (opts::MatchProfileWithFunctionHash) {
-    DenseMap<size_t, BinaryFunction *> StrictHashToBF;
-    StrictHashToBF.reserve(BC.getBinaryFunctions().size());
-
-    for (auto &[_, BF] : BC.getBinaryFunctions())
-      StrictHashToBF[BF.getHash()] = &BF;
-
-    for (yaml::bolt::BinaryFunctionProfile &YamlBF : YamlBP.Functions) {
-      if (YamlBF.Used)
-        continue;
-      auto It = StrictHashToBF.find(YamlBF.Hash);
-      if (It != StrictHashToBF.end() && !ProfiledFunctions.count(It->second)) {
-        BinaryFunction *BF = It->second;
-        matchProfileToFunction(YamlBF, *BF);
-        ++MatchedWithHash;
-      }
-    }
-  }
-
->>>>>>> 3a497065
-  // This second pass allows name ambiguity for LTO private functions.
-  for (const auto &[CommonName, LTOProfiles] : LTOCommonNameMap) {
-    if (!LTOCommonNameFunctionMap.contains(CommonName))
-      continue;
-    std::unordered_set<BinaryFunction *> &Functions =
-        LTOCommonNameFunctionMap[CommonName];
-    // Return true if a given profile is matched to one of BinaryFunctions with
-    // matching LTO common name.
-    auto matchProfile = [&](yaml::bolt::BinaryFunctionProfile *YamlBF) {
-      if (YamlBF->Used)
-        return false;
-      for (BinaryFunction *BF : Functions) {
-        if (!ProfiledFunctions.count(BF) && profileMatches(*YamlBF, *BF)) {
-          matchProfileToFunction(*YamlBF, *BF);
-          ++MatchedWithLTOCommonName;
-          return true;
-        }
-      }
-      return false;
-    };
-    bool ProfileMatched = llvm::any_of(LTOProfiles, matchProfile);
-
-    // If there's only one function with a given name, try to match it
-    // partially.
-    if (!ProfileMatched && LTOProfiles.size() == 1 && Functions.size() == 1 &&
-        !LTOProfiles.front()->Used &&
-        !ProfiledFunctions.count(*Functions.begin())) {
-      matchProfileToFunction(*LTOProfiles.front(), **Functions.begin());
-      ++MatchedWithLTOCommonName;
-    }
-  }
+  const size_t MatchedWithExactName = matchWithExactName();
+  const size_t MatchedWithHash = matchWithHash(BC);
+  const size_t MatchedWithLTOCommonName = matchWithLTOCommonName();
+  const size_t MatchedWithNameSimilarity = matchWithNameSimilarity(BC);
 
   for (auto [YamlBF, BF] : llvm::zip_equal(YamlBP.Functions, ProfileBFs))
     if (!YamlBF.Used && BF && !ProfiledFunctions.count(BF))
       matchProfileToFunction(YamlBF, *BF);
 
-  // Uses name similarity to match functions that were not matched by name.
-  uint64_t MatchedWithNameSimilarity =
-      opts::NameSimilarityFunctionMatchingThreshold > 0
-          ? matchWithNameSimilarity(BC)
-          : 0;
 
   for (yaml::bolt::BinaryFunctionProfile &YamlBF : YamlBP.Functions)
     if (!YamlBF.Used && opts::Verbosity >= 1)
@@ -622,11 +603,8 @@
            << " functions with hash\n";
     outs() << "BOLT-INFO: matched " << MatchedWithLTOCommonName
            << " functions with matching LTO common names\n";
-<<<<<<< HEAD
-=======
     outs() << "BOLT-INFO: matched " << MatchedWithNameSimilarity
            << " functions with similar names\n";
->>>>>>> 3a497065
   }
 
   // Set for parseFunctionProfile().
