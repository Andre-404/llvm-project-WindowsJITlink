//===-- MainLoopTest.cpp --------------------------------------------------===//
//
// Part of the LLVM Project, under the Apache License v2.0 with LLVM Exceptions.
// See https://llvm.org/LICENSE.txt for license information.
// SPDX-License-Identifier: Apache-2.0 WITH LLVM-exception
//
//===----------------------------------------------------------------------===//

#include "lldb/Host/MainLoop.h"
#include "TestingSupport/SubsystemRAII.h"
#include "lldb/Host/ConnectionFileDescriptor.h"
#include "lldb/Host/FileSystem.h"
#include "lldb/Host/PseudoTerminal.h"
#include "lldb/Host/common/TCPSocket.h"
#include "llvm/Config/llvm-config.h" // for LLVM_ON_UNIX
#include "llvm/Testing/Support/Error.h"
#include "gtest/gtest.h"
#include <chrono>
#include <future>
#include <thread>

using namespace lldb_private;

namespace {
class MainLoopTest : public testing::Test {
public:
  SubsystemRAII<FileSystem, Socket> subsystems;

  void SetUp() override {
    Status error;
    auto listen_socket_up = std::make_unique<TCPSocket>(true);
    ASSERT_TRUE(error.Success());
    error = listen_socket_up->Listen("localhost:0", 5);
    ASSERT_TRUE(error.Success());

    Socket *accept_socket;
    auto connect_socket_up = std::make_unique<TCPSocket>(true);
    error = connect_socket_up->Connect(
        llvm::formatv("localhost:{0}", listen_socket_up->GetLocalPortNumber())
            .str());
    ASSERT_TRUE(error.Success());
    ASSERT_TRUE(listen_socket_up->Accept(std::chrono::seconds(1), accept_socket)
                    .Success());

    callback_count = 0;
    socketpair[0] = std::move(connect_socket_up);
    socketpair[1].reset(accept_socket);
  }

  void TearDown() override {
    socketpair[0].reset();
    socketpair[1].reset();
  }

protected:
  MainLoop::Callback make_callback() {
    return [&](MainLoopBase &loop) {
      ++callback_count;
      loop.RequestTermination();
    };
  }
  std::shared_ptr<Socket> socketpair[2];
  unsigned callback_count;
};
} // namespace

TEST_F(MainLoopTest, ReadObject) {
  char X = 'X';
  size_t len = sizeof(X);
  ASSERT_TRUE(socketpair[0]->Write(&X, len).Success());

  MainLoop loop;

  Status error;
  auto handle = loop.RegisterReadObject(socketpair[1], make_callback(), error);
  ASSERT_TRUE(error.Success());
  ASSERT_TRUE(handle);
  ASSERT_TRUE(loop.Run().Success());
  ASSERT_EQ(1u, callback_count);
}

TEST_F(MainLoopTest, NoSpuriousReads) {
  // Write one byte into the socket.
  char X = 'X';
  size_t len = sizeof(X);
  ASSERT_TRUE(socketpair[0]->Write(&X, len).Success());

  MainLoop loop;

  Status error;
  auto handle = loop.RegisterReadObject(
      socketpair[1],
      [this](MainLoopBase &) {
        if (callback_count == 0) {
          // Read the byte back the first time we're called. After that, the
          // socket is empty, and we should not be called anymore.
          char X;
          size_t len = sizeof(X);
          EXPECT_THAT_ERROR(socketpair[1]->Read(&X, len).ToError(),
                            llvm::Succeeded());
          EXPECT_EQ(len, sizeof(X));
        }
        ++callback_count;
      },
      error);
  ASSERT_THAT_ERROR(error.ToError(), llvm::Succeeded());
  // Terminate the loop after one second.
  loop.AddCallback([](MainLoopBase &loop) { loop.RequestTermination(); },
                   std::chrono::seconds(1));
  ASSERT_THAT_ERROR(loop.Run().ToError(), llvm::Succeeded());

  // Make sure the callback was called only once.
  ASSERT_EQ(1u, callback_count);
}

TEST_F(MainLoopTest, TerminatesImmediately) {
  char X = 'X';
  size_t len = sizeof(X);
  ASSERT_TRUE(socketpair[0]->Write(&X, len).Success());
  ASSERT_TRUE(socketpair[1]->Write(&X, len).Success());

  MainLoop loop;
  Status error;
  auto handle0 = loop.RegisterReadObject(socketpair[0], make_callback(), error);
  ASSERT_TRUE(error.Success());
  auto handle1 = loop.RegisterReadObject(socketpair[1], make_callback(), error);
  ASSERT_TRUE(error.Success());

  ASSERT_TRUE(loop.Run().Success());
  ASSERT_EQ(1u, callback_count);
}

TEST_F(MainLoopTest, PendingCallback) {
  char X = 'X';
  size_t len = sizeof(X);
  ASSERT_TRUE(socketpair[0]->Write(&X, len).Success());

  MainLoop loop;
  Status error;
  auto handle = loop.RegisterReadObject(
      socketpair[1],
      [&](MainLoopBase &loop) {
        // Both callbacks should be called before the loop terminates.
        loop.AddPendingCallback(make_callback());
        loop.AddPendingCallback(make_callback());
        loop.RequestTermination();
      },
      error);
  ASSERT_TRUE(error.Success());
  ASSERT_TRUE(handle);
  ASSERT_TRUE(loop.Run().Success());
  ASSERT_EQ(2u, callback_count);
}

TEST_F(MainLoopTest, PendingCallbackCalledOnlyOnce) {
  char X = 'X';
  size_t len = sizeof(X);
  ASSERT_TRUE(socketpair[0]->Write(&X, len).Success());

  MainLoop loop;
  Status error;
  auto handle = loop.RegisterReadObject(
      socketpair[1],
      [&](MainLoopBase &loop) {
        // Add one pending callback on the first iteration.
        if (callback_count == 0) {
          loop.AddPendingCallback([&](MainLoopBase &loop) {
            callback_count++;
          });
        }
        // Terminate the loop on second iteration.
        if (callback_count++ >= 1)
          loop.RequestTermination();
      },
      error);
  ASSERT_TRUE(error.Success());
  ASSERT_TRUE(handle);
  ASSERT_TRUE(loop.Run().Success());
  // 2 iterations of read callback + 1 call of pending callback.
  ASSERT_EQ(3u, callback_count);
}

TEST_F(MainLoopTest, PendingCallbackTrigger) {
  MainLoop loop;
  std::promise<void> add_callback2;
  bool callback1_called = false;
  loop.AddPendingCallback([&](MainLoopBase &loop) {
    callback1_called = true;
    add_callback2.set_value();
  });
  Status error;
  ASSERT_THAT_ERROR(error.ToError(), llvm::Succeeded());
  bool callback2_called = false;
  std::thread callback2_adder([&]() {
    add_callback2.get_future().get();
    loop.AddPendingCallback([&](MainLoopBase &loop) {
      callback2_called = true;
      loop.RequestTermination();
    });
  });
  ASSERT_THAT_ERROR(loop.Run().ToError(), llvm::Succeeded());
  callback2_adder.join();
  ASSERT_TRUE(callback1_called);
  ASSERT_TRUE(callback2_called);
}

TEST_F(MainLoopTest, ManyPendingCallbacks) {
  MainLoop loop;
  Status error;
  // Try to fill up the pipe buffer and make sure bad things don't happen. This
  // is a regression test for the case where writing to the interrupt pipe
  // caused a deadlock when the pipe filled up (either because the main loop was
  // not running, because it was slow, or because it was busy/blocked doing
  // something else).
  for (int i = 0; i < 65536; ++i)
    loop.AddPendingCallback(
        [&](MainLoopBase &loop) { loop.RequestTermination(); });
  ASSERT_TRUE(loop.Run().Success());
<<<<<<< HEAD
=======
}

TEST_F(MainLoopTest, CallbackWithTimeout) {
  MainLoop loop;
  loop.AddCallback([](MainLoopBase &loop) { loop.RequestTermination(); },
                   std::chrono::seconds(2));
  auto start = std::chrono::steady_clock::now();
  ASSERT_THAT_ERROR(loop.Run().takeError(), llvm::Succeeded());
  EXPECT_GE(std::chrono::steady_clock::now() - start, std::chrono::seconds(2));
}

TEST_F(MainLoopTest, TimedCallbacksRunInOrder) {
  MainLoop loop;
  auto start = std::chrono::steady_clock::now();
  std::chrono::milliseconds epsilon(10);
  std::vector<int> order;
  auto add_cb = [&](int id) {
    loop.AddCallback([&order, id](MainLoopBase &) { order.push_back(id); },
                     start + id * epsilon);
  };
  add_cb(3);
  add_cb(2);
  add_cb(4);
  add_cb(1);
  loop.AddCallback([](MainLoopBase &loop) { loop.RequestTermination(); },
                   start + 5 * epsilon);
  ASSERT_THAT_ERROR(loop.Run().takeError(), llvm::Succeeded());
  EXPECT_GE(std::chrono::steady_clock::now() - start, 5 * epsilon);
  ASSERT_THAT(order, testing::ElementsAre(1, 2, 3, 4));
}

TEST_F(MainLoopTest, TimedCallbackShortensSleep) {
  MainLoop loop;
  auto start = std::chrono::steady_clock::now();
  bool long_callback_called = false;
  loop.AddCallback(
      [&](MainLoopBase &loop) {
        long_callback_called = true;
        loop.RequestTermination();
      },
      std::chrono::seconds(30));
  std::future<Status> async_run =
      std::async(std::launch::async, &MainLoop::Run, std::ref(loop));
  std::this_thread::sleep_for(std::chrono::milliseconds(100));
  bool short_callback_called = false;
  loop.AddCallback(
      [&](MainLoopBase &loop) {
        short_callback_called = true;
        loop.RequestTermination();
      },
      std::chrono::seconds(1));
  ASSERT_THAT_ERROR(async_run.get().takeError(), llvm::Succeeded());
  EXPECT_LT(std::chrono::steady_clock::now() - start, std::chrono::seconds(10));
  EXPECT_TRUE(short_callback_called);
  EXPECT_FALSE(long_callback_called);
>>>>>>> ce7c17d5
}

#ifdef LLVM_ON_UNIX
TEST_F(MainLoopTest, DetectsEOF) {

  PseudoTerminal term;
  ASSERT_THAT_ERROR(term.OpenFirstAvailablePrimary(O_RDWR), llvm::Succeeded());
  ASSERT_THAT_ERROR(term.OpenSecondary(O_RDWR | O_NOCTTY), llvm::Succeeded());
  auto conn = std::make_unique<ConnectionFileDescriptor>(
      term.ReleasePrimaryFileDescriptor(), true);

  Status error;
  MainLoop loop;
  auto handle =
      loop.RegisterReadObject(conn->GetReadObject(), make_callback(), error);
  ASSERT_TRUE(error.Success());
  term.CloseSecondaryFileDescriptor();

  ASSERT_TRUE(loop.Run().Success());
  ASSERT_EQ(1u, callback_count);
}

TEST_F(MainLoopTest, Signal) {
  MainLoop loop;
  Status error;

  auto handle = loop.RegisterSignal(SIGUSR1, make_callback(), error);
  ASSERT_TRUE(error.Success());
  kill(getpid(), SIGUSR1);
  ASSERT_TRUE(loop.Run().Success());
  ASSERT_EQ(1u, callback_count);
}

TEST_F(MainLoopTest, SignalOnOtherThread) {
  MainLoop loop;
  Status error;

  auto handle = loop.RegisterSignal(SIGUSR1, make_callback(), error);
  ASSERT_TRUE(error.Success());
  std::thread([] { pthread_kill(pthread_self(), SIGUSR1); }).join();
  ASSERT_TRUE(loop.Run().Success());
  ASSERT_EQ(1u, callback_count);
}

// Test that a signal which is not monitored by the MainLoop does not
// cause a premature exit.
TEST_F(MainLoopTest, UnmonitoredSignal) {
  MainLoop loop;
  Status error;
  struct sigaction sa;
  sa.sa_sigaction = [](int, siginfo_t *, void *) { };
  sa.sa_flags = SA_SIGINFO; // important: no SA_RESTART
  sigemptyset(&sa.sa_mask);
  ASSERT_EQ(0, sigaction(SIGUSR2, &sa, nullptr));

  auto handle = loop.RegisterSignal(SIGUSR1, make_callback(), error);
  ASSERT_TRUE(error.Success());
  kill(getpid(), SIGUSR2);
  kill(getpid(), SIGUSR1);
  ASSERT_TRUE(loop.Run().Success());
  ASSERT_EQ(1u, callback_count);
}

// Test that two callbacks can be registered for the same signal
// and unregistered independently.
TEST_F(MainLoopTest, TwoSignalCallbacks) {
  MainLoop loop;
  Status error;
  unsigned callback2_count = 0;
  unsigned callback3_count = 0;

  auto handle = loop.RegisterSignal(SIGUSR1, make_callback(), error);
  ASSERT_TRUE(error.Success());

  {
    // Run a single iteration with two callbacks enabled.
    auto handle2 = loop.RegisterSignal(
        SIGUSR1, [&](MainLoopBase &loop) { ++callback2_count; }, error);
    ASSERT_TRUE(error.Success());

    kill(getpid(), SIGUSR1);
    ASSERT_TRUE(loop.Run().Success());
    ASSERT_EQ(1u, callback_count);
    ASSERT_EQ(1u, callback2_count);
    ASSERT_EQ(0u, callback3_count);
  }

  {
    // Make sure that remove + add new works.
    auto handle3 = loop.RegisterSignal(
        SIGUSR1, [&](MainLoopBase &loop) { ++callback3_count; }, error);
    ASSERT_TRUE(error.Success());

    kill(getpid(), SIGUSR1);
    ASSERT_TRUE(loop.Run().Success());
    ASSERT_EQ(2u, callback_count);
    ASSERT_EQ(1u, callback2_count);
    ASSERT_EQ(1u, callback3_count);
  }

  // Both extra callbacks should be unregistered now.
  kill(getpid(), SIGUSR1);
  ASSERT_TRUE(loop.Run().Success());
  ASSERT_EQ(3u, callback_count);
  ASSERT_EQ(1u, callback2_count);
  ASSERT_EQ(1u, callback3_count);
}
#endif<|MERGE_RESOLUTION|>--- conflicted
+++ resolved
@@ -216,8 +216,6 @@
     loop.AddPendingCallback(
         [&](MainLoopBase &loop) { loop.RequestTermination(); });
   ASSERT_TRUE(loop.Run().Success());
-<<<<<<< HEAD
-=======
 }
 
 TEST_F(MainLoopTest, CallbackWithTimeout) {
@@ -273,7 +271,6 @@
   EXPECT_LT(std::chrono::steady_clock::now() - start, std::chrono::seconds(10));
   EXPECT_TRUE(short_callback_called);
   EXPECT_FALSE(long_callback_called);
->>>>>>> ce7c17d5
 }
 
 #ifdef LLVM_ON_UNIX
