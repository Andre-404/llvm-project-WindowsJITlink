--- conflicted
+++ resolved
@@ -176,21 +176,13 @@
         if self.isExpressionParsedExpected():
             self.assertEvaluate("a_function", "0x.*a.out`a_function.*")
             self.assertEvaluate("a_function(1)", "1")
-<<<<<<< HEAD
-#            self.assertEvaluate("var + 1", "43")
-=======
             self.assertEvaluate("list + 1", "43")
->>>>>>> c835b48a
             self.assertEvaluate("foo_func", "0x.*a.out`foo_func.*")
             self.assertEvaluate("foo_var", "44")
         else:
             self.assertEvaluateFailure("a_function")
             self.assertEvaluateFailure("a_function(1)")
-<<<<<<< HEAD
-#            self.assertEvaluateFailure("var + 1")
-=======
             self.assertEvaluateFailure("list + 1")
->>>>>>> c835b48a
             self.assertEvaluateFailure("foo_func")
 #            self.assertEvaluateFailure("foo_var")
 
