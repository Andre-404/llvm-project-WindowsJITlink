--- conflicted
+++ resolved
@@ -695,10 +695,7 @@
     libc.src.math.setpayloadf16
     libc.src.math.setpayloadsigf16
     libc.src.math.sinpif16
-<<<<<<< HEAD
-=======
     libc.src.math.sqrtf16
->>>>>>> f791cfc8
     libc.src.math.totalorderf16
     libc.src.math.totalordermagf16
     libc.src.math.truncf16
