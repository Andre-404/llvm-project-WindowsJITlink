--- conflicted
+++ resolved
@@ -82,39 +82,6 @@
 )
 
 add_libc_test(
-<<<<<<< HEAD
-  issignaling_test
-  SUITE
-    libc_include_tests
-  SRCS
-    issignaling_test.cpp
-  DEPENDS
-    libc.include.llvm-libc-macros.math_function_macros
-)
-
-add_libc_test(
-  issignalingf_test
-  SUITE
-    libc_include_tests
-  SRCS
-    issignalingf_test.cpp
-  DEPENDS
-    libc.include.llvm-libc-macros.math_function_macros
-)
-
-add_libc_test(
-  issignalingl_test
-  SUITE
-    libc_include_tests
-  SRCS
-    issignalingl_test.cpp
-  DEPENDS
-    libc.include.llvm-libc-macros.math_function_macros
-)
-
-add_libc_test(
-=======
->>>>>>> dd326b12
   issubnormal_test
   SUITE
     libc_include_tests
@@ -412,8 +379,6 @@
     -Werror
   DEPENDS
     libc.include.llvm-libc-macros.math_function_macros
-<<<<<<< HEAD
-=======
     libc.src.math.issignaling
     libc.src.math.issignalingf
     libc.src.math.issignalingl
@@ -435,7 +400,6 @@
     libc.src.math.iscanonical
     libc.src.math.iscanonicalf
     libc.src.math.iscanonicall
->>>>>>> dd326b12
 )
 
 add_libc_test(
