//===-- Shared memory RPC server instantiation ------------------*- C++ -*-===//
//
// Part of the LLVM Project, under the Apache License v2.0 with LLVM Exceptions.
// See https://llvm.org/LICENSE.txt for license information.
// SPDX-License-Identifier: Apache-2.0 WITH LLVM-exception
//
//===----------------------------------------------------------------------===//

// Workaround for missing __has_builtin in < GCC 10.
#ifndef __has_builtin
#define __has_builtin(x) 0
#endif

// Make sure these are included first so they don't conflict with the system.
#include <limits.h>

#include "shared/rpc.h"
#include "shared/rpc_opcodes.h"

#include "src/__support/arg_list.h"
#include "src/stdio/printf_core/converter.h"
#include "src/stdio/printf_core/parser.h"
#include "src/stdio/printf_core/writer.h"

#include <algorithm>
#include <atomic>
#include <cstdio>
#include <cstring>
#include <memory>
#include <mutex>
#include <unordered_map>
#include <variant>
#include <vector>

using namespace LIBC_NAMESPACE;
using namespace LIBC_NAMESPACE::printf_core;

namespace {
struct TempStorage {
  char *alloc(size_t size) {
    storage.emplace_back(std::make_unique<char[]>(size));
    return storage.back().get();
  }

  std::vector<std::unique_ptr<char[]>> storage;
};
} // namespace

enum Stream {
  File = 0,
  Stdin = 1,
  Stdout = 2,
  Stderr = 3,
};

// Get the associated stream out of an encoded number.
LIBC_INLINE ::FILE *to_stream(uintptr_t f) {
  ::FILE *stream = reinterpret_cast<FILE *>(f & ~0x3ull);
  Stream type = static_cast<Stream>(f & 0x3ull);
  if (type == Stdin)
    return stdin;
  if (type == Stdout)
    return stdout;
  if (type == Stderr)
    return stderr;
  return stream;
}

template <bool packed, uint32_t num_lanes>
static void handle_printf(rpc::Server::Port &port, TempStorage &temp_storage) {
  FILE *files[num_lanes] = {nullptr};
  // Get the appropriate output stream to use.
  if (port.get_opcode() == LIBC_PRINTF_TO_STREAM ||
      port.get_opcode() == LIBC_PRINTF_TO_STREAM_PACKED)
    port.recv([&](rpc::Buffer *buffer, uint32_t id) {
      files[id] = reinterpret_cast<FILE *>(buffer->data[0]);
    });
  else if (port.get_opcode() == LIBC_PRINTF_TO_STDOUT ||
           port.get_opcode() == LIBC_PRINTF_TO_STDOUT_PACKED)
    std::fill(files, files + num_lanes, stdout);
  else
    std::fill(files, files + num_lanes, stderr);

  uint64_t format_sizes[num_lanes] = {0};
  void *format[num_lanes] = {nullptr};

  uint64_t args_sizes[num_lanes] = {0};
  void *args[num_lanes] = {nullptr};

  // Recieve the format string and arguments from the client.
  port.recv_n(format, format_sizes,
              [&](uint64_t size) { return temp_storage.alloc(size); });

  // Parse the format string to get the expected size of the buffer.
  for (uint32_t lane = 0; lane < num_lanes; ++lane) {
    if (!format[lane])
      continue;

    WriteBuffer wb(nullptr, 0);
    Writer writer(&wb);

    internal::DummyArgList<packed> printf_args;
    Parser<internal::DummyArgList<packed> &> parser(
        reinterpret_cast<const char *>(format[lane]), printf_args);

    for (FormatSection cur_section = parser.get_next_section();
         !cur_section.raw_string.empty();
         cur_section = parser.get_next_section())
      ;
    args_sizes[lane] = printf_args.read_count();
  }
  port.send([&](rpc::Buffer *buffer, uint32_t id) {
    buffer->data[0] = args_sizes[id];
  });
  port.recv_n(args, args_sizes,
              [&](uint64_t size) { return temp_storage.alloc(size); });

  // Identify any arguments that are actually pointers to strings on the client.
  // Additionally we want to determine how much buffer space we need to print.
  std::vector<void *> strs_to_copy[num_lanes];
  int buffer_size[num_lanes] = {0};
  for (uint32_t lane = 0; lane < num_lanes; ++lane) {
    if (!format[lane])
      continue;

    WriteBuffer wb(nullptr, 0);
    Writer writer(&wb);

    internal::StructArgList<packed> printf_args(args[lane], args_sizes[lane]);
    Parser<internal::StructArgList<packed>> parser(
        reinterpret_cast<const char *>(format[lane]), printf_args);

    for (FormatSection cur_section = parser.get_next_section();
         !cur_section.raw_string.empty();
         cur_section = parser.get_next_section()) {
      if (cur_section.has_conv && cur_section.conv_name == 's' &&
          cur_section.conv_val_ptr) {
        strs_to_copy[lane].emplace_back(cur_section.conv_val_ptr);
        // Get the minimum size of the string in the case of padding.
        char c = '\0';
        cur_section.conv_val_ptr = &c;
        convert(&writer, cur_section);
      } else if (cur_section.has_conv) {
        // Ignore conversion errors for the first pass.
        convert(&writer, cur_section);
      } else {
        writer.write(cur_section.raw_string);
      }
    }
    buffer_size[lane] = writer.get_chars_written();
  }

  // Recieve any strings from the client and push them into a buffer.
  std::vector<void *> copied_strs[num_lanes];
  while (std::any_of(std::begin(strs_to_copy), std::end(strs_to_copy),
                     [](const auto &v) { return !v.empty() && v.back(); })) {
    port.send([&](rpc::Buffer *buffer, uint32_t id) {
      void *ptr = !strs_to_copy[id].empty() ? strs_to_copy[id].back() : nullptr;
      buffer->data[1] = reinterpret_cast<uintptr_t>(ptr);
      if (!strs_to_copy[id].empty())
        strs_to_copy[id].pop_back();
    });
    uint64_t str_sizes[num_lanes] = {0};
    void *strs[num_lanes] = {nullptr};
    port.recv_n(strs, str_sizes,
                [&](uint64_t size) { return temp_storage.alloc(size); });
    for (uint32_t lane = 0; lane < num_lanes; ++lane) {
      if (!strs[lane])
        continue;

      copied_strs[lane].emplace_back(strs[lane]);
      buffer_size[lane] += str_sizes[lane];
    }
  }

  // Perform the final formatting and printing using the LLVM C library printf.
  int results[num_lanes] = {0};
  for (uint32_t lane = 0; lane < num_lanes; ++lane) {
    if (!format[lane])
      continue;

    char *buffer = temp_storage.alloc(buffer_size[lane]);
    WriteBuffer wb(buffer, buffer_size[lane]);
    Writer writer(&wb);

    internal::StructArgList<packed> printf_args(args[lane], args_sizes[lane]);
    Parser<internal::StructArgList<packed>> parser(
        reinterpret_cast<const char *>(format[lane]), printf_args);

    // Parse and print the format string using the arguments we copied from
    // the client.
    int ret = 0;
    for (FormatSection cur_section = parser.get_next_section();
         !cur_section.raw_string.empty();
         cur_section = parser.get_next_section()) {
      // If this argument was a string we use the memory buffer we copied from
      // the client by replacing the raw pointer with the copied one.
      if (cur_section.has_conv && cur_section.conv_name == 's') {
        if (!copied_strs[lane].empty()) {
          cur_section.conv_val_ptr = copied_strs[lane].back();
          copied_strs[lane].pop_back();
        } else {
          cur_section.conv_val_ptr = nullptr;
        }
      }
      if (cur_section.has_conv) {
        ret = convert(&writer, cur_section);
        if (ret == -1)
          break;
      } else {
        writer.write(cur_section.raw_string);
      }
    }

    results[lane] = fwrite(buffer, 1, writer.get_chars_written(), files[lane]);
    if (results[lane] != writer.get_chars_written() || ret == -1)
      results[lane] = -1;
  }

  // Send the final return value and signal completion by setting the string
  // argument to null.
  port.send([&](rpc::Buffer *buffer, uint32_t id) {
    buffer->data[0] = static_cast<uint64_t>(results[id]);
    buffer->data[1] = reinterpret_cast<uintptr_t>(nullptr);
  });
}

template <uint32_t num_lanes>
rpc::Status handle_port_impl(rpc::Server::Port &port) {
  TempStorage temp_storage;

  switch (port.get_opcode()) {
  case LIBC_WRITE_TO_STREAM:
  case LIBC_WRITE_TO_STDERR:
  case LIBC_WRITE_TO_STDOUT:
  case LIBC_WRITE_TO_STDOUT_NEWLINE: {
    uint64_t sizes[num_lanes] = {0};
    void *strs[num_lanes] = {nullptr};
    FILE *files[num_lanes] = {nullptr};
    if (port.get_opcode() == LIBC_WRITE_TO_STREAM) {
      port.recv([&](rpc::Buffer *buffer, uint32_t id) {
        files[id] = reinterpret_cast<FILE *>(buffer->data[0]);
      });
    } else if (port.get_opcode() == LIBC_WRITE_TO_STDERR) {
      std::fill(files, files + num_lanes, stderr);
    } else {
      std::fill(files, files + num_lanes, stdout);
    }

    port.recv_n(strs, sizes,
                [&](uint64_t size) { return temp_storage.alloc(size); });
    port.send([&](rpc::Buffer *buffer, uint32_t id) {
      flockfile(files[id]);
      buffer->data[0] = fwrite_unlocked(strs[id], 1, sizes[id], files[id]);
      if (port.get_opcode() == LIBC_WRITE_TO_STDOUT_NEWLINE &&
          buffer->data[0] == sizes[id])
        buffer->data[0] += fwrite_unlocked("\n", 1, 1, files[id]);
      funlockfile(files[id]);
    });
    break;
  }
  case LIBC_READ_FROM_STREAM: {
    uint64_t sizes[num_lanes] = {0};
    void *data[num_lanes] = {nullptr};
    port.recv([&](rpc::Buffer *buffer, uint32_t id) {
      data[id] = temp_storage.alloc(buffer->data[0]);
      sizes[id] =
          fread(data[id], 1, buffer->data[0], to_stream(buffer->data[1]));
    });
    port.send_n(data, sizes);
    port.send([&](rpc::Buffer *buffer, uint32_t id) {
      std::memcpy(buffer->data, &sizes[id], sizeof(uint64_t));
    });
    break;
  }
  case LIBC_READ_FGETS: {
    uint64_t sizes[num_lanes] = {0};
    void *data[num_lanes] = {nullptr};
    port.recv([&](rpc::Buffer *buffer, uint32_t id) {
      data[id] = temp_storage.alloc(buffer->data[0]);
      const char *str = fgets(reinterpret_cast<char *>(data[id]),
                              buffer->data[0], to_stream(buffer->data[1]));
      sizes[id] = !str ? 0 : std::strlen(str) + 1;
    });
    port.send_n(data, sizes);
    break;
  }
  case LIBC_OPEN_FILE: {
    uint64_t sizes[num_lanes] = {0};
    void *paths[num_lanes] = {nullptr};
    port.recv_n(paths, sizes,
                [&](uint64_t size) { return temp_storage.alloc(size); });
    port.recv_and_send([&](rpc::Buffer *buffer, uint32_t id) {
      FILE *file = fopen(reinterpret_cast<char *>(paths[id]),
                         reinterpret_cast<char *>(buffer->data));
      buffer->data[0] = reinterpret_cast<uintptr_t>(file);
    });
    break;
  }
  case LIBC_CLOSE_FILE: {
    port.recv_and_send([&](rpc::Buffer *buffer, uint32_t id) {
      FILE *file = reinterpret_cast<FILE *>(buffer->data[0]);
      buffer->data[0] = fclose(file);
    });
    break;
  }
  case LIBC_EXIT: {
    // Send a response to the client to signal that we are ready to exit.
<<<<<<< HEAD
    port->recv_and_send([](rpc::Buffer *, uint32_t) {});
    port->recv([](rpc::Buffer *buffer, uint32_t) {
=======
    port.recv_and_send([](rpc::Buffer *, uint32_t) {});
    port.recv([](rpc::Buffer *buffer, uint32_t) {
>>>>>>> ce7c17d5
      int status = 0;
      std::memcpy(&status, buffer->data, sizeof(int));
      exit(status);
    });
    break;
  }
  case LIBC_ABORT: {
    // Send a response to the client to signal that we are ready to abort.
<<<<<<< HEAD
    port->recv_and_send([](rpc::Buffer *, uint32_t) {});
    port->recv([](rpc::Buffer *, uint32_t) {});
    abort();
    break;
  }
  case RPC_HOST_CALL: {
    uint64_t sizes[lane_size] = {0};
    unsigned long long results[lane_size] = {0};
    void *args[lane_size] = {nullptr};
    port->recv_n(args, sizes,
                 [&](uint64_t size) { return temp_storage.alloc(size); });
    port->recv([&](rpc::Buffer *buffer, uint32_t id) {
=======
    port.recv_and_send([](rpc::Buffer *, uint32_t) {});
    port.recv([](rpc::Buffer *, uint32_t) {});
    abort();
    break;
  }
  case LIBC_HOST_CALL: {
    uint64_t sizes[num_lanes] = {0};
    unsigned long long results[num_lanes] = {0};
    void *args[num_lanes] = {nullptr};
    port.recv_n(args, sizes,
                [&](uint64_t size) { return temp_storage.alloc(size); });
    port.recv([&](rpc::Buffer *buffer, uint32_t id) {
>>>>>>> ce7c17d5
      using func_ptr_t = unsigned long long (*)(void *);
      auto func = reinterpret_cast<func_ptr_t>(buffer->data[0]);
      results[id] = func(args[id]);
    });
<<<<<<< HEAD
    port->send([&](rpc::Buffer *buffer, uint32_t id) {
=======
    port.send([&](rpc::Buffer *buffer, uint32_t id) {
>>>>>>> ce7c17d5
      buffer->data[0] = static_cast<uint64_t>(results[id]);
    });
    break;
  }
<<<<<<< HEAD
  case RPC_FEOF: {
    port->recv_and_send([](rpc::Buffer *buffer, uint32_t) {
      buffer->data[0] = feof(file::to_stream(buffer->data[0]));
    });
    break;
  }
  case RPC_FERROR: {
    port->recv_and_send([](rpc::Buffer *buffer, uint32_t) {
      buffer->data[0] = ferror(file::to_stream(buffer->data[0]));
    });
    break;
  }
  case RPC_CLEARERR: {
    port->recv_and_send([](rpc::Buffer *buffer, uint32_t) {
      clearerr(file::to_stream(buffer->data[0]));
    });
    break;
  }
  case RPC_FSEEK: {
    port->recv_and_send([](rpc::Buffer *buffer, uint32_t) {
      buffer->data[0] = fseek(file::to_stream(buffer->data[0]),
                              static_cast<long>(buffer->data[1]),
                              static_cast<int>(buffer->data[2]));
    });
    break;
  }
  case RPC_FTELL: {
    port->recv_and_send([](rpc::Buffer *buffer, uint32_t) {
      buffer->data[0] = ftell(file::to_stream(buffer->data[0]));
    });
    break;
  }
  case RPC_FFLUSH: {
    port->recv_and_send([](rpc::Buffer *buffer, uint32_t) {
      buffer->data[0] = fflush(file::to_stream(buffer->data[0]));
    });
    break;
  }
  case RPC_UNGETC: {
    port->recv_and_send([](rpc::Buffer *buffer, uint32_t) {
      buffer->data[0] = ungetc(static_cast<int>(buffer->data[0]),
                               file::to_stream(buffer->data[1]));
=======
  case LIBC_FEOF: {
    port.recv_and_send([](rpc::Buffer *buffer, uint32_t) {
      buffer->data[0] = feof(to_stream(buffer->data[0]));
    });
    break;
  }
  case LIBC_FERROR: {
    port.recv_and_send([](rpc::Buffer *buffer, uint32_t) {
      buffer->data[0] = ferror(to_stream(buffer->data[0]));
    });
    break;
  }
  case LIBC_CLEARERR: {
    port.recv_and_send([](rpc::Buffer *buffer, uint32_t) {
      clearerr(to_stream(buffer->data[0]));
    });
    break;
  }
  case LIBC_FSEEK: {
    port.recv_and_send([](rpc::Buffer *buffer, uint32_t) {
      buffer->data[0] =
          fseek(to_stream(buffer->data[0]), static_cast<long>(buffer->data[1]),
                static_cast<int>(buffer->data[2]));
    });
    break;
  }
  case LIBC_FTELL: {
    port.recv_and_send([](rpc::Buffer *buffer, uint32_t) {
      buffer->data[0] = ftell(to_stream(buffer->data[0]));
    });
    break;
  }
  case LIBC_FFLUSH: {
    port.recv_and_send([](rpc::Buffer *buffer, uint32_t) {
      buffer->data[0] = fflush(to_stream(buffer->data[0]));
    });
    break;
  }
  case LIBC_UNGETC: {
    port.recv_and_send([](rpc::Buffer *buffer, uint32_t) {
      buffer->data[0] =
          ungetc(static_cast<int>(buffer->data[0]), to_stream(buffer->data[1]));
>>>>>>> ce7c17d5
    });
    break;
  }
  case LIBC_PRINTF_TO_STREAM_PACKED:
  case LIBC_PRINTF_TO_STDOUT_PACKED:
  case LIBC_PRINTF_TO_STDERR_PACKED: {
    handle_printf<true, num_lanes>(port, temp_storage);
    break;
  }
  case LIBC_PRINTF_TO_STREAM:
  case LIBC_PRINTF_TO_STDOUT:
  case LIBC_PRINTF_TO_STDERR: {
    handle_printf<false, num_lanes>(port, temp_storage);
    break;
  }
  case LIBC_REMOVE: {
    uint64_t sizes[num_lanes] = {0};
    void *args[num_lanes] = {nullptr};
    port.recv_n(args, sizes,
                [&](uint64_t size) { return temp_storage.alloc(size); });
    port.send([&](rpc::Buffer *buffer, uint32_t id) {
      buffer->data[0] = static_cast<uint64_t>(
          remove(reinterpret_cast<const char *>(args[id])));
    });
    break;
  }
  case LIBC_RENAME: {
    uint64_t oldsizes[num_lanes] = {0};
    uint64_t newsizes[num_lanes] = {0};
    void *oldpath[num_lanes] = {nullptr};
    void *newpath[num_lanes] = {nullptr};
    port.recv_n(oldpath, oldsizes,
                [&](uint64_t size) { return temp_storage.alloc(size); });
    port.recv_n(newpath, newsizes,
                [&](uint64_t size) { return temp_storage.alloc(size); });
    port.send([&](rpc::Buffer *buffer, uint32_t id) {
      buffer->data[0] = static_cast<uint64_t>(
          rename(reinterpret_cast<const char *>(oldpath[id]),
                 reinterpret_cast<const char *>(newpath[id])));
    });
    break;
  }
  case LIBC_SYSTEM: {
    uint64_t sizes[num_lanes] = {0};
    void *args[num_lanes] = {nullptr};
    port.recv_n(args, sizes,
                [&](uint64_t size) { return temp_storage.alloc(size); });
    port.send([&](rpc::Buffer *buffer, uint32_t id) {
      buffer->data[0] = static_cast<uint64_t>(
          system(reinterpret_cast<const char *>(args[id])));
    });
    break;
  }
<<<<<<< HEAD
  case RPC_NOOP: {
    port->recv([](rpc::Buffer *, uint32_t) {});
=======
  case LIBC_NOOP: {
    port.recv([](rpc::Buffer *, uint32_t) {});
>>>>>>> ce7c17d5
    break;
  }
  default:
    return rpc::RPC_UNHANDLED_OPCODE;
  }

  return rpc::RPC_SUCCESS;
}

namespace rpc {
// The implementation of this function currently lives in the utility directory
// at 'utils/gpu/server/rpc_server.cpp'.
rpc::Status handle_libc_opcodes(rpc::Server::Port &port, uint32_t num_lanes) {
  switch (num_lanes) {
  case 1:
    return handle_port_impl<1>(port);
  case 32:
    return handle_port_impl<32>(port);
  case 64:
    return handle_port_impl<64>(port);
  default:
    return rpc::RPC_ERROR;
  }
}
<<<<<<< HEAD

const void *rpc_get_client_buffer(rpc_device_t rpc_device) {
  if (!rpc_device.handle)
    return nullptr;
  Device *device = reinterpret_cast<Device *>(rpc_device.handle);
  return &device->client;
}

uint64_t rpc_get_client_size() { return sizeof(rpc::Client); }

void rpc_send(rpc_port_t ref, rpc_port_callback_ty callback, void *data) {
  auto port = reinterpret_cast<rpc::Server::Port *>(ref.handle);
  port->send([=](rpc::Buffer *buffer, uint32_t) {
    callback(reinterpret_cast<rpc_buffer_t *>(buffer), data);
  });
}

void rpc_send_n(rpc_port_t ref, const void *const *src, uint64_t *size) {
  auto port = reinterpret_cast<rpc::Server::Port *>(ref.handle);
  port->send_n(src, size);
}

void rpc_recv(rpc_port_t ref, rpc_port_callback_ty callback, void *data) {
  auto port = reinterpret_cast<rpc::Server::Port *>(ref.handle);
  port->recv([=](rpc::Buffer *buffer, uint32_t) {
    callback(reinterpret_cast<rpc_buffer_t *>(buffer), data);
  });
}

void rpc_recv_n(rpc_port_t ref, void **dst, uint64_t *size, rpc_alloc_ty alloc,
                void *data) {
  auto port = reinterpret_cast<rpc::Server::Port *>(ref.handle);
  auto alloc_fn = [=](uint64_t size) { return alloc(size, data); };
  port->recv_n(dst, size, alloc_fn);
}

void rpc_recv_and_send(rpc_port_t ref, rpc_port_callback_ty callback,
                       void *data) {
  auto port = reinterpret_cast<rpc::Server::Port *>(ref.handle);
  port->recv_and_send([=](rpc::Buffer *buffer, uint32_t) {
    callback(reinterpret_cast<rpc_buffer_t *>(buffer), data);
  });
}
=======
} // namespace rpc
>>>>>>> ce7c17d5
<|MERGE_RESOLUTION|>--- conflicted
+++ resolved
@@ -306,13 +306,8 @@
   }
   case LIBC_EXIT: {
     // Send a response to the client to signal that we are ready to exit.
-<<<<<<< HEAD
-    port->recv_and_send([](rpc::Buffer *, uint32_t) {});
-    port->recv([](rpc::Buffer *buffer, uint32_t) {
-=======
     port.recv_and_send([](rpc::Buffer *, uint32_t) {});
     port.recv([](rpc::Buffer *buffer, uint32_t) {
->>>>>>> ce7c17d5
       int status = 0;
       std::memcpy(&status, buffer->data, sizeof(int));
       exit(status);
@@ -321,20 +316,6 @@
   }
   case LIBC_ABORT: {
     // Send a response to the client to signal that we are ready to abort.
-<<<<<<< HEAD
-    port->recv_and_send([](rpc::Buffer *, uint32_t) {});
-    port->recv([](rpc::Buffer *, uint32_t) {});
-    abort();
-    break;
-  }
-  case RPC_HOST_CALL: {
-    uint64_t sizes[lane_size] = {0};
-    unsigned long long results[lane_size] = {0};
-    void *args[lane_size] = {nullptr};
-    port->recv_n(args, sizes,
-                 [&](uint64_t size) { return temp_storage.alloc(size); });
-    port->recv([&](rpc::Buffer *buffer, uint32_t id) {
-=======
     port.recv_and_send([](rpc::Buffer *, uint32_t) {});
     port.recv([](rpc::Buffer *, uint32_t) {});
     abort();
@@ -347,64 +328,15 @@
     port.recv_n(args, sizes,
                 [&](uint64_t size) { return temp_storage.alloc(size); });
     port.recv([&](rpc::Buffer *buffer, uint32_t id) {
->>>>>>> ce7c17d5
       using func_ptr_t = unsigned long long (*)(void *);
       auto func = reinterpret_cast<func_ptr_t>(buffer->data[0]);
       results[id] = func(args[id]);
     });
-<<<<<<< HEAD
-    port->send([&](rpc::Buffer *buffer, uint32_t id) {
-=======
-    port.send([&](rpc::Buffer *buffer, uint32_t id) {
->>>>>>> ce7c17d5
+    port.send([&](rpc::Buffer *buffer, uint32_t id) {
       buffer->data[0] = static_cast<uint64_t>(results[id]);
     });
     break;
   }
-<<<<<<< HEAD
-  case RPC_FEOF: {
-    port->recv_and_send([](rpc::Buffer *buffer, uint32_t) {
-      buffer->data[0] = feof(file::to_stream(buffer->data[0]));
-    });
-    break;
-  }
-  case RPC_FERROR: {
-    port->recv_and_send([](rpc::Buffer *buffer, uint32_t) {
-      buffer->data[0] = ferror(file::to_stream(buffer->data[0]));
-    });
-    break;
-  }
-  case RPC_CLEARERR: {
-    port->recv_and_send([](rpc::Buffer *buffer, uint32_t) {
-      clearerr(file::to_stream(buffer->data[0]));
-    });
-    break;
-  }
-  case RPC_FSEEK: {
-    port->recv_and_send([](rpc::Buffer *buffer, uint32_t) {
-      buffer->data[0] = fseek(file::to_stream(buffer->data[0]),
-                              static_cast<long>(buffer->data[1]),
-                              static_cast<int>(buffer->data[2]));
-    });
-    break;
-  }
-  case RPC_FTELL: {
-    port->recv_and_send([](rpc::Buffer *buffer, uint32_t) {
-      buffer->data[0] = ftell(file::to_stream(buffer->data[0]));
-    });
-    break;
-  }
-  case RPC_FFLUSH: {
-    port->recv_and_send([](rpc::Buffer *buffer, uint32_t) {
-      buffer->data[0] = fflush(file::to_stream(buffer->data[0]));
-    });
-    break;
-  }
-  case RPC_UNGETC: {
-    port->recv_and_send([](rpc::Buffer *buffer, uint32_t) {
-      buffer->data[0] = ungetc(static_cast<int>(buffer->data[0]),
-                               file::to_stream(buffer->data[1]));
-=======
   case LIBC_FEOF: {
     port.recv_and_send([](rpc::Buffer *buffer, uint32_t) {
       buffer->data[0] = feof(to_stream(buffer->data[0]));
@@ -447,7 +379,6 @@
     port.recv_and_send([](rpc::Buffer *buffer, uint32_t) {
       buffer->data[0] =
           ungetc(static_cast<int>(buffer->data[0]), to_stream(buffer->data[1]));
->>>>>>> ce7c17d5
     });
     break;
   }
@@ -501,13 +432,8 @@
     });
     break;
   }
-<<<<<<< HEAD
-  case RPC_NOOP: {
-    port->recv([](rpc::Buffer *, uint32_t) {});
-=======
   case LIBC_NOOP: {
     port.recv([](rpc::Buffer *, uint32_t) {});
->>>>>>> ce7c17d5
     break;
   }
   default:
@@ -532,50 +458,4 @@
     return rpc::RPC_ERROR;
   }
 }
-<<<<<<< HEAD
-
-const void *rpc_get_client_buffer(rpc_device_t rpc_device) {
-  if (!rpc_device.handle)
-    return nullptr;
-  Device *device = reinterpret_cast<Device *>(rpc_device.handle);
-  return &device->client;
-}
-
-uint64_t rpc_get_client_size() { return sizeof(rpc::Client); }
-
-void rpc_send(rpc_port_t ref, rpc_port_callback_ty callback, void *data) {
-  auto port = reinterpret_cast<rpc::Server::Port *>(ref.handle);
-  port->send([=](rpc::Buffer *buffer, uint32_t) {
-    callback(reinterpret_cast<rpc_buffer_t *>(buffer), data);
-  });
-}
-
-void rpc_send_n(rpc_port_t ref, const void *const *src, uint64_t *size) {
-  auto port = reinterpret_cast<rpc::Server::Port *>(ref.handle);
-  port->send_n(src, size);
-}
-
-void rpc_recv(rpc_port_t ref, rpc_port_callback_ty callback, void *data) {
-  auto port = reinterpret_cast<rpc::Server::Port *>(ref.handle);
-  port->recv([=](rpc::Buffer *buffer, uint32_t) {
-    callback(reinterpret_cast<rpc_buffer_t *>(buffer), data);
-  });
-}
-
-void rpc_recv_n(rpc_port_t ref, void **dst, uint64_t *size, rpc_alloc_ty alloc,
-                void *data) {
-  auto port = reinterpret_cast<rpc::Server::Port *>(ref.handle);
-  auto alloc_fn = [=](uint64_t size) { return alloc(size, data); };
-  port->recv_n(dst, size, alloc_fn);
-}
-
-void rpc_recv_and_send(rpc_port_t ref, rpc_port_callback_ty callback,
-                       void *data) {
-  auto port = reinterpret_cast<rpc::Server::Port *>(ref.handle);
-  port->recv_and_send([=](rpc::Buffer *buffer, uint32_t) {
-    callback(reinterpret_cast<rpc_buffer_t *>(buffer), data);
-  });
-}
-=======
-} // namespace rpc
->>>>>>> ce7c17d5
+} // namespace rpc