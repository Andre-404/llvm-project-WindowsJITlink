# This file is licensed under the Apache License v2.0 with LLVM Exceptions.
# See https://llvm.org/LICENSE.txt for license information.
# SPDX-License-Identifier: Apache-2.0 WITH LLVM-exception

# LLVM libc project.
load("@bazel_skylib//lib:selects.bzl", "selects")
load("@bazel_skylib//rules:common_settings.bzl", "string_flag")
load(
    ":libc_build_rules.bzl",
    "libc_function",
    "libc_math_function",
    "libc_support_library",
)
load(":platforms.bzl", "PLATFORM_CPU_ARM64", "PLATFORM_CPU_X86_64")

package(
    default_visibility = ["//visibility:public"],
    features = [
        "-use_header_modules",
        "-layering_check",
    ],
)

licenses(["notice"])

# A flag to pick which `mpfr` to use for math tests.
# Usage: `--@llvm-project//libc:mpfr=<disable|external|system>`.
# Flag documentation: https://bazel.build/extending/config
string_flag(
    name = "mpfr",
    build_setting_default = "external",
    values = [
        "disable",  # Skip tests that need mpfr
        "external",  # Build mpfr from source
        "system",  # Use system mpfr (non hermetic)
    ],
)

config_setting(
    name = "mpfr_disable",
    flag_values = {":mpfr": "disable"},
)

config_setting(
    name = "mpfr_external",
    flag_values = {":mpfr": "external"},
)

config_setting(
    name = "mpfr_system",
    flag_values = {":mpfr": "system"},
)

################################# Include Files ################################

libc_support_library(
    name = "llvm_libc_macros_math_macros",
    hdrs = ["include/llvm-libc-macros/math-macros.h"],
    deps = [":llvm_libc_macros_limits_macros"],
)

libc_support_library(
    name = "llvm_libc_macros_limits_macros",
    hdrs = ["include/llvm-libc-macros/limits-macros.h"],
)

libc_support_library(
    name = "llvm_libc_macros_float_macros",
    hdrs = ["include/llvm-libc-macros/float-macros.h"],
)

libc_support_library(
    name = "llvm_libc_macros_float16_macros",
    hdrs = ["include/llvm-libc-macros/float16-macros.h"],
)

libc_support_library(
    name = "llvm_libc_macros_stdint_macros",
    hdrs = ["include/llvm-libc-macros/stdint-macros.h"],
)

libc_support_library(
    name = "llvm_libc_macros_stdfix_macros",
    hdrs = ["include/llvm-libc-macros/stdfix-macros.h"],
    deps = [":llvm_libc_macros_float_macros"],
)

libc_support_library(
    name = "llvm_libc_types_float128",
    hdrs = ["include/llvm-libc-types/float128.h"],
    target_compatible_with = select({
        "@platforms//os:linux": [],
        "//conditions:default": ["@platforms//:incompatible"],
    }),
    deps = [":llvm_libc_macros_float_macros"],
)

libc_support_library(
    name = "llvm_libc_macros_fcntl_macros",
    hdrs = ["include/llvm-libc-macros/linux/fcntl-macros.h"],
)

########################### Macro Proxy Header Files ###########################

libc_support_library(
    name = "hdr_math_macros",
    hdrs = ["hdr/math_macros.h"],
)

libc_support_library(
    name = "hdr_fenv_macros",
    hdrs = ["hdr/fenv_macros.h"],
)

libc_support_library(
    name = "hdr_signal_macros",
    hdrs = ["hdr/signal_macros.h"],
)

libc_support_library(
    name = "hdr_sys_epoll_macros",
    hdrs = ["hdr/sys_epoll_macros.h"],
)

libc_support_library(
    name = "hdr_errno_macros",
    hdrs = ["hdr/errno_macros.h"],
)

libc_support_library(
    name = "hdr_time_macros",
    hdrs = ["hdr/time_macros.h"],
)

libc_support_library(
    name = "hdr_float_macros",
    hdrs = ["hdr/float_macros.h"],
)

############################ Type Proxy Header Files ###########################

libc_support_library(
    name = "types_clockid_t",
    hdrs = ["hdr/types/clockid_t.h"],
)

libc_support_library(
    name = "types_fenv_t",
    hdrs = ["hdr/types/fenv_t.h"],
)

libc_support_library(
    name = "types_fexcept_t",
    hdrs = ["hdr/types/fexcept_t.h"],
)

libc_support_library(
    name = "types_sigset_t",
    hdrs = ["hdr/types/sigset_t.h"],
)

libc_support_library(
    name = "types_struct_epoll_event",
    hdrs = ["hdr/types/struct_epoll_event.h"],
)

libc_support_library(
    name = "types_struct_timespec",
    hdrs = ["hdr/types/struct_timespec.h"],
)

libc_support_library(
    name = "types_time_t",
    hdrs = ["hdr/types/time_t.h"],
)

############################### Support libraries ##############################

libc_support_library(
    name = "__support_macros_properties_architectures",
    hdrs = ["src/__support/macros/properties/architectures.h"],
)

libc_support_library(
    name = "__support_macros_properties_compiler",
    hdrs = ["src/__support/macros/properties/compiler.h"],
)

libc_support_library(
    name = "__support_macros_properties_os",
    hdrs = ["src/__support/macros/properties/os.h"],
)

libc_support_library(
    name = "__support_macros_properties_types",
    hdrs = ["src/__support/macros/properties/types.h"],
    deps = [
        ":__support_macros_properties_architectures",
        ":__support_macros_properties_compiler",
        ":__support_macros_properties_cpu_features",
        ":__support_macros_properties_os",
        ":hdr_float_macros",
<<<<<<< HEAD
=======
        ":llvm_libc_macros_float16_macros",
>>>>>>> e9954ec0
        ":llvm_libc_types_float128",
    ],
)

libc_support_library(
    name = "__support_macros_properties_cpu_features",
    hdrs = ["src/__support/macros/properties/cpu_features.h"],
    deps = [
        "__support_macros_properties_architectures",
    ],
)

libc_support_library(
    name = "__support_macros_config",
    hdrs = ["src/__support/macros/config.h"],
)

libc_support_library(
    name = "__support_macros_attributes",
    hdrs = ["src/__support/macros/attributes.h"],
    deps = [
        ":__support_macros_properties_architectures",
    ],
)

libc_support_library(
    name = "__support_macros_optimization",
    hdrs = ["src/__support/macros/optimization.h"],
    deps = [
        ":__support_macros_attributes",
        ":__support_macros_config",
        ":__support_macros_properties_compiler",
    ],
)

libc_support_library(
    name = "__support_macros_sanitizer",
    hdrs = ["src/__support/macros/sanitizer.h"],
    deps = [
        ":__support_macros_config",
    ],
)

libc_support_library(
    name = "__support_common",
    hdrs = [
        "src/__support/common.h",
        "src/__support/endian.h",
    ],
    deps = [
        ":__support_macros_attributes",
        ":__support_macros_properties_architectures",
    ],
)

libc_support_library(
    name = "__support_cpp_algorithm",
    hdrs = ["src/__support/CPP/algorithm.h"],
    deps = [
        ":__support_macros_attributes",
    ],
)

libc_support_library(
    name = "__support_cpp_iterator",
    hdrs = ["src/__support/CPP/iterator.h"],
    deps = [
        ":__support_cpp_type_traits",
        ":__support_macros_attributes",
    ],
)

libc_support_library(
    name = "__support_cpp_array",
    hdrs = ["src/__support/CPP/array.h"],
    deps = [
        ":__support_cpp_iterator",
        ":__support_macros_attributes",
    ],
)

libc_support_library(
    name = "__support_cpp_bit",
    hdrs = ["src/__support/CPP/bit.h"],
    deps = [
        ":__support_cpp_limits",
        ":__support_cpp_type_traits",
        ":__support_macros_attributes",
        ":__support_macros_sanitizer",
    ],
)

libc_support_library(
    name = "__support_cpp_bitset",
    hdrs = ["src/__support/CPP/bitset.h"],
    deps = [
        ":__support_macros_attributes",
    ],
)

libc_support_library(
    name = "__support_cpp_cstddef",
    hdrs = ["src/__support/CPP/cstddef.h"],
    deps = [
        ":__support_cpp_type_traits",
        ":__support_macros_attributes",
    ],
)

libc_support_library(
    name = "__support_cpp_expected",
    hdrs = ["src/__support/CPP/expected.h"],
    deps = [
    ],
)

libc_support_library(
    name = "__support_cpp_functional",
    hdrs = ["src/__support/CPP/functional.h"],
    deps = [
        "__support_cpp_type_traits",
        "__support_cpp_utility",
        "__support_macros_attributes",
    ],
)

libc_support_library(
    name = "__support_cpp_limits",
    hdrs = ["src/__support/CPP/limits.h"],
    deps = [
        "__support_cpp_type_traits",
        "__support_macros_attributes",
        ":__support_macros_properties_types",
        ":llvm_libc_macros_limits_macros",
    ],
)

libc_support_library(
    name = "__support_cpp_new",
    srcs = ["src/__support/CPP/new.cpp"],
    hdrs = ["src/__support/CPP/new.h"],
    deps = [
        ":__support_common",
    ],
)

libc_support_library(
    name = "__support_cpp_optional",
    hdrs = ["src/__support/CPP/optional.h"],
    deps = [
        ":__support_cpp_utility",
    ],
)

libc_support_library(
    name = "__support_cpp_span",
    hdrs = ["src/__support/CPP/span.h"],
    deps = [
        ":__support_cpp_array",
        ":__support_cpp_type_traits",
    ],
)

libc_support_library(
    name = "__support_cpp_string_view",
    hdrs = ["src/__support/CPP/string_view.h"],
    deps = [
        ":__support_common",
    ],
)

libc_support_library(
    name = "__support_cpp_stringstream",
    hdrs = ["src/__support/CPP/stringstream.h"],
    deps = [
        ":__support_cpp_span",
        ":__support_cpp_string_view",
        ":__support_cpp_type_traits",
        ":__support_integer_to_string",
    ],
)

libc_support_library(
    name = "__support_cpp_string",
    hdrs = ["src/__support/CPP/string.h"],
    deps = [
        ":__support_common",
        ":__support_cpp_string_view",
        ":__support_integer_to_string",
        ":string_memory_utils",
        ":string_utils",
    ],
)

libc_support_library(
    name = "__support_cpp_type_traits",
    hdrs = [
        "src/__support/CPP/type_traits.h",
        "src/__support/CPP/type_traits/add_lvalue_reference.h",
        "src/__support/CPP/type_traits/add_pointer.h",
        "src/__support/CPP/type_traits/add_rvalue_reference.h",
        "src/__support/CPP/type_traits/always_false.h",
        "src/__support/CPP/type_traits/bool_constant.h",
        "src/__support/CPP/type_traits/conditional.h",
        "src/__support/CPP/type_traits/decay.h",
        "src/__support/CPP/type_traits/enable_if.h",
        "src/__support/CPP/type_traits/false_type.h",
        "src/__support/CPP/type_traits/integral_constant.h",
        "src/__support/CPP/type_traits/invoke.h",
        "src/__support/CPP/type_traits/invoke_result.h",
        "src/__support/CPP/type_traits/is_arithmetic.h",
        "src/__support/CPP/type_traits/is_array.h",
        "src/__support/CPP/type_traits/is_base_of.h",
        "src/__support/CPP/type_traits/is_class.h",
        "src/__support/CPP/type_traits/is_const.h",
        "src/__support/CPP/type_traits/is_constant_evaluated.h",
        "src/__support/CPP/type_traits/is_convertible.h",
        "src/__support/CPP/type_traits/is_destructible.h",
        "src/__support/CPP/type_traits/is_enum.h",
        "src/__support/CPP/type_traits/is_fixed_point.h",
        "src/__support/CPP/type_traits/is_floating_point.h",
        "src/__support/CPP/type_traits/is_function.h",
        "src/__support/CPP/type_traits/is_integral.h",
        "src/__support/CPP/type_traits/is_lvalue_reference.h",
        "src/__support/CPP/type_traits/is_member_pointer.h",
        "src/__support/CPP/type_traits/is_null_pointer.h",
        "src/__support/CPP/type_traits/is_object.h",
        "src/__support/CPP/type_traits/is_pointer.h",
        "src/__support/CPP/type_traits/is_reference.h",
        "src/__support/CPP/type_traits/is_rvalue_reference.h",
        "src/__support/CPP/type_traits/is_same.h",
        "src/__support/CPP/type_traits/is_scalar.h",
        "src/__support/CPP/type_traits/is_signed.h",
        "src/__support/CPP/type_traits/is_trivially_constructible.h",
        "src/__support/CPP/type_traits/is_trivially_copyable.h",
        "src/__support/CPP/type_traits/is_trivially_destructible.h",
        "src/__support/CPP/type_traits/is_union.h",
        "src/__support/CPP/type_traits/is_unsigned.h",
        "src/__support/CPP/type_traits/is_void.h",
        "src/__support/CPP/type_traits/make_signed.h",
        "src/__support/CPP/type_traits/make_unsigned.h",
        "src/__support/CPP/type_traits/remove_all_extents.h",
        "src/__support/CPP/type_traits/remove_cv.h",
        "src/__support/CPP/type_traits/remove_cvref.h",
        "src/__support/CPP/type_traits/remove_extent.h",
        "src/__support/CPP/type_traits/remove_reference.h",
        "src/__support/CPP/type_traits/true_type.h",
        "src/__support/CPP/type_traits/type_identity.h",
        "src/__support/CPP/type_traits/void_t.h",
        "src/__support/CPP/utility/declval.h",
        "src/__support/CPP/utility/forward.h",
    ],
    deps = [
        ":__support_macros_attributes",
        ":__support_macros_properties_types",
        ":llvm_libc_macros_stdfix_macros",
    ],
)

libc_support_library(
    name = "__support_cpp_utility",
    hdrs = [
        "src/__support/CPP/utility.h",
        "src/__support/CPP/utility/declval.h",
        "src/__support/CPP/utility/forward.h",
        "src/__support/CPP/utility/in_place.h",
        "src/__support/CPP/utility/integer_sequence.h",
        "src/__support/CPP/utility/move.h",
    ],
    deps = [
        ":__support_cpp_type_traits",
        ":__support_macros_attributes",
    ],
)

libc_support_library(
    name = "__support_cpp_atomic",
    hdrs = ["src/__support/CPP/atomic.h"],
    deps = [
        ":__support_cpp_type_traits",
        ":__support_macros_attributes",
        ":__support_macros_properties_architectures",
    ],
)

libc_support_library(
    name = "__support_blockstore",
    hdrs = ["src/__support/blockstore.h"],
    deps = [
        ":__support_cpp_new",
        ":__support_libc_assert",
    ],
)

libc_support_library(
    name = "__support_arg_list",
    hdrs = ["src/__support/arg_list.h"],
    deps = [
        ":__support_common",
    ],
)

libc_support_library(
    name = "__support_c_string",
    hdrs = ["src/__support/c_string.h"],
    deps = [
        ":__support_cpp_string",
    ],
)

libc_support_library(
    name = "__support_fixedvector",
    hdrs = ["src/__support/fixedvector.h"],
    deps = [
        ":__support_cpp_array",
        ":__support_cpp_iterator",
    ],
)

libc_support_library(
    name = "__support_char_vector",
    hdrs = ["src/__support/char_vector.h"],
    deps = [
        ":__support_common",
    ],
)

libc_support_library(
    name = "__support_error_or",
    hdrs = ["src/__support/error_or.h"],
    deps = [
        ":__support_common",
        ":__support_cpp_expected",
    ],
)

libc_support_library(
    name = "__support_float_to_string",
    hdrs = [
        "src/__support/float_to_string.h",
        "src/__support/ryu_constants.h",
        "src/__support/ryu_long_double_constants.h",
    ],
    deps = [
        ":__support_big_int",
        ":__support_common",
        ":__support_cpp_type_traits",
        ":__support_fputil_dyadic_float",
        ":__support_fputil_fp_bits",
        ":__support_libc_assert",
    ],
)

libc_support_library(
    name = "__support_number_pair",
    hdrs = ["src/__support/number_pair.h"],
    deps = [
        ":__support_cpp_type_traits",
    ],
)

libc_support_library(
    name = "__support_big_int",
    hdrs = ["src/__support/big_int.h"],
    deps = [
        ":__support_cpp_array",
        ":__support_cpp_bit",
        ":__support_cpp_limits",
        ":__support_cpp_optional",
        ":__support_cpp_type_traits",
        ":__support_macros_attributes",
        ":__support_macros_optimization",
        ":__support_macros_properties_types",
        ":__support_math_extras",
        ":__support_number_pair",
    ],
)

libc_support_library(
    name = "__support_sign",
    hdrs = ["src/__support/sign.h"],
    deps = [
        ":__support_macros_attributes",
    ],
)

libc_support_library(
    name = "__support_uint128",
    hdrs = ["src/__support/uint128.h"],
    deps = [
        ":__support_big_int",
        ":__support_macros_attributes",
        ":__support_macros_properties_types",
    ],
)

libc_support_library(
    name = "__support_integer_literals",
    hdrs = ["src/__support/integer_literals.h"],
    deps = [
        ":__support_cpp_limits",
        ":__support_uint128",
    ],
)

libc_support_library(
    name = "__support_str_to_num_result",
    hdrs = ["src/__support/str_to_num_result.h"],
    deps = [":__support_macros_attributes"],
)

libc_support_library(
    name = "__support_integer_operations",
    hdrs = ["src/__support/integer_operations.h"],
    deps = [":__support_cpp_type_traits"],
)

libc_support_library(
    name = "__support_integer_to_string",
    hdrs = ["src/__support/integer_to_string.h"],
    deps = [
        ":__support_big_int",
        ":__support_common",
        ":__support_cpp_algorithm",
        ":__support_cpp_bit",
        ":__support_cpp_limits",
        ":__support_cpp_optional",
        ":__support_cpp_span",
        ":__support_cpp_string_view",
        ":__support_cpp_type_traits",
    ],
)

libc_support_library(
    name = "__support_libc_assert",
    hdrs = ["src/__support/libc_assert.h"],
    deps = [
        ":__support_integer_to_string",
        ":__support_macros_attributes",
        ":__support_osutil_io",
        ":__support_osutil_quick_exit",
    ],
)

libc_support_library(
    name = "__support_ctype_utils",
    hdrs = ["src/__support/ctype_utils.h"],
    deps = [":__support_macros_attributes"],
)

libc_support_library(
    name = "__support_str_to_integer",
    hdrs = ["src/__support/str_to_integer.h"],
    deps = [
        ":__support_common",
        ":__support_cpp_limits",
        ":__support_cpp_type_traits",
        ":__support_ctype_utils",
        ":__support_str_to_num_result",
        ":__support_uint128",
        ":errno",
    ],
)

libc_support_library(
    name = "__support_str_to_float",
    hdrs = [
        "src/__support/detailed_powers_of_ten.h",
        "src/__support/high_precision_decimal.h",
        "src/__support/str_to_float.h",
    ],
    deps = [
        ":__support_common",
        ":__support_cpp_bit",
        ":__support_cpp_limits",
        ":__support_cpp_optional",
        ":__support_cpp_string_view",
        ":__support_ctype_utils",
        ":__support_fputil_dyadic_float",
        ":__support_fputil_fenv_impl",
        ":__support_fputil_fp_bits",
        ":__support_fputil_rounding_mode",
        ":__support_str_to_integer",
        ":__support_str_to_num_result",
        ":__support_uint128",
        ":errno",
    ],
)

libc_support_library(
    name = "__support_fputil_basic_operations",
    hdrs = ["src/__support/FPUtil/BasicOperations.h"],
    deps = [
        ":__support_common",
        ":__support_cpp_type_traits",
        ":__support_fputil_fenv_impl",
        ":__support_fputil_fp_bits",
        ":__support_macros_optimization",
        ":__support_uint128",
    ],
)

libc_support_library(
    name = "__support_file_file",
    srcs = ["src/__support/File/file.cpp"],
    hdrs = ["src/__support/File/file.h"],
    deps = [
        ":__support_cpp_new",
        ":__support_cpp_span",
        ":__support_error_or",
        ":__support_threads_mutex",
        ":errno",
    ],
)

libc_support_library(
    name = "__support_file_linux_lseekimpl",
    hdrs = ["src/__support/File/linux/lseekImpl.h"],
    deps = [
        ":__support_common",
        ":__support_error_or",
        ":__support_osutil_syscall",
        ":errno",
    ],
)

libc_support_library(
    name = "__support_math_extras",
    hdrs = ["src/__support/math_extras.h"],
    deps = [
        ":__support_cpp_bit",
        ":__support_cpp_limits",
        ":__support_cpp_type_traits",
        ":__support_macros_attributes",
    ],
)

libc_support_library(
    name = "__support_fixed_point",
    hdrs = [
        "src/__support/fixed_point/fx_bits.h",
        "src/__support/fixed_point/fx_rep.h",
    ],
    deps = [
        ":__support_cpp_bit",
        ":__support_cpp_type_traits",
        ":__support_macros_attributes",
        ":__support_macros_optimization",
        ":__support_math_extras",
        ":llvm_libc_macros_stdfix_macros",
    ],
)

libc_support_library(
    name = "__support_fputil_generic_fmod",
    hdrs = ["src/__support/FPUtil/generic/FMod.h"],
    deps = [
        ":__support_common",
        ":__support_cpp_bit",
        ":__support_cpp_limits",
        ":__support_cpp_type_traits",
        ":__support_fputil_fenv_impl",
        ":__support_fputil_fp_bits",
    ],
)

libc_support_library(
    name = "__support_fputil_division_and_remainder_operations",
    hdrs = ["src/__support/FPUtil/DivisionAndRemainderOperations.h"],
    deps = [
        ":__support_common",
        ":__support_cpp_type_traits",
        ":__support_fputil_fp_bits",
        ":__support_fputil_manipulation_functions",
        ":__support_fputil_normal_float",
    ],
)

libc_support_library(
    name = "__support_fputil_except_value_utils",
    hdrs = ["src/__support/FPUtil/except_value_utils.h"],
    deps = [
        ":__support_cpp_optional",
        ":__support_fputil_fenv_impl",
        ":__support_fputil_fp_bits",
        ":__support_fputil_rounding_mode",
    ],
)

libc_support_library(
    name = "__support_fputil_fenv_impl",
    hdrs = ["src/__support/FPUtil/FEnvImpl.h"],
    textual_hdrs = [
        "src/__support/FPUtil/x86_64/FEnvImpl.h",
        "src/__support/FPUtil/aarch64/FEnvImpl.h",
        "src/__support/FPUtil/aarch64/fenv_darwin_impl.h",
    ],
    deps = [
        ":__support_fputil_fp_bits",
        ":__support_macros_attributes",
        ":__support_macros_properties_architectures",
        ":__support_macros_sanitizer",
        ":errno",
        ":hdr_fenv_macros",
        ":hdr_math_macros",
        ":types_fenv_t",
    ],
)

libc_support_library(
    name = "__support_fputil_rounding_mode",
    hdrs = ["src/__support/FPUtil/rounding_mode.h"],
    deps = [
        ":__support_macros_attributes",
        ":hdr_fenv_macros",
    ],
)

libc_support_library(
    name = "__support_fputil_fp_bits",
    hdrs = ["src/__support/FPUtil/FPBits.h"],
    deps = [
        ":__support_common",
        ":__support_cpp_bit",
        ":__support_cpp_type_traits",
        ":__support_libc_assert",
        ":__support_macros_attributes",
        ":__support_macros_properties_types",
        ":__support_math_extras",
        ":__support_sign",
        ":__support_uint128",
    ],
)

libc_support_library(
    name = "__support_fputil_fpbits_str",
    hdrs = ["src/__support/FPUtil/fpbits_str.h"],
    deps = [
        ":__support_common",
        ":__support_cpp_string",
        ":__support_cpp_type_traits",
        ":__support_fputil_fp_bits",
        ":__support_integer_to_string",
        ":__support_uint128",
    ],
)

libc_support_library(
    name = "__support_fputil_hypot",
    hdrs = ["src/__support/FPUtil/Hypot.h"],
    deps = [
        ":__support_common",
        ":__support_cpp_bit",
        ":__support_cpp_type_traits",
        ":__support_fputil_basic_operations",
        ":__support_fputil_fenv_impl",
        ":__support_fputil_fp_bits",
        ":__support_fputil_rounding_mode",
        ":__support_uint128",
    ],
)

libc_support_library(
    name = "__support_fputil_manipulation_functions",
    hdrs = ["src/__support/FPUtil/ManipulationFunctions.h"],
    textual_hdrs = [
        "src/__support/FPUtil/x86_64/NextAfterLongDouble.h",
        "src/__support/FPUtil/x86_64/NextUpDownLongDouble.h",
    ],
    deps = [
        ":__support_common",
        ":__support_cpp_bit",
        ":__support_cpp_limits",
        ":__support_cpp_type_traits",
        ":__support_fputil_dyadic_float",
        ":__support_fputil_fp_bits",
        ":__support_fputil_nearest_integer_operations",
        ":__support_fputil_normal_float",
        ":__support_macros_optimization",
        ":__support_uint128",
        ":hdr_math_macros",
    ],
)

libc_support_library(
    name = "__support_fputil_nearest_integer_operations",
    hdrs = ["src/__support/FPUtil/NearestIntegerOperations.h"],
    deps = [
        ":__support_common",
        ":__support_cpp_type_traits",
        ":__support_fputil_fenv_impl",
        ":__support_fputil_fp_bits",
        ":__support_fputil_rounding_mode",
        ":__support_macros_attributes",
        ":hdr_math_macros",
    ],
)

libc_support_library(
    name = "__support_fputil_normal_float",
    hdrs = ["src/__support/FPUtil/NormalFloat.h"],
    deps = [
        ":__support_common",
        ":__support_cpp_type_traits",
        ":__support_fputil_fp_bits",
    ],
)

sqrt_common_hdrs = [
    "src/__support/FPUtil/sqrt.h",
    "src/__support/FPUtil/generic/sqrt.h",
    "src/__support/FPUtil/generic/sqrt_80_bit_long_double.h",
]

sqrt_hdrs = selects.with_or({
    "//conditions:default": sqrt_common_hdrs,
    PLATFORM_CPU_X86_64: sqrt_common_hdrs + [
        "src/__support/FPUtil/x86_64/sqrt.h",
    ],
    PLATFORM_CPU_ARM64: sqrt_common_hdrs + [
        "src/__support/FPUtil/aarch64/sqrt.h",
    ],
})

libc_support_library(
    name = "__support_fputil_sqrt",
    hdrs = sqrt_hdrs,
    deps = [
        ":__support_common",
        ":__support_cpp_bit",
        ":__support_cpp_type_traits",
        ":__support_fputil_fenv_impl",
        ":__support_fputil_fp_bits",
        ":__support_fputil_rounding_mode",
        ":__support_uint128",
    ],
)

fma_common_hdrs = [
    "src/__support/FPUtil/FMA.h",
    "src/__support/FPUtil/generic/FMA.h",
]

libc_support_library(
    name = "__support_fputil_fma",
    hdrs = fma_common_hdrs,
    deps = [
        ":__support_cpp_bit",
        ":__support_cpp_type_traits",
        ":__support_fputil_fenv_impl",
        ":__support_fputil_fp_bits",
        ":__support_fputil_rounding_mode",
        ":__support_macros_attributes",
        ":__support_macros_optimization",
        ":__support_macros_properties_cpu_features",
        ":__support_uint128",
    ],
)

libc_support_library(
    name = "__support_fputil_multiply_add",
    hdrs = [
        "src/__support/FPUtil/multiply_add.h",
    ],
    deps = [
        ":__support_common",
        ":__support_fputil_fma",
    ],
)

libc_support_library(
    name = "__support_fputil_polyeval",
    hdrs = [
        "src/__support/FPUtil/PolyEval.h",
    ],
    deps = [
        ":__support_common",
        ":__support_fputil_multiply_add",
    ],
)

nearest_integer_common_hdrs = [
    "src/__support/FPUtil/nearest_integer.h",
]

nearest_integer_platform_hdrs = [
    "src/__support/FPUtil/x86_64/nearest_integer.h",
    "src/__support/FPUtil/aarch64/nearest_integer.h",
]

libc_support_library(
    name = "__support_fputil_nearest_integer",
    hdrs = nearest_integer_common_hdrs,
    # These are conditionally included and will #error out if the platform
    # doesn't support rounding instructions, so they can't be compiled on their
    # own.
    textual_hdrs = nearest_integer_platform_hdrs,
    deps = [
        ":__support_common",
        ":__support_macros_optimization",
        ":__support_macros_properties_architectures",
        ":__support_macros_properties_cpu_features",
    ],
)

libc_support_library(
    name = "__support_fputil_double_double",
    hdrs = ["src/__support/FPUtil/double_double.h"],
    deps = [
        ":__support_common",
        ":__support_fputil_multiply_add",
        ":__support_number_pair",
    ],
)

libc_support_library(
    name = "__support_fputil_triple_double",
    hdrs = ["src/__support/FPUtil/triple_double.h"],
    deps = [
        ":__support_common",
    ],
)

libc_support_library(
    name = "__support_fputil_dyadic_float",
    hdrs = ["src/__support/FPUtil/dyadic_float.h"],
    deps = [
        ":__support_big_int",
        ":__support_common",
        ":__support_fputil_fp_bits",
        ":__support_fputil_multiply_add",
        ":__support_macros_optimization",
    ],
)

libc_support_library(
    name = "__support_osutil_syscall",
    hdrs = ["src/__support/OSUtil/syscall.h"],
    textual_hdrs = select({
        "@platforms//os:macos": [
            "src/__support/OSUtil/darwin/syscall.h",
            "src/__support/OSUtil/darwin/arm/syscall.h",
        ],
        "@platforms//os:linux": [
            "src/__support/OSUtil/linux/syscall.h",
            "src/__support/OSUtil/linux/aarch64/syscall.h",
            "src/__support/OSUtil/linux/x86_64/syscall.h",
        ],
    }),
    deps = [
        ":__support_common",
        ":__support_cpp_bit",
        ":__support_macros_sanitizer",
    ],
)

libc_support_library(
    name = "__support_osutil_io",
    hdrs = ["src/__support/OSUtil/io.h"],
    textual_hdrs = select({
        "@platforms//os:macos": ["src/__support/OSUtil/darwin/io.h"],
        "@platforms//os:linux": ["src/__support/OSUtil/linux/io.h"],
    }),
    deps = [
        ":__support_common",
        ":__support_cpp_string_view",
        ":__support_osutil_syscall",
        ":string_utils",
    ],
)

libc_support_library(
    name = "__support_osutil_quick_exit",
    srcs = ["src/__support/OSUtil/linux/quick_exit.cpp"],
    hdrs = ["src/__support/OSUtil/quick_exit.h"],
    target_compatible_with = select({
        "@platforms//os:linux": [],
        "//conditions:default": ["@platforms//:incompatible"],
    }),
    deps = [
        ":__support_osutil_syscall",
    ],
)

libc_support_library(
    name = "__support_stringutil",
    srcs = glob(["src/__support/StringUtil/tables/**/*.h"]) + [
        "src/__support/StringUtil/error_to_string.cpp",
        "src/__support/StringUtil/message_mapper.h",
        "src/__support/StringUtil/platform_errors.h",
        "src/__support/StringUtil/platform_signals.h",
        "src/__support/StringUtil/signal_to_string.cpp",
    ],
    hdrs = [
        "src/__support/StringUtil/error_to_string.h",
        "src/__support/StringUtil/signal_to_string.h",
    ],
    target_compatible_with = select({
        "@platforms//os:linux": [],
        "//conditions:default": ["@platforms//:incompatible"],
    }),
    deps = [
        ":__support_cpp_array",
        ":__support_cpp_span",
        ":__support_cpp_string_view",
        ":__support_cpp_stringstream",
        ":__support_integer_to_string",
        ":__support_macros_attributes",
        ":errno",
    ],
)

libc_support_library(
    name = "__support_threads_linux_futex_word_type",
    hdrs = [
        "src/__support/threads/linux/futex_word.h",
    ],
    target_compatible_with = select({
        "@platforms//os:linux": [],
        "//conditions:default": ["@platforms//:incompatible"],
    }),
    deps = [
        ":__support_osutil_syscall",
    ],
)

libc_support_library(
    name = "__support_threads_linux_futex_utils",
    hdrs = [
        "src/__support/threads/linux/futex_utils.h",
    ],
    target_compatible_with = select({
        "@platforms//os:linux": [],
        "//conditions:default": ["@platforms//:incompatible"],
    }),
    deps = [
        ":__support_cpp_atomic",
        ":__support_cpp_optional",
        ":__support_osutil_syscall",
        ":__support_threads_linux_futex_word_type",
        ":__support_time_linux",
        ":types_struct_timespec",
    ],
)

libc_support_library(
    name = "__support_threads_mutex",
    hdrs = [
        "src/__support/threads/mutex.h",
        "src/__support/threads/mutex_common.h",
    ],
    target_compatible_with = select({
        "@platforms//os:linux": [],
        "//conditions:default": ["@platforms//:incompatible"],
    }),
    textual_hdrs = [
        "src/__support/threads/linux/mutex.h",
    ],
    deps = [
        ":__support_cpp_atomic",
        ":__support_osutil_syscall",
        ":__support_threads_linux_futex_utils",
    ],
)

libc_support_library(
    name = "__support_time",
    hdrs = glob(["src/__support/time/*.h"]),
    deps = [
        ":__support_common",
        ":hdr_time_macros",
        ":types_time_t",
    ],
)

libc_support_library(
    name = "__support_time_linux",
    hdrs = glob(["src/__support/time/linux/**/*.h"]),
    target_compatible_with = select({
        "@platforms//os:linux": [],
        "//conditions:default": ["@platforms//:incompatible"],
    }),
    deps = [
        ":__support_common",
        ":__support_cpp_expected",
        ":__support_error_or",
        ":__support_libc_assert",
        ":__support_time",
        ":hdr_time_macros",
        ":types_clockid_t",
        ":types_struct_timespec",
    ],
)

############################### errno targets ################################

libc_function(
    name = "errno",
    srcs = ["src/errno/libc_errno.cpp"],
    hdrs = ["src/errno/libc_errno.h"],
    deps = [
        ":__support_common",
        ":__support_macros_attributes",
        ":__support_macros_properties_architectures",
        ":hdr_errno_macros",
    ],
)

################################ fenv targets ################################

libc_function(
    name = "fetestexcept",
    srcs = ["src/fenv/fetestexcept.cpp"],
    hdrs = ["src/fenv/fetestexcept.h"],
    deps = [
        ":__support_common",
        ":__support_fputil_fenv_impl",
    ],
)

libc_function(
    name = "fetestexceptflag",
    srcs = ["src/fenv/fetestexceptflag.cpp"],
    hdrs = ["src/fenv/fetestexceptflag.h"],
    deps = [
        ":__support_common",
        ":__support_fputil_fenv_impl",
        ":types_fexcept_t",
    ],
)

libc_function(
    name = "feclearexcept",
    srcs = ["src/fenv/feclearexcept.cpp"],
    hdrs = ["src/fenv/feclearexcept.h"],
    deps = [
        ":__support_common",
        ":__support_fputil_fenv_impl",
    ],
)

libc_function(
    name = "feraiseexcept",
    srcs = ["src/fenv/feraiseexcept.cpp"],
    hdrs = ["src/fenv/feraiseexcept.h"],
    deps = [
        ":__support_common",
        ":__support_fputil_fenv_impl",
    ],
)

libc_function(
    name = "fegetround",
    srcs = ["src/fenv/fegetround.cpp"],
    hdrs = ["src/fenv/fegetround.h"],
    deps = [
        ":__support_common",
        ":__support_fputil_fenv_impl",
    ],
)

libc_function(
    name = "fesetround",
    srcs = ["src/fenv/fesetround.cpp"],
    hdrs = ["src/fenv/fesetround.h"],
    deps = [
        ":__support_common",
        ":__support_fputil_fenv_impl",
    ],
)

libc_function(
    name = "fedisableexcept",
    srcs = ["src/fenv/fedisableexcept.cpp"],
    hdrs = ["src/fenv/fedisableexcept.h"],
    deps = [
        ":__support_common",
        ":__support_fputil_fenv_impl",
    ],
)

libc_function(
    name = "feenableexcept",
    srcs = ["src/fenv/feenableexcept.cpp"],
    hdrs = ["src/fenv/feenableexcept.h"],
    deps = [
        ":__support_common",
        ":__support_fputil_fenv_impl",
    ],
)

libc_function(
    name = "fegetexcept",
    srcs = ["src/fenv/fegetexcept.cpp"],
    hdrs = ["src/fenv/fegetexcept.h"],
    deps = [
        ":__support_common",
        ":__support_fputil_fenv_impl",
    ],
)

libc_function(
    name = "fegetenv",
    srcs = ["src/fenv/fegetenv.cpp"],
    hdrs = ["src/fenv/fegetenv.h"],
    deps = [
        ":__support_common",
        ":__support_fputil_fenv_impl",
    ],
)

libc_function(
    name = "fesetenv",
    srcs = ["src/fenv/fesetenv.cpp"],
    hdrs = ["src/fenv/fesetenv.h"],
    deps = [
        ":__support_common",
        ":__support_fputil_fenv_impl",
    ],
)

libc_function(
    name = "feupdateenv",
    srcs = ["src/fenv/feupdateenv.cpp"],
    hdrs = ["src/fenv/feupdateenv.h"],
    deps = [
        ":__support_common",
        ":__support_fputil_fenv_impl",
    ],
)

libc_function(
    name = "fesetexcept",
    srcs = ["src/fenv/fesetexcept.cpp"],
    hdrs = ["src/fenv/fesetexcept.h"],
    deps = [
        ":__support_common",
        ":__support_fputil_fenv_impl",
    ],
)

libc_function(
    name = "fegetexceptflag",
    srcs = ["src/fenv/fegetexceptflag.cpp"],
    hdrs = ["src/fenv/fegetexceptflag.h"],
    deps = [
        ":__support_common",
        ":__support_fputil_fenv_impl",
        ":types_fexcept_t",
    ],
)

libc_function(
    name = "fesetexceptflag",
    srcs = ["src/fenv/fesetexceptflag.cpp"],
    hdrs = ["src/fenv/fesetexceptflag.h"],
    deps = [
        ":__support_common",
        ":__support_fputil_fenv_impl",
        ":types_fexcept_t",
    ],
)

libc_function(
    name = "feholdexcept",
    srcs = ["src/fenv/feholdexcept.cpp"],
    hdrs = ["src/fenv/feholdexcept.h"],
    deps = [
        ":__support_common",
        ":__support_fputil_fenv_impl",
    ],
)

################################ math targets ################################

libc_support_library(
    name = "common_constants",
    srcs = ["src/math/generic/common_constants.cpp"],
    hdrs = ["src/math/generic/common_constants.h"],
    deps = [
        ":__support_fputil_triple_double",
        ":__support_number_pair",
    ],
)

libc_support_library(
    name = "range_reduction",
    hdrs = [
        "src/math/generic/range_reduction.h",
        "src/math/generic/range_reduction_fma.h",
    ],
    deps = [
        ":__support_common",
        ":__support_fputil_fma",
        ":__support_fputil_fp_bits",
        ":__support_fputil_multiply_add",
        ":__support_fputil_nearest_integer",
    ],
)

libc_support_library(
    name = "sincosf_utils",
    hdrs = ["src/math/generic/sincosf_utils.h"],
    deps = [
        ":__support_fputil_fp_bits",
        ":__support_fputil_polyeval",
        ":range_reduction",
    ],
)

libc_support_library(
    name = "explogxf",
    srcs = ["src/math/generic/explogxf.cpp"],
    hdrs = ["src/math/generic/explogxf.h"],
    deps = [
        ":__support_common",
        ":__support_fputil_fenv_impl",
        ":__support_fputil_fma",
        ":__support_fputil_fp_bits",
        ":__support_fputil_multiply_add",
        ":__support_fputil_nearest_integer",
        ":__support_fputil_polyeval",
        ":common_constants",
    ],
)

libc_support_library(
    name = "inv_trigf_utils",
    srcs = ["src/math/generic/inv_trigf_utils.cpp"],
    hdrs = ["src/math/generic/inv_trigf_utils.h"],
    deps = [
        ":__support_common",
        ":__support_fputil_fma",
        ":__support_fputil_multiply_add",
        ":__support_fputil_polyeval",
    ],
)

libc_support_library(
    name = "log_range_reduction",
    hdrs = ["src/math/generic/log_range_reduction.h"],
    deps = [
        ":__support_common",
        ":__support_fputil_dyadic_float",
        ":__support_uint128",
        ":common_constants",
    ],
)

libc_support_library(
    name = "exp10f_impl",
    hdrs = ["src/math/generic/exp10f_impl.h"],
    deps = [
        ":__support_fputil_basic_operations",
        ":__support_fputil_fma",
        ":__support_fputil_multiply_add",
        ":__support_fputil_nearest_integer",
        ":__support_fputil_polyeval",
        ":__support_fputil_rounding_mode",
        ":__support_macros_optimization",
        ":common_constants",
        ":explogxf",
    ],
)

libc_support_library(
    name = "exp2f_impl",
    hdrs = ["src/math/generic/exp2f_impl.h"],
    deps = [
        ":__support_fputil_except_value_utils",
        ":__support_fputil_fma",
        ":__support_fputil_multiply_add",
        ":__support_fputil_nearest_integer",
        ":__support_fputil_polyeval",
        ":__support_fputil_rounding_mode",
        ":__support_macros_optimization",
        ":common_constants",
        ":explogxf",
    ],
)

libc_math_function(
    name = "erff",
    additional_deps = [
        ":__support_fputil_multiply_add",
        ":__support_fputil_polyeval",
        ":__support_macros_optimization",
    ],
)

libc_math_function(
    name = "expm1",
    additional_deps = [
        ":__support_fputil_double_double",
        ":__support_fputil_dyadic_float",
        ":__support_fputil_multiply_add",
        ":__support_fputil_nearest_integer",
        ":__support_fputil_polyeval",
        ":__support_fputil_rounding_mode",
        ":__support_fputil_triple_double",
        ":__support_integer_literals",
        ":__support_macros_optimization",
        ":common_constants",
        ":explogxf",
    ],
)

libc_math_function(
    name = "expm1f",
    additional_deps = [
        ":__support_fputil_fma",
        ":__support_fputil_multiply_add",
        ":__support_fputil_nearest_integer",
        ":__support_fputil_polyeval",
        ":__support_fputil_rounding_mode",
        ":__support_macros_optimization",
        ":__support_macros_properties_cpu_features",
        ":common_constants",
    ],
)

libc_math_function(
    name = "exp",
    additional_deps = [
        ":__support_fputil_double_double",
        ":__support_fputil_dyadic_float",
        ":__support_fputil_multiply_add",
        ":__support_fputil_nearest_integer",
        ":__support_fputil_polyeval",
        ":__support_fputil_rounding_mode",
        ":__support_fputil_triple_double",
        ":__support_integer_literals",
        ":__support_macros_optimization",
        ":common_constants",
        ":explogxf",
    ],
)

libc_math_function(
    name = "expf",
    additional_deps = [
        ":__support_fputil_fma",
        ":__support_fputil_multiply_add",
        ":__support_fputil_nearest_integer",
        ":__support_fputil_polyeval",
        ":__support_fputil_rounding_mode",
        ":__support_macros_optimization",
        ":common_constants",
    ],
)

libc_math_function(
    name = "exp10",
    additional_deps = [
        ":__support_fputil_double_double",
        ":__support_fputil_dyadic_float",
        ":__support_fputil_multiply_add",
        ":__support_fputil_nearest_integer",
        ":__support_fputil_polyeval",
        ":__support_fputil_rounding_mode",
        ":__support_fputil_triple_double",
        ":__support_integer_literals",
        ":__support_macros_optimization",
        ":common_constants",
        ":explogxf",
    ],
)

libc_math_function(
    name = "exp10f",
    additional_deps = [
        ":exp10f_impl",
    ],
)

libc_math_function(
    name = "exp2",
    additional_deps = [
        ":__support_fputil_double_double",
        ":__support_fputil_dyadic_float",
        ":__support_fputil_multiply_add",
        ":__support_fputil_nearest_integer",
        ":__support_fputil_polyeval",
        ":__support_fputil_rounding_mode",
        ":__support_fputil_triple_double",
        ":__support_integer_literals",
        ":__support_macros_optimization",
        ":common_constants",
        ":explogxf",
    ],
)

libc_math_function(
    name = "exp2f",
    additional_deps = [
        ":exp2f_impl",
    ],
)

libc_math_function(
    name = "logf",
    additional_deps = [
        ":__support_fputil_fma",
        ":__support_fputil_multiply_add",
        ":__support_fputil_polyeval",
        ":__support_macros_optimization",
        ":__support_macros_properties_cpu_features",
        ":common_constants",
    ],
)

libc_math_function(
    name = "log2f",
    additional_deps = [
        ":__support_fputil_fma",
        ":__support_fputil_multiply_add",
        ":__support_fputil_polyeval",
        ":__support_macros_optimization",
        ":common_constants",
    ],
)

libc_math_function(
    name = "log10f",
    additional_deps = [
        ":__support_fputil_fma",
        ":__support_fputil_multiply_add",
        ":__support_fputil_polyeval",
        ":__support_macros_optimization",
        ":__support_macros_properties_cpu_features",
        ":common_constants",
    ],
)

libc_math_function(
    name = "log1pf",
    additional_deps = [
        ":__support_fputil_fma",
        ":__support_fputil_multiply_add",
        ":__support_fputil_polyeval",
        ":__support_macros_optimization",
        ":__support_macros_properties_cpu_features",
        ":common_constants",
    ],
)

libc_math_function(
    name = "log",
    additional_deps = [
        ":__support_fputil_double_double",
        ":__support_fputil_dyadic_float",
        ":__support_fputil_fma",
        ":__support_fputil_multiply_add",
        ":__support_fputil_polyeval",
        ":__support_integer_literals",
        ":__support_macros_optimization",
        ":__support_macros_properties_cpu_features",
        ":common_constants",
        ":log_range_reduction",
    ],
)

libc_math_function(
    name = "log2",
    additional_deps = [
        ":__support_fputil_double_double",
        ":__support_fputil_dyadic_float",
        ":__support_fputil_fma",
        ":__support_fputil_multiply_add",
        ":__support_fputil_polyeval",
        ":__support_integer_literals",
        ":__support_macros_optimization",
        ":__support_macros_properties_cpu_features",
        ":common_constants",
        ":log_range_reduction",
    ],
)

libc_math_function(
    name = "log10",
    additional_deps = [
        ":__support_fputil_double_double",
        ":__support_fputil_dyadic_float",
        ":__support_fputil_fma",
        ":__support_fputil_multiply_add",
        ":__support_fputil_polyeval",
        ":__support_integer_literals",
        ":__support_macros_optimization",
        ":__support_macros_properties_cpu_features",
        ":common_constants",
        ":log_range_reduction",
    ],
)

libc_math_function(
    name = "log1p",
    additional_deps = [
        ":__support_fputil_double_double",
        ":__support_fputil_dyadic_float",
        ":__support_fputil_fma",
        ":__support_fputil_multiply_add",
        ":__support_fputil_polyeval",
        ":__support_integer_literals",
        ":__support_macros_optimization",
        ":__support_macros_properties_cpu_features",
        ":common_constants",
    ],
)

libc_math_function(
    name = "sinhf",
    additional_deps = [
        ":__support_fputil_fma",
        ":__support_fputil_multiply_add",
        ":__support_fputil_nearest_integer",
        ":__support_fputil_polyeval",
        ":__support_fputil_rounding_mode",
        ":__support_macros_optimization",
        ":common_constants",
        ":explogxf",
    ],
)

libc_math_function(
    name = "coshf",
    additional_deps = [
        ":__support_fputil_fma",
        ":__support_fputil_multiply_add",
        ":__support_fputil_nearest_integer",
        ":__support_fputil_polyeval",
        ":__support_fputil_rounding_mode",
        ":__support_macros_optimization",
        ":common_constants",
        ":explogxf",
    ],
)

libc_math_function(
    name = "tanhf",
    additional_deps = [
        ":__support_fputil_fma",
        ":__support_fputil_multiply_add",
        ":__support_fputil_nearest_integer",
        ":__support_fputil_polyeval",
        ":__support_fputil_rounding_mode",
        ":__support_macros_optimization",
        ":__support_macros_properties_cpu_features",
        ":common_constants",
        ":explogxf",
    ],
)

libc_math_function(
    name = "asinhf",
    additional_deps = [
        ":__support_fputil_fma",
        ":__support_fputil_multiply_add",
        ":__support_fputil_nearest_integer",
        ":__support_fputil_polyeval",
        ":__support_fputil_sqrt",
        ":__support_macros_optimization",
        ":common_constants",
        ":explogxf",
    ],
)

libc_math_function(
    name = "acoshf",
    additional_deps = [
        ":__support_fputil_fma",
        ":__support_fputil_multiply_add",
        ":__support_fputil_nearest_integer",
        ":__support_fputil_polyeval",
        ":__support_fputil_sqrt",
        ":__support_macros_optimization",
        ":common_constants",
        ":explogxf",
    ],
)

libc_math_function(
    name = "atanhf",
    additional_deps = [
        ":__support_fputil_fma",
        ":__support_fputil_multiply_add",
        ":__support_fputil_nearest_integer",
        ":__support_fputil_polyeval",
        ":__support_macros_optimization",
        ":common_constants",
        ":explogxf",
    ],
)

libc_math_function(
    name = "asinf",
    additional_deps = [
        ":__support_fputil_fma",
        ":__support_fputil_multiply_add",
        ":__support_fputil_nearest_integer",
        ":__support_fputil_polyeval",
        ":__support_fputil_sqrt",
        ":__support_macros_optimization",
        ":__support_macros_properties_cpu_features",
        ":inv_trigf_utils",
    ],
)

libc_math_function(
    name = "acosf",
    additional_deps = [
        ":__support_fputil_fma",
        ":__support_fputil_multiply_add",
        ":__support_fputil_nearest_integer",
        ":__support_fputil_polyeval",
        ":__support_fputil_sqrt",
        ":__support_macros_optimization",
        ":inv_trigf_utils",
    ],
)

libc_math_function(
    name = "atanf",
    additional_deps = [
        ":__support_fputil_fma",
        ":__support_fputil_multiply_add",
        ":__support_fputil_nearest_integer",
        ":__support_fputil_polyeval",
        ":__support_fputil_rounding_mode",
        ":__support_macros_optimization",
        ":inv_trigf_utils",
    ],
)

libc_math_function(
    name = "powf",
    additional_deps = [
        ":__support_fputil_double_double",
        ":__support_fputil_multiply_add",
        ":__support_fputil_nearest_integer",
        ":__support_fputil_polyeval",
        ":__support_fputil_rounding_mode",
        ":__support_fputil_sqrt",
        ":__support_fputil_triple_double",
        ":__support_macros_optimization",
        ":common_constants",
        ":explogxf",
        ":exp2f_impl",
        ":exp10f_impl",
    ],
)

libc_math_function(name = "fabs")

libc_math_function(name = "fabsf")

libc_math_function(name = "fabsl")

libc_math_function(name = "fabsf128")

libc_math_function(name = "fdim")

libc_math_function(name = "fdimf")

libc_math_function(name = "fdiml")

libc_math_function(name = "fdimf128")

libc_math_function(
    name = "ceil",
    specializations = [
        "aarch64",
        "generic",
    ],
)

libc_math_function(
    name = "ceilf",
    specializations = [
        "aarch64",
        "generic",
    ],
)

libc_math_function(
    name = "ceill",
    specializations = [
        "generic",
    ],
)

libc_math_function(name = "ceilf128")

libc_math_function(
    name = "floor",
    specializations = [
        "aarch64",
        "generic",
    ],
)

libc_math_function(
    name = "floorf",
    specializations = [
        "aarch64",
        "generic",
    ],
)

libc_math_function(name = "floorl")

libc_math_function(name = "floorf128")

libc_math_function(name = "ldexp")

libc_math_function(name = "ldexpf")

libc_math_function(name = "ldexpl")

libc_math_function(name = "ldexpf128")

libc_math_function(
    name = "trunc",
    specializations = [
        "aarch64",
        "generic",
    ],
)

libc_math_function(
    name = "truncf",
    specializations = [
        "aarch64",
        "generic",
    ],
)

libc_math_function(name = "truncl")

libc_math_function(name = "truncf128")

libc_math_function(
    name = "round",
    specializations = [
        "aarch64",
        "generic",
    ],
)

libc_math_function(
    name = "roundf",
    specializations = [
        "aarch64",
        "generic",
    ],
)

libc_math_function(name = "roundl")

libc_math_function(name = "roundf128")

libc_math_function(
    name = "fmod",
    additional_deps = [
        ":__support_fputil_generic_fmod",
    ],
)

libc_math_function(
    name = "fmodf",
    additional_deps = [
        ":__support_fputil_generic_fmod",
    ],
)

libc_math_function(name = "frexp")

libc_math_function(name = "frexpf")

libc_math_function(name = "frexpl")

libc_math_function(name = "frexpf128")

libc_math_function(name = "hypot")

libc_math_function(
    name = "hypotf",
    additional_deps = [
        ":__support_fputil_sqrt",
    ],
)

libc_math_function(name = "logb")

libc_math_function(name = "logbf")

libc_math_function(name = "logbl")

libc_math_function(name = "logbf128")

libc_math_function(name = "modf")

libc_math_function(name = "modff")

libc_math_function(name = "modfl")

libc_math_function(name = "modff128")

libc_math_function(name = "remquo")

libc_math_function(name = "remquof")

libc_math_function(name = "remquol")

libc_math_function(name = "remainder")

libc_math_function(name = "remainderf")

libc_math_function(name = "remainderl")

libc_math_function(name = "fmin")

libc_math_function(name = "fminf")

libc_math_function(name = "fminl")

libc_math_function(name = "fminf128")

libc_math_function(name = "fmax")

libc_math_function(name = "fmaxf")

libc_math_function(name = "fmaxl")

libc_math_function(name = "fmaxf128")

libc_math_function(
    name = "cosf",
    additional_deps = [
        ":__support_fputil_fma",
        ":__support_fputil_multiply_add",
        ":__support_macros_optimization",
        ":__support_macros_properties_cpu_features",
        ":sincosf_utils",
    ],
)

libc_math_function(
    name = "sincosf",
    additional_deps = [
        ":__support_fputil_fma",
        ":__support_fputil_multiply_add",
        ":__support_fputil_rounding_mode",
        ":__support_macros_optimization",
        ":__support_macros_properties_cpu_features",
        ":sincosf_utils",
    ],
)

libc_math_function(
    name = "sinf",
    additional_deps = [
        ":__support_fputil_fma",
        ":__support_fputil_multiply_add",
        ":__support_fputil_polyeval",
        ":__support_fputil_rounding_mode",
        ":__support_macros_optimization",
        ":__support_macros_properties_cpu_features",
        ":range_reduction",
        ":sincosf_utils",
    ],
)

libc_math_function(
    name = "tanf",
    additional_deps = [
        ":__support_fputil_fma",
        ":__support_fputil_multiply_add",
        ":__support_fputil_nearest_integer",
        ":__support_fputil_polyeval",
        ":__support_macros_optimization",
        ":__support_macros_properties_cpu_features",
        ":range_reduction",
        ":sincosf_utils",
    ],
)

libc_math_function(
    name = "sqrt",
    additional_deps = [
        ":__support_fputil_sqrt",
    ],
)

libc_math_function(
    name = "sqrtf",
    additional_deps = [
        ":__support_fputil_sqrt",
    ],
)

libc_math_function(
    name = "sqrtl",
    additional_deps = [
        ":__support_fputil_sqrt",
    ],
)

libc_math_function(
    name = "sqrtf128",
    additional_deps = [
        ":__support_fputil_sqrt",
    ],
)

libc_math_function(name = "copysign")

libc_math_function(name = "copysignf")

libc_math_function(name = "copysignl")

libc_math_function(
    name = "copysignf128",
    additional_deps = [
        ":llvm_libc_types_float128",
    ],
)

libc_math_function(name = "ilogb")

libc_math_function(name = "ilogbf")

libc_math_function(name = "ilogbl")

libc_math_function(name = "ilogbf128")

libc_math_function(name = "rint")

libc_math_function(name = "rintf")

libc_math_function(name = "rintl")

libc_math_function(name = "rintf128")

libc_math_function(name = "lrint")

libc_math_function(name = "lrintf")

libc_math_function(name = "lrintl")

libc_math_function(name = "lrintf128")

libc_math_function(name = "llrint")

libc_math_function(name = "llrintf")

libc_math_function(name = "llrintl")

libc_math_function(name = "llrintf128")

libc_math_function(name = "lround")

libc_math_function(name = "lroundf")

libc_math_function(name = "lroundl")

libc_math_function(name = "lroundf128")

libc_math_function(name = "llround")

libc_math_function(name = "llroundf")

libc_math_function(name = "llroundl")

libc_math_function(name = "llroundf128")

libc_math_function(
    name = "nan",
    additional_deps = [
        ":__support_str_to_float",
        ":errno",
    ],
)

libc_math_function(
    name = "nanf",
    additional_deps = [
        ":__support_str_to_float",
        ":errno",
    ],
)

libc_math_function(
    name = "nanl",
    additional_deps = [
        ":__support_str_to_float",
        ":errno",
    ],
)

libc_math_function(
    name = "nanf128",
    additional_deps = [
        ":__support_str_to_float",
        ":errno",
    ],
)

libc_math_function(name = "nearbyint")

libc_math_function(name = "nearbyintf")

libc_math_function(name = "nearbyintl")

libc_math_function(name = "nextafter")

libc_math_function(name = "nextafterf")

libc_math_function(name = "nextafterl")

libc_math_function(name = "nextafterf128")

libc_math_function(name = "nexttoward")

libc_math_function(name = "nexttowardf")

libc_math_function(name = "nexttowardl")

libc_math_function(name = "scalbn")

libc_math_function(name = "scalbnf")

libc_math_function(name = "scalbnl")

############################## inttypes targets ##############################

libc_function(
    name = "imaxabs",
    srcs = ["src/inttypes/imaxabs.cpp"],
    hdrs = ["src/inttypes/imaxabs.h"],
    deps = [
        ":__support_common",
        ":__support_integer_operations",
    ],
)

libc_function(
    name = "imaxdiv",
    srcs = ["src/inttypes/imaxdiv.cpp"],
    hdrs = ["src/inttypes/imaxdiv.h"],
    deps = [
        ":__support_common",
        ":__support_integer_operations",
    ],
)

############################### stdlib targets ###############################

libc_function(
    name = "abs",
    srcs = ["src/stdlib/abs.cpp"],
    hdrs = ["src/stdlib/abs.h"],
    deps = [
        ":__support_common",
        ":__support_integer_operations",
    ],
)

libc_function(
    name = "labs",
    srcs = ["src/stdlib/labs.cpp"],
    hdrs = ["src/stdlib/labs.h"],
    deps = [
        ":__support_common",
        ":__support_integer_operations",
    ],
)

libc_function(
    name = "llabs",
    srcs = ["src/stdlib/llabs.cpp"],
    hdrs = ["src/stdlib/llabs.h"],
    deps = [
        ":__support_common",
        ":__support_integer_operations",
    ],
)

libc_function(
    name = "div",
    srcs = ["src/stdlib/div.cpp"],
    hdrs = ["src/stdlib/div.h"],
    deps = [
        ":__support_common",
        ":__support_integer_operations",
    ],
)

libc_function(
    name = "ldiv",
    srcs = ["src/stdlib/ldiv.cpp"],
    hdrs = ["src/stdlib/ldiv.h"],
    deps = [
        ":__support_common",
        ":__support_integer_operations",
    ],
)

libc_function(
    name = "lldiv",
    srcs = ["src/stdlib/lldiv.cpp"],
    hdrs = ["src/stdlib/lldiv.h"],
    deps = [
        ":__support_common",
        ":__support_integer_operations",
    ],
)

libc_function(
    name = "atoi",
    srcs = ["src/stdlib/atoi.cpp"],
    hdrs = ["src/stdlib/atoi.h"],
    deps = [
        ":__support_common",
        ":__support_str_to_integer",
        ":errno",
    ],
)

libc_function(
    name = "atol",
    srcs = ["src/stdlib/atol.cpp"],
    hdrs = ["src/stdlib/atol.h"],
    deps = [
        ":__support_common",
        ":__support_str_to_integer",
        ":errno",
    ],
)

libc_function(
    name = "atoll",
    srcs = ["src/stdlib/atoll.cpp"],
    hdrs = ["src/stdlib/atoll.h"],
    deps = [
        ":__support_common",
        ":__support_str_to_integer",
        ":errno",
    ],
)

libc_function(
    name = "atof",
    srcs = ["src/stdlib/atof.cpp"],
    hdrs = ["src/stdlib/atof.h"],
    deps = [
        ":__support_common",
        ":__support_str_to_float",
        ":errno",
    ],
)

libc_function(
    name = "bsearch",
    srcs = ["src/stdlib/bsearch.cpp"],
    hdrs = ["src/stdlib/bsearch.h"],
    deps = [
        ":__support_common",
    ],
)

libc_support_library(
    name = "qsort_util",
    hdrs = ["src/stdlib/qsort_util.h"],
    deps = [
        ":__support_common",
        ":__support_macros_attributes",
    ],
)

libc_function(
    name = "qsort",
    srcs = ["src/stdlib/qsort.cpp"],
    hdrs = ["src/stdlib/qsort.h"],
    deps = [
        ":__support_common",
        ":qsort_util",
    ],
)

libc_function(
    name = "qsort_r",
    srcs = ["src/stdlib/qsort_r.cpp"],
    hdrs = ["src/stdlib/qsort_r.h"],
    deps = [
        ":__support_common",
        ":qsort_util",
    ],
)

libc_function(
    name = "strtol",
    srcs = ["src/stdlib/strtol.cpp"],
    hdrs = ["src/stdlib/strtol.h"],
    deps = [
        ":__support_common",
        ":__support_str_to_integer",
        ":errno",
    ],
)

libc_function(
    name = "strtoll",
    srcs = ["src/stdlib/strtoll.cpp"],
    hdrs = ["src/stdlib/strtoll.h"],
    deps = [
        ":__support_common",
        ":__support_str_to_integer",
        ":errno",
    ],
)

libc_function(
    name = "strtoul",
    srcs = ["src/stdlib/strtoul.cpp"],
    hdrs = ["src/stdlib/strtoul.h"],
    deps = [
        ":__support_common",
        ":__support_str_to_integer",
        ":errno",
    ],
)

libc_function(
    name = "strtoull",
    srcs = ["src/stdlib/strtoull.cpp"],
    hdrs = ["src/stdlib/strtoull.h"],
    deps = [
        ":__support_common",
        ":__support_str_to_integer",
        ":errno",
    ],
)

libc_function(
    name = "strtof",
    srcs = ["src/stdlib/strtof.cpp"],
    hdrs = ["src/stdlib/strtof.h"],
    deps = [
        ":__support_common",
        ":__support_str_to_float",
        ":errno",
    ],
)

libc_function(
    name = "strtod",
    srcs = ["src/stdlib/strtod.cpp"],
    hdrs = ["src/stdlib/strtod.h"],
    deps = [
        ":__support_common",
        ":__support_str_to_float",
        ":errno",
    ],
)

libc_function(
    name = "strtold",
    srcs = ["src/stdlib/strtold.cpp"],
    hdrs = ["src/stdlib/strtold.h"],
    deps = [
        ":__support_common",
        ":__support_str_to_float",
        ":errno",
    ],
)

############################### string targets ###############################

no_sanitize_features = [
    "-asan",
    "-msan",
    "-tsan",
    "-ubsan",
]

libc_support_library(
    name = "string_memory_utils",
    hdrs = [
        "src/string/memory_utils/op_aarch64.h",
        "src/string/memory_utils/op_builtin.h",
        "src/string/memory_utils/op_generic.h",
        "src/string/memory_utils/op_riscv.h",
        "src/string/memory_utils/op_x86.h",
        "src/string/memory_utils/utils.h",
    ],
    textual_hdrs = [
        "src/string/memory_utils/aarch64/inline_bcmp.h",
        "src/string/memory_utils/aarch64/inline_memcmp.h",
        "src/string/memory_utils/aarch64/inline_memcpy.h",
        "src/string/memory_utils/aarch64/inline_memmove.h",
        "src/string/memory_utils/aarch64/inline_memset.h",
        "src/string/memory_utils/generic/aligned_access.h",
        "src/string/memory_utils/generic/byte_per_byte.h",
        "src/string/memory_utils/inline_bcmp.h",
        "src/string/memory_utils/inline_bzero.h",
        "src/string/memory_utils/inline_memcmp.h",
        "src/string/memory_utils/inline_memcpy.h",
        "src/string/memory_utils/inline_memmem.h",
        "src/string/memory_utils/inline_memmove.h",
        "src/string/memory_utils/inline_memset.h",
        "src/string/memory_utils/inline_strcmp.h",
        "src/string/memory_utils/inline_strstr.h",
        "src/string/memory_utils/riscv/inline_bcmp.h",
        "src/string/memory_utils/riscv/inline_memcmp.h",
        "src/string/memory_utils/riscv/inline_memcpy.h",
        "src/string/memory_utils/riscv/inline_memmove.h",
        "src/string/memory_utils/riscv/inline_memset.h",
        "src/string/memory_utils/x86_64/inline_bcmp.h",
        "src/string/memory_utils/x86_64/inline_memcmp.h",
        "src/string/memory_utils/x86_64/inline_memcpy.h",
        "src/string/memory_utils/x86_64/inline_memmove.h",
        "src/string/memory_utils/x86_64/inline_memset.h",
    ],
    deps = [
        ":__support_common",
        ":__support_cpp_array",
        ":__support_cpp_bit",
        ":__support_cpp_cstddef",
        ":__support_cpp_type_traits",
        ":__support_macros_attributes",
        ":__support_macros_optimization",
        ":__support_macros_properties_architectures",
        ":__support_macros_properties_cpu_features",
    ],
)

libc_support_library(
    name = "string_utils",
    hdrs = ["src/string/string_utils.h"],
    deps = [
        ":__support_common",
        ":__support_cpp_bitset",
        ":__support_macros_optimization",
        ":string_memory_utils",
    ],
)

libc_function(
    name = "memchr",
    srcs = ["src/string/memchr.cpp"],
    hdrs = ["src/string/memchr.h"],
    deps = [
        ":__support_common",
        ":string_utils",
    ],
)

libc_function(
    name = "memcpy",
    srcs = ["src/string/memcpy.cpp"],
    hdrs = ["src/string/memcpy.h"],
    copts = ["-mllvm --tail-merge-threshold=0"],
    features = no_sanitize_features,
    weak = True,
    deps = [
        ":__support_common",
        ":string_memory_utils",
    ],
)

libc_function(
    name = "memset",
    srcs = ["src/string/memset.cpp"],
    hdrs = ["src/string/memset.h"],
    features = no_sanitize_features,
    weak = True,
    deps = [
        ":__support_common",
        ":string_memory_utils",
    ],
)

libc_function(
    name = "memmove",
    srcs = ["src/string/memmove.cpp"],
    hdrs = ["src/string/memmove.h"],
    features = no_sanitize_features,
    weak = True,
    deps = [
        ":__support_common",
        ":string_memory_utils",
    ],
)

libc_function(
    name = "mempcpy",
    srcs = ["src/string/mempcpy.cpp"],
    hdrs = ["src/string/mempcpy.h"],
    copts = ["-mllvm --tail-merge-threshold=0"],
    features = no_sanitize_features,
    weak = True,
    deps = [
        ":__support_common",
        ":string_memory_utils",
    ],
)

libc_function(
    name = "bcopy",
    srcs = ["src/string/bcopy.cpp"],
    hdrs = ["src/string/bcopy.h"],
    features = no_sanitize_features,
    deps = [
        ":__support_common",
        ":string_memory_utils",
    ],
)

libc_function(
    name = "memcmp",
    srcs = ["src/string/memcmp.cpp"],
    hdrs = ["src/string/memcmp.h"],
    features = no_sanitize_features,
    weak = True,
    deps = [
        ":__support_common",
        ":__support_integer_operations",
        ":string_memory_utils",
    ],
)

libc_function(
    name = "bcmp",
    srcs = ["src/string/bcmp.cpp"],
    hdrs = ["src/string/bcmp.h"],
    features = no_sanitize_features,
    weak = True,
    deps = [
        ":__support_common",
        ":string_memory_utils",
    ],
)

libc_function(
    name = "bzero",
    srcs = ["src/string/bzero.cpp"],
    hdrs = ["src/string/bzero.h"],
    features = no_sanitize_features,
    weak = True,
    deps = [
        ":__support_common",
        ":string_memory_utils",
    ],
)

libc_function(
    name = "memrchr",
    srcs = ["src/string/memrchr.cpp"],
    hdrs = ["src/string/memrchr.h"],
    deps = [
        ":__support_common",
        ":string_utils",
    ],
)

libc_function(
    name = "strlen",
    srcs = ["src/string/strlen.cpp"],
    hdrs = ["src/string/strlen.h"],
    features = no_sanitize_features,
    deps = [
        ":__support_common",
        ":string_utils",
    ],
)

libc_function(
    name = "strcpy",
    srcs = ["src/string/strcpy.cpp"],
    hdrs = ["src/string/strcpy.h"],
    features = no_sanitize_features,
    deps = [
        ":__support_common",
        ":memcpy",
        ":string_memory_utils",
        ":string_utils",
    ],
)

# A sanitizer instrumented flavor of strcpy to be used with unittests.
libc_function(
    name = "strcpy_sanitized",
    testonly = 1,
    srcs = ["src/string/strcpy.cpp"],
    hdrs = ["src/string/strcpy.h"],
    deps = [
        ":__support_common",
        ":memcpy",
        ":string_memory_utils",
        ":string_utils",
    ],
)

libc_function(
    name = "strncpy",
    srcs = ["src/string/strncpy.cpp"],
    hdrs = ["src/string/strncpy.h"],
    deps = [
        ":__support_common",
    ],
)

libc_function(
    name = "strcmp",
    srcs = ["src/string/strcmp.cpp"],
    hdrs = ["src/string/strcmp.h"],
    deps = [
        ":__support_common",
        ":string_memory_utils",
        ":string_utils",
    ],
)

libc_function(
    name = "strchr",
    srcs = ["src/string/strchr.cpp"],
    hdrs = ["src/string/strchr.h"],
    deps = [
        ":__support_common",
        ":string_utils",
    ],
)

libc_function(
    name = "strrchr",
    srcs = ["src/string/strrchr.cpp"],
    hdrs = ["src/string/strrchr.h"],
    deps = [
        ":__support_common",
        ":string_utils",
    ],
)

libc_function(
    name = "strstr",
    srcs = ["src/string/strstr.cpp"],
    hdrs = ["src/string/strstr.h"],
    deps = [
        ":__support_common",
        ":string_memory_utils",
        ":string_utils",
    ],
)

libc_function(
    name = "strnlen",
    srcs = ["src/string/strnlen.cpp"],
    hdrs = ["src/string/strnlen.h"],
    deps = [
        ":__support_common",
        ":string_utils",
    ],
)

libc_function(
    name = "strcspn",
    srcs = ["src/string/strcspn.cpp"],
    hdrs = ["src/string/strcspn.h"],
    deps = [
        ":__support_common",
        ":string_utils",
    ],
)

libc_function(
    name = "strspn",
    srcs = ["src/string/strspn.cpp"],
    hdrs = ["src/string/strspn.h"],
    deps = [
        ":__support_common",
        ":__support_cpp_bitset",
        ":string_utils",
    ],
)

libc_function(
    name = "strpbrk",
    srcs = ["src/string/strpbrk.cpp"],
    hdrs = ["src/string/strpbrk.h"],
    deps = [
        ":__support_common",
        ":string_utils",
    ],
)

libc_function(
    name = "strtok",
    srcs = ["src/string/strtok.cpp"],
    hdrs = ["src/string/strtok.h"],
    deps = [
        ":__support_common",
        ":string_utils",
    ],
)

################################ fcntl targets #################################

libc_function(
    name = "open",
    srcs = ["src/fcntl/linux/open.cpp"],
    hdrs = ["src/fcntl/open.h"],
    target_compatible_with = select({
        "@platforms//os:linux": [],
        "//conditions:default": ["@platforms//:incompatible"],
    }),
    deps = [
        ":__support_common",
        ":__support_osutil_syscall",
        ":errno",
    ],
)

libc_function(
    name = "openat",
    srcs = ["src/fcntl/linux/openat.cpp"],
    hdrs = ["src/fcntl/openat.h"],
    target_compatible_with = select({
        "@platforms//os:linux": [],
        "//conditions:default": ["@platforms//:incompatible"],
    }),
    deps = [
        ":__support_common",
        ":__support_osutil_syscall",
        ":errno",
    ],
)

libc_function(
    name = "creat",
    srcs = ["src/fcntl/linux/creat.cpp"],
    hdrs = ["src/fcntl/creat.h"],
    deps = [
        ":__support_common",
        ":__support_osutil_syscall",
        ":errno",
    ],
)

################################ unistd targets ################################

libc_function(
    name = "access",
    srcs = ["src/unistd/linux/access.cpp"],
    hdrs = ["src/unistd/access.h"],
    deps = [
        ":__support_common",
        ":__support_osutil_syscall",
        ":errno",
    ],
)

libc_function(
    name = "chdir",
    srcs = ["src/unistd/linux/chdir.cpp"],
    hdrs = ["src/unistd/chdir.h"],
    deps = [
        ":__support_common",
        ":__support_osutil_syscall",
        ":errno",
    ],
)

libc_function(
    name = "close",
    srcs = ["src/unistd/linux/close.cpp"],
    hdrs = ["src/unistd/close.h"],
    deps = [
        ":__support_common",
        ":__support_osutil_syscall",
        ":errno",
    ],
)

libc_function(
    name = "dup",
    srcs = ["src/unistd/linux/dup.cpp"],
    hdrs = ["src/unistd/dup.h"],
    deps = [
        ":__support_common",
        ":__support_osutil_syscall",
        ":errno",
    ],
)

libc_function(
    name = "dup2",
    srcs = ["src/unistd/linux/dup2.cpp"],
    hdrs = ["src/unistd/dup2.h"],
    deps = [
        ":__support_common",
        ":__support_osutil_syscall",
        ":errno",
    ],
)

libc_function(
    name = "dup3",
    srcs = ["src/unistd/linux/dup3.cpp"],
    hdrs = ["src/unistd/dup3.h"],
    target_compatible_with = select({
        "@platforms//os:linux": [],
        "//conditions:default": ["@platforms//:incompatible"],
    }),
    deps = [
        ":__support_common",
        ":__support_osutil_syscall",
        ":errno",
    ],
)

libc_function(
    name = "environ",
    srcs = ["src/unistd/environ.cpp"],
    hdrs = ["src/unistd/environ.h"],
    deps = [
        ":__support_common",
        ":__support_osutil_syscall",
        ":errno",
    ],
)

libc_function(
    name = "fchdir",
    srcs = ["src/unistd/linux/fchdir.cpp"],
    hdrs = ["src/unistd/fchdir.h"],
    deps = [
        ":__support_common",
        ":__support_osutil_syscall",
        ":errno",
    ],
)

libc_function(
    name = "fsync",
    srcs = ["src/unistd/linux/fsync.cpp"],
    hdrs = ["src/unistd/fsync.h"],
    deps = [
        ":__support_common",
        ":__support_osutil_syscall",
        ":errno",
    ],
)

libc_function(
    name = "ftruncate",
    srcs = ["src/unistd/linux/ftruncate.cpp"],
    hdrs = ["src/unistd/ftruncate.h"],
    deps = [
        ":__support_common",
        ":__support_osutil_syscall",
        ":errno",
    ],
)

# libc_function(
#     name = "getcwd",
#     srcs = ["src/unistd/linux/getcwd.cpp"],
#     hdrs = ["src/unistd/getcwd.h"],
#     deps = [
#         ":__support_common",
#         ":__support_osutil_syscall",
#         ":errno",
#     ],
# )

libc_function(
    name = "geteuid",
    srcs = ["src/unistd/linux/geteuid.cpp"],
    hdrs = ["src/unistd/geteuid.h"],
    deps = [
        ":__support_common",
        ":__support_osutil_syscall",
        ":errno",
    ],
)

libc_function(
    name = "getpid",
    srcs = ["src/unistd/linux/getpid.cpp"],
    hdrs = ["src/unistd/getpid.h"],
    deps = [
        ":__support_common",
        ":__support_osutil_syscall",
        ":errno",
    ],
)

libc_function(
    name = "getppid",
    srcs = ["src/unistd/linux/getppid.cpp"],
    hdrs = ["src/unistd/getppid.h"],
    deps = [
        ":__support_common",
        ":__support_osutil_syscall",
        ":errno",
    ],
)

libc_function(
    name = "getuid",
    srcs = ["src/unistd/linux/getuid.cpp"],
    hdrs = ["src/unistd/getuid.h"],
    deps = [
        ":__support_common",
        ":__support_osutil_syscall",
        ":errno",
    ],
)

# libc_function(
#     name = "getopt",
#     srcs = ["src/unistd/getopt.cpp"],
#     hdrs = ["src/unistd/getopt.h"],
#     deps = [
#         ":__support_common",
#         ":__support_cpp_optional",
#         ":__support_cpp_string_view",
#         ":__support_file_file",
#         ":__support_osutil_syscall",
#         ":errno",
#     ],
# )

libc_function(
    name = "isatty",
    srcs = ["src/unistd/linux/isatty.cpp"],
    hdrs = ["src/unistd/isatty.h"],
    deps = [
        ":__support_common",
        ":__support_osutil_syscall",
        ":errno",
    ],
)

libc_function(
    name = "link",
    srcs = ["src/unistd/linux/link.cpp"],
    hdrs = ["src/unistd/link.h"],
    deps = [
        ":__support_common",
        ":__support_osutil_syscall",
        ":errno",
    ],
)

libc_function(
    name = "linkat",
    srcs = ["src/unistd/linux/linkat.cpp"],
    hdrs = ["src/unistd/linkat.h"],
    deps = [
        ":__support_common",
        ":__support_osutil_syscall",
        ":errno",
    ],
)

libc_function(
    name = "pipe",
    srcs = ["src/unistd/linux/pipe.cpp"],
    hdrs = ["src/unistd/pipe.h"],
    deps = [
        ":__support_common",
        ":__support_macros_sanitizer",
        ":__support_osutil_syscall",
        ":errno",
    ],
)

libc_function(
    name = "lseek",
    srcs = ["src/unistd/linux/lseek.cpp"],
    hdrs = ["src/unistd/lseek.h"],
    deps = [
        ":__support_common",
        ":__support_file_linux_lseekimpl",
        ":__support_osutil_syscall",
        ":errno",
    ],
)

libc_function(
    name = "pread",
    srcs = ["src/unistd/linux/pread.cpp"],
    hdrs = ["src/unistd/pread.h"],
    target_compatible_with = select({
        "@platforms//os:linux": [],
        "//conditions:default": ["@platforms//:incompatible"],
    }),
    deps = [
        ":__support_common",
        ":__support_macros_sanitizer",
        ":__support_osutil_syscall",
        ":errno",
    ],
)

libc_function(
    name = "pwrite",
    srcs = ["src/unistd/linux/pwrite.cpp"],
    hdrs = ["src/unistd/pwrite.h"],
    target_compatible_with = select({
        "@platforms//os:linux": [],
        "//conditions:default": ["@platforms//:incompatible"],
    }),
    deps = [
        ":__support_common",
        ":__support_osutil_syscall",
        ":errno",
    ],
)

libc_function(
    name = "read",
    srcs = ["src/unistd/linux/read.cpp"],
    hdrs = ["src/unistd/read.h"],
    weak = True,
    deps = [
        ":__support_common",
        ":__support_macros_sanitizer",
        ":__support_osutil_syscall",
        ":errno",
    ],
)

libc_function(
    name = "readlink",
    srcs = ["src/unistd/linux/readlink.cpp"],
    hdrs = ["src/unistd/readlink.h"],
    deps = [
        ":__support_common",
        ":__support_osutil_syscall",
        ":errno",
    ],
)

libc_function(
    name = "readlinkat",
    srcs = ["src/unistd/linux/readlinkat.cpp"],
    hdrs = ["src/unistd/readlinkat.h"],
    deps = [
        ":__support_common",
        ":__support_osutil_syscall",
        ":errno",
    ],
)

libc_function(
    name = "rmdir",
    srcs = ["src/unistd/linux/rmdir.cpp"],
    hdrs = ["src/unistd/rmdir.h"],
    deps = [
        ":__support_common",
        ":__support_osutil_syscall",
        ":errno",
    ],
)

libc_function(
    name = "symlink",
    srcs = ["src/unistd/linux/symlink.cpp"],
    hdrs = ["src/unistd/symlink.h"],
    deps = [
        ":__support_common",
        ":__support_osutil_syscall",
        ":errno",
    ],
)

libc_function(
    name = "symlinkat",
    srcs = ["src/unistd/linux/symlinkat.cpp"],
    hdrs = ["src/unistd/symlinkat.h"],
    deps = [
        ":__support_common",
        ":__support_osutil_syscall",
        ":errno",
    ],
)

#TODO: Enable once fullbuild is added to bazel, since this depends on a macro
# definition in the public header

# libc_function(
#     name = "syscall",
#     srcs = ["src/unistd/linux/syscall.cpp"],
#     hdrs = ["src/unistd/syscall.h"],
#     deps = [
#         ":__support_common",
#         ":__support_osutil_syscall",
#         ":errno",
#     ],
# )

libc_function(
    name = "swab",
    srcs = ["src/unistd/swab.cpp"],
    hdrs = ["src/unistd/swab.h"],
    deps = [
        ":__support_common",
        ":__support_osutil_syscall",
        ":errno",
    ],
)

libc_function(
    name = "truncate",
    srcs = ["src/unistd/linux/truncate.cpp"],
    hdrs = ["src/unistd/truncate.h"],
    deps = [
        ":__support_common",
        ":__support_osutil_syscall",
        ":errno",
    ],
)

libc_function(
    name = "unlink",
    srcs = ["src/unistd/linux/unlink.cpp"],
    hdrs = ["src/unistd/unlink.h"],
    deps = [
        ":__support_common",
        ":__support_osutil_syscall",
        ":errno",
    ],
)

libc_function(
    name = "unlinkat",
    srcs = ["src/unistd/linux/unlinkat.cpp"],
    hdrs = ["src/unistd/unlinkat.h"],
    deps = [
        ":__support_common",
        ":__support_osutil_syscall",
        ":errno",
    ],
)

libc_function(
    name = "write",
    srcs = ["src/unistd/linux/write.cpp"],
    hdrs = ["src/unistd/write.h"],
    weak = True,
    deps = [
        ":__support_common",
        ":__support_osutil_syscall",
        ":errno",
    ],
)

################################ stdio targets #################################

libc_support_library(
    name = "printf_config",
    hdrs = ["src/stdio/printf_core/printf_config.h"],
    deps = [
    ],
)

libc_support_library(
    name = "printf_core_structs",
    hdrs = ["src/stdio/printf_core/core_structs.h"],
    deps = [
        ":__support_cpp_string_view",
        ":__support_fputil_fp_bits",
        ":printf_config",
    ],
)

libc_support_library(
    name = "printf_parser",
    hdrs = ["src/stdio/printf_core/parser.h"],
    deps = [
        ":__support_arg_list",
        ":__support_common",
        ":__support_cpp_algorithm",
        ":__support_cpp_bit",
        ":__support_cpp_optional",
        ":__support_cpp_string_view",
        ":__support_cpp_type_traits",
        ":__support_ctype_utils",
        ":__support_fputil_fp_bits",
        ":__support_str_to_integer",
        ":printf_config",
        ":printf_core_structs",
    ],
)

# Only used for testing.
libc_support_library(
    name = "printf_mock_parser",
    hdrs = ["src/stdio/printf_core/parser.h"],
    local_defines = ["LIBC_COPT_MOCK_ARG_LIST"],
    deps = [
        ":__support_arg_list",
        ":__support_common",
        ":__support_cpp_bit",
        ":__support_cpp_optional",
        ":__support_cpp_string_view",
        ":__support_cpp_type_traits",
        ":__support_ctype_utils",
        ":__support_fputil_fp_bits",
        ":__support_str_to_integer",
        ":printf_config",
        ":printf_core_structs",
    ],
)

libc_support_library(
    name = "printf_writer",
    srcs = ["src/stdio/printf_core/writer.cpp"],
    hdrs = ["src/stdio/printf_core/writer.h"],
    deps = [
        ":__support_cpp_string_view",
        ":__support_macros_optimization",
        ":printf_core_structs",
        ":string_memory_utils",
    ],
)

libc_support_library(
    name = "printf_converter",
    srcs = ["src/stdio/printf_core/converter.cpp"],
    hdrs = [
        "src/stdio/printf_core/char_converter.h",
        "src/stdio/printf_core/converter.h",
        "src/stdio/printf_core/converter_atlas.h",
        "src/stdio/printf_core/converter_utils.h",
        "src/stdio/printf_core/float_dec_converter.h",
        "src/stdio/printf_core/float_hex_converter.h",
        "src/stdio/printf_core/float_inf_nan_converter.h",
        "src/stdio/printf_core/int_converter.h",
        "src/stdio/printf_core/ptr_converter.h",
        "src/stdio/printf_core/string_converter.h",
        "src/stdio/printf_core/write_int_converter.h",
    ],
    deps = [
        ":__support_big_int",
        ":__support_common",
        ":__support_cpp_limits",
        ":__support_cpp_span",
        ":__support_cpp_string_view",
        ":__support_float_to_string",
        ":__support_fputil_fenv_impl",
        ":__support_fputil_fp_bits",
        ":__support_fputil_rounding_mode",
        ":__support_integer_to_string",
        ":__support_libc_assert",
        ":__support_uint128",
        ":printf_config",
        ":printf_core_structs",
        ":printf_writer",
    ],
)

libc_support_library(
    name = "printf_main",
    srcs = ["src/stdio/printf_core/printf_main.cpp"],
    hdrs = ["src/stdio/printf_core/printf_main.h"],
    deps = [
        ":__support_arg_list",
        ":printf_converter",
        ":printf_core_structs",
        ":printf_parser",
        ":printf_writer",
    ],
)

libc_support_library(
    name = "vfprintf_internal",
    hdrs = ["src/stdio/printf_core/vfprintf_internal.h"],
    deps = [
        ":__support_arg_list",
        ":__support_file_file",
        ":__support_macros_attributes",
        ":printf_main",
        ":printf_writer",
    ],
)

libc_function(
    name = "sprintf",
    srcs = ["src/stdio/sprintf.cpp"],
    hdrs = ["src/stdio/sprintf.h"],
    deps = [
        ":__support_arg_list",
        ":__support_cpp_limits",
        ":errno",
        ":printf_main",
        ":printf_writer",
    ],
)

libc_function(
    name = "snprintf",
    srcs = ["src/stdio/snprintf.cpp"],
    hdrs = ["src/stdio/snprintf.h"],
    deps = [
        ":__support_arg_list",
        ":errno",
        ":printf_main",
        ":printf_writer",
    ],
)

libc_function(
    name = "printf",
    srcs = ["src/stdio/printf.cpp"],
    hdrs = ["src/stdio/printf.h"],
    deps = [
        ":__support_arg_list",
        ":__support_file_file",
        ":errno",
        ":vfprintf_internal",
    ],
)

libc_function(
    name = "fprintf",
    srcs = ["src/stdio/fprintf.cpp"],
    hdrs = ["src/stdio/fprintf.h"],
    deps = [
        ":__support_arg_list",
        ":__support_file_file",
        ":errno",
        ":vfprintf_internal",
    ],
)

libc_function(
    name = "vsprintf",
    srcs = ["src/stdio/vsprintf.cpp"],
    hdrs = ["src/stdio/vsprintf.h"],
    deps = [
        ":__support_arg_list",
        ":__support_cpp_limits",
        ":errno",
        ":printf_main",
        ":printf_writer",
    ],
)

libc_function(
    name = "vsnprintf",
    srcs = ["src/stdio/vsnprintf.cpp"],
    hdrs = ["src/stdio/vsnprintf.h"],
    deps = [
        ":__support_arg_list",
        ":errno",
        ":printf_main",
        ":printf_writer",
    ],
)

libc_function(
    name = "vprintf",
    srcs = ["src/stdio/vprintf.cpp"],
    hdrs = ["src/stdio/vprintf.h"],
    deps = [
        ":__support_arg_list",
        ":__support_file_file",
        ":errno",
        ":vfprintf_internal",
    ],
)

libc_function(
    name = "vfprintf",
    srcs = ["src/stdio/vfprintf.cpp"],
    hdrs = ["src/stdio/vfprintf.h"],
    deps = [
        ":__support_arg_list",
        ":__support_file_file",
        ":errno",
        ":vfprintf_internal",
    ],
)

libc_function(
    name = "remove",
    srcs = ["src/stdio/linux/remove.cpp"],
    hdrs = ["src/stdio/remove.h"],
    deps = [
        ":__support_common",
        ":__support_osutil_syscall",
        ":errno",
    ],
)

libc_function(
    name = "rename",
    srcs = ["src/stdio/linux/rename.cpp"],
    hdrs = ["src/stdio/rename.h"],
    target_compatible_with = select({
        "@platforms//os:linux": [],
        "//conditions:default": ["@platforms//:incompatible"],
    }),
    deps = [
        ":__support_common",
        ":__support_osutil_syscall",
        ":errno",
        ":llvm_libc_macros_fcntl_macros",
    ],
)

############################### sys/stat targets ###############################

libc_function(
    name = "mkdir",
    srcs = ["src/sys/stat/linux/mkdir.cpp"],
    hdrs = ["src/sys/stat/mkdir.h"],
    deps = [
        ":__support_common",
        ":__support_osutil_syscall",
        ":errno",
    ],
)

libc_function(
    name = "mkdirat",
    srcs = ["src/sys/stat/linux/mkdirat.cpp"],
    hdrs = ["src/sys/stat/mkdirat.h"],
    deps = [
        ":__support_common",
        ":__support_osutil_syscall",
        ":errno",
    ],
)

############################## sys/epoll targets ###############################

libc_function(
    name = "epoll_create",
    srcs = ["src/sys/epoll/linux/epoll_create.cpp"],
    hdrs = ["src/sys/epoll/epoll_create.h"],
    target_compatible_with = select({
        "@platforms//os:linux": [],
        "//conditions:default": ["@platforms//:incompatible"],
    }),
    weak = True,
    deps = [
        ":__support_osutil_syscall",
        ":errno",
    ],
)

libc_function(
    name = "epoll_create1",
    srcs = ["src/sys/epoll/linux/epoll_create1.cpp"],
    hdrs = ["src/sys/epoll/epoll_create1.h"],
    target_compatible_with = select({
        "@platforms//os:linux": [],
        "//conditions:default": ["@platforms//:incompatible"],
    }),
    weak = True,
    deps = [
        ":__support_osutil_syscall",
        ":errno",
    ],
)

libc_function(
    name = "epoll_ctl",
    srcs = ["src/sys/epoll/linux/epoll_ctl.cpp"],
    hdrs = ["src/sys/epoll/epoll_ctl.h"],
    target_compatible_with = select({
        "@platforms//os:linux": [],
        "//conditions:default": ["@platforms//:incompatible"],
    }),
    weak = True,
    deps = [
        ":__support_osutil_syscall",
        ":errno",
        ":hdr_sys_epoll_macros",
        ":types_struct_epoll_event",
    ],
)

libc_function(
    name = "epoll_wait",
    srcs = ["src/sys/epoll/linux/epoll_wait.cpp"],
    hdrs = ["src/sys/epoll/epoll_wait.h"],
    target_compatible_with = select({
        "@platforms//os:linux": [],
        "//conditions:default": ["@platforms//:incompatible"],
    }),
    weak = True,
    deps = [
        ":__support_osutil_syscall",
        ":errno",
        ":hdr_signal_macros",
        ":hdr_sys_epoll_macros",
        ":types_sigset_t",
        ":types_struct_epoll_event",
    ],
)

libc_function(
    name = "epoll_pwait",
    srcs = ["src/sys/epoll/linux/epoll_pwait.cpp"],
    hdrs = ["src/sys/epoll/epoll_pwait.h"],
    target_compatible_with = select({
        "@platforms//os:linux": [],
        "//conditions:default": ["@platforms//:incompatible"],
    }),
    weak = True,
    deps = [
        ":__support_osutil_syscall",
        ":errno",
        ":hdr_signal_macros",
        ":hdr_sys_epoll_macros",
        ":types_sigset_t",
        ":types_struct_epoll_event",
    ],
)

#TODO: Enable once epoll_pwait2 availablilty can be checked first.
# https://github.com/llvm/llvm-project/issues/80060
# libc_function(
#     name = "epoll_pwait2",
#     srcs = ["src/sys/epoll/linux/epoll_pwait2.cpp"],
#     hdrs = ["src/sys/epoll/epoll_pwait2.h"],
#     target_compatible_with = select({
#         "@platforms//os:linux": [],
#         "//conditions:default": ["@platforms//:incompatible"],
#     }),
#     weak = True,
#     deps = [
#         ":__support_osutil_syscall",
#         ":errno",
#         ":hdr_signal_macros",
#         ":hdr_sys_epoll_macros",
#         ":types_sigset_t",
#         ":types_struct_epoll_event",
#         ":types_struct_timespec",
#     ],
# )<|MERGE_RESOLUTION|>--- conflicted
+++ resolved
@@ -200,10 +200,7 @@
         ":__support_macros_properties_cpu_features",
         ":__support_macros_properties_os",
         ":hdr_float_macros",
-<<<<<<< HEAD
-=======
         ":llvm_libc_macros_float16_macros",
->>>>>>> e9954ec0
         ":llvm_libc_types_float128",
     ],
 )
