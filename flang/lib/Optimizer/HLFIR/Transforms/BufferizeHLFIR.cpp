//===- BufferizeHLFIR.cpp - Bufferize HLFIR  ------------------------------===//
//
// Part of the LLVM Project, under the Apache License v2.0 with LLVM Exceptions.
// See https://llvm.org/LICENSE.txt for license information.
// SPDX-License-Identifier: Apache-2.0 WITH LLVM-exception
//
//===----------------------------------------------------------------------===//
// This file defines a pass that bufferize hlfir.expr. It translates operations
// producing or consuming hlfir.expr into operations operating on memory.
// An hlfir.expr is translated to a tuple<variable address, cleanupflag>
// where cleanupflag is set to true if storage for the expression was allocated
// on the heap.
//===----------------------------------------------------------------------===//

#include "flang/Optimizer/Builder/Character.h"
#include "flang/Optimizer/Builder/FIRBuilder.h"
#include "flang/Optimizer/Builder/HLFIRTools.h"
#include "flang/Optimizer/Builder/MutableBox.h"
#include "flang/Optimizer/Builder/Runtime/Assign.h"
#include "flang/Optimizer/Builder/Todo.h"
#include "flang/Optimizer/Dialect/FIRDialect.h"
#include "flang/Optimizer/Dialect/FIROps.h"
#include "flang/Optimizer/Dialect/FIRType.h"
#include "flang/Optimizer/HLFIR/HLFIROps.h"
#include "flang/Optimizer/HLFIR/Passes.h"
#include "flang/Optimizer/Support/FIRContext.h"
#include "mlir/IR/PatternMatch.h"
#include "mlir/Pass/Pass.h"
#include "mlir/Pass/PassManager.h"
#include "mlir/Transforms/DialectConversion.h"
#include <optional>

namespace hlfir {
#define GEN_PASS_DEF_BUFFERIZEHLFIR
#include "flang/Optimizer/HLFIR/Passes.h.inc"
} // namespace hlfir

namespace {

/// Helper to create tuple from a bufferized expr storage and clean up
/// instruction flag.
static mlir::Value packageBufferizedExpr(mlir::Location loc,
                                         fir::FirOpBuilder &builder,
                                         mlir::Value storage,
                                         mlir::Value mustFree) {
  auto tupleType = mlir::TupleType::get(
      builder.getContext(),
      mlir::TypeRange{storage.getType(), mustFree.getType()});
  auto undef = builder.create<fir::UndefOp>(loc, tupleType);
  auto insert = builder.create<fir::InsertValueOp>(
      loc, tupleType, undef, mustFree,
      builder.getArrayAttr(
          {builder.getIntegerAttr(builder.getIndexType(), 1)}));
  return builder.create<fir::InsertValueOp>(
      loc, tupleType, insert, storage,
      builder.getArrayAttr(
          {builder.getIntegerAttr(builder.getIndexType(), 0)}));
}

/// Helper to create tuple from a bufferized expr storage and constant
/// boolean clean-up flag.
static mlir::Value packageBufferizedExpr(mlir::Location loc,
                                         fir::FirOpBuilder &builder,
                                         mlir::Value storage, bool mustFree) {
  mlir::Value mustFreeValue = builder.createBool(loc, mustFree);
  return packageBufferizedExpr(loc, builder, storage, mustFreeValue);
}

/// Helper to extract the storage from a tuple created by packageBufferizedExpr.
/// It assumes no tuples are used as HLFIR operation operands, which is
/// currently enforced by the verifiers that only accept HLFIR value or
/// variable types which do not include tuples.
static mlir::Value getBufferizedExprStorage(mlir::Value bufferizedExpr) {
  auto tupleType = bufferizedExpr.getType().dyn_cast<mlir::TupleType>();
  if (!tupleType)
    return bufferizedExpr;
  assert(tupleType.size() == 2 && "unexpected tuple type");
  if (auto insert = bufferizedExpr.getDefiningOp<fir::InsertValueOp>())
    if (insert.getVal().getType() == tupleType.getType(0))
      return insert.getVal();
  TODO(bufferizedExpr.getLoc(), "general extract storage case");
}

/// Helper to extract the clean-up flag from a tuple created by
/// packageBufferizedExpr.
static mlir::Value getBufferizedExprMustFreeFlag(mlir::Value bufferizedExpr) {
  auto tupleType = bufferizedExpr.getType().dyn_cast<mlir::TupleType>();
  if (!tupleType)
    return bufferizedExpr;
  assert(tupleType.size() == 2 && "unexpected tuple type");
  if (auto insert = bufferizedExpr.getDefiningOp<fir::InsertValueOp>())
    if (auto insert0 = insert.getAdt().getDefiningOp<fir::InsertValueOp>())
      if (insert0.getVal().getType() == tupleType.getType(1))
        return insert0.getVal();
  TODO(bufferizedExpr.getLoc(), "general extract storage case");
}

static std::pair<hlfir::Entity, mlir::Value>
createTempFromMold(mlir::Location loc, fir::FirOpBuilder &builder,
                   hlfir::Entity mold) {
  llvm::SmallVector<mlir::Value> lenParams;
  hlfir::genLengthParameters(loc, builder, mold, lenParams);
  llvm::StringRef tmpName{".tmp"};
  mlir::Value alloc;
  mlir::Value isHeapAlloc;
  mlir::Value shape{};
  if (mold.isArray()) {
    mlir::Type sequenceType =
        hlfir::getFortranElementOrSequenceType(mold.getType());
    shape = hlfir::genShape(loc, builder, mold);
    auto extents = hlfir::getIndexExtents(loc, builder, shape);
    alloc = builder.createHeapTemporary(loc, sequenceType, tmpName, extents,
                                        lenParams);
    isHeapAlloc = builder.createBool(loc, true);
  } else {
    alloc = builder.createTemporary(loc, mold.getFortranElementType(), tmpName,
                                    /*shape*/ std::nullopt, lenParams);
    isHeapAlloc = builder.createBool(loc, false);
  }
  auto declareOp = builder.create<hlfir::DeclareOp>(
      loc, alloc, tmpName, shape, lenParams, fir::FortranVariableFlagsAttr{});
  return {hlfir::Entity{declareOp.getBase()}, isHeapAlloc};
}

static std::pair<hlfir::Entity, mlir::Value>
createArrayTemp(mlir::Location loc, fir::FirOpBuilder &builder,
                mlir::Type exprType, mlir::Value shape,
                mlir::ValueRange extents, mlir::ValueRange lenParams) {
  mlir::Type sequenceType = hlfir::getFortranElementOrSequenceType(exprType);
  llvm::StringRef tmpName{".tmp.array"};
  mlir::Value allocmem = builder.createHeapTemporary(loc, sequenceType, tmpName,
                                                     extents, lenParams);
  auto declareOp =
      builder.create<hlfir::DeclareOp>(loc, allocmem, tmpName, shape, lenParams,
                                       fir::FortranVariableFlagsAttr{});
  mlir::Value trueVal = builder.createBool(loc, true);
  return {hlfir::Entity{declareOp.getBase()}, trueVal};
}

struct AsExprOpConversion : public mlir::OpConversionPattern<hlfir::AsExprOp> {
  using mlir::OpConversionPattern<hlfir::AsExprOp>::OpConversionPattern;
  explicit AsExprOpConversion(mlir::MLIRContext *ctx)
      : mlir::OpConversionPattern<hlfir::AsExprOp>{ctx} {}
  mlir::LogicalResult
  matchAndRewrite(hlfir::AsExprOp asExpr, OpAdaptor adaptor,
                  mlir::ConversionPatternRewriter &rewriter) const override {
    mlir::Location loc = asExpr->getLoc();
    auto module = asExpr->getParentOfType<mlir::ModuleOp>();
    fir::FirOpBuilder builder(rewriter, fir::getKindMapping(module));
    if (asExpr.isMove()) {
      // Move variable storage for the hlfir.expr buffer.
      mlir::Value bufferizedExpr = packageBufferizedExpr(
          loc, builder, adaptor.getVar(), adaptor.getMustFree());
      rewriter.replaceOp(asExpr, bufferizedExpr);
      return mlir::success();
    }
    // Otherwise, create a copy in a new buffer.
    hlfir::Entity source = hlfir::Entity{adaptor.getVar()};
    auto [temp, cleanup] = createTempFromMold(loc, builder, source);
    builder.create<hlfir::AssignOp>(loc, source, temp);
    mlir::Value bufferizedExpr =
        packageBufferizedExpr(loc, builder, temp, cleanup);
    rewriter.replaceOp(asExpr, bufferizedExpr);
    return mlir::success();
  }
};

struct ApplyOpConversion : public mlir::OpConversionPattern<hlfir::ApplyOp> {
  using mlir::OpConversionPattern<hlfir::ApplyOp>::OpConversionPattern;
  explicit ApplyOpConversion(mlir::MLIRContext *ctx)
      : mlir::OpConversionPattern<hlfir::ApplyOp>{ctx} {}
  mlir::LogicalResult
  matchAndRewrite(hlfir::ApplyOp apply, OpAdaptor adaptor,
                  mlir::ConversionPatternRewriter &rewriter) const override {
    mlir::Location loc = apply->getLoc();
    hlfir::Entity bufferizedExpr{getBufferizedExprStorage(adaptor.getExpr())};
    mlir::Type resultType = hlfir::getVariableElementType(bufferizedExpr);
    mlir::Value result = rewriter.create<hlfir::DesignateOp>(
        loc, resultType, bufferizedExpr, adaptor.getIndices(),
        adaptor.getTypeparams());
    if (fir::isa_trivial(apply.getType()))
      result = rewriter.create<fir::LoadOp>(loc, result);
    rewriter.replaceOp(apply, result);
    return mlir::success();
  }
};

struct AssignOpConversion : public mlir::OpConversionPattern<hlfir::AssignOp> {
  using mlir::OpConversionPattern<hlfir::AssignOp>::OpConversionPattern;
  explicit AssignOpConversion(mlir::MLIRContext *ctx)
      : mlir::OpConversionPattern<hlfir::AssignOp>{ctx} {}
  mlir::LogicalResult
  matchAndRewrite(hlfir::AssignOp assign, OpAdaptor adaptor,
                  mlir::ConversionPatternRewriter &rewriter) const override {
    rewriter.replaceOpWithNewOp<hlfir::AssignOp>(
        assign, getBufferizedExprStorage(adaptor.getOperands()[0]),
        getBufferizedExprStorage(adaptor.getOperands()[1]));
    return mlir::success();
  }
};

struct ConcatOpConversion : public mlir::OpConversionPattern<hlfir::ConcatOp> {
  using mlir::OpConversionPattern<hlfir::ConcatOp>::OpConversionPattern;
  explicit ConcatOpConversion(mlir::MLIRContext *ctx)
      : mlir::OpConversionPattern<hlfir::ConcatOp>{ctx} {}
  mlir::LogicalResult
  matchAndRewrite(hlfir::ConcatOp concat, OpAdaptor adaptor,
                  mlir::ConversionPatternRewriter &rewriter) const override {
    mlir::Location loc = concat->getLoc();
    auto module = concat->getParentOfType<mlir::ModuleOp>();
    fir::FirOpBuilder builder(rewriter, fir::getKindMapping(module));
    assert(adaptor.getStrings().size() >= 2 &&
           "must have at least two strings operands");
    if (adaptor.getStrings().size() > 2)
      TODO(loc, "codegen of optimized chained concatenation of more than two "
                "strings");
    hlfir::Entity lhs{getBufferizedExprStorage(adaptor.getStrings()[0])};
    hlfir::Entity rhs{getBufferizedExprStorage(adaptor.getStrings()[1])};
    auto [lhsExv, c1] = hlfir::translateToExtendedValue(loc, builder, lhs);
    auto [rhsExv, c2] = hlfir::translateToExtendedValue(loc, builder, rhs);
    assert(!c1 && !c2 && "expected variables");
    fir::ExtendedValue res =
        fir::factory::CharacterExprHelper{builder, loc}.createConcatenate(
            *lhsExv.getCharBox(), *rhsExv.getCharBox());
    // Ensure the memory type is the same as the result type.
    mlir::Type addrType = fir::ReferenceType::get(
        hlfir::getFortranElementType(concat.getResult().getType()));
    mlir::Value cast = builder.createConvert(loc, addrType, fir::getBase(res));
    res = fir::substBase(res, cast);
    auto hlfirTempRes = hlfir::genDeclare(loc, builder, res, "tmp",
                                          fir::FortranVariableFlagsAttr{})
                            .getBase();
    mlir::Value bufferizedExpr =
        packageBufferizedExpr(loc, builder, hlfirTempRes, false);
    rewriter.replaceOp(concat, bufferizedExpr);
    return mlir::success();
  }
};

struct SetLengthOpConversion
    : public mlir::OpConversionPattern<hlfir::SetLengthOp> {
  using mlir::OpConversionPattern<hlfir::SetLengthOp>::OpConversionPattern;
  explicit SetLengthOpConversion(mlir::MLIRContext *ctx)
      : mlir::OpConversionPattern<hlfir::SetLengthOp>{ctx} {}
  mlir::LogicalResult
  matchAndRewrite(hlfir::SetLengthOp setLength, OpAdaptor adaptor,
                  mlir::ConversionPatternRewriter &rewriter) const override {
    mlir::Location loc = setLength->getLoc();
    auto module = setLength->getParentOfType<mlir::ModuleOp>();
    fir::FirOpBuilder builder(rewriter, fir::getKindMapping(module));
    // Create a temp with the new length.
    hlfir::Entity string{getBufferizedExprStorage(adaptor.getString())};
    auto charType = hlfir::getFortranElementType(setLength.getType());
    llvm::StringRef tmpName{".tmp"};
    llvm::SmallVector<mlir::Value, 1> lenParams{adaptor.getLength()};
    auto alloca = builder.createTemporary(loc, charType, tmpName,
                                          /*shape=*/std::nullopt, lenParams);
    auto declareOp = builder.create<hlfir::DeclareOp>(
        loc, alloca, tmpName, /*shape=*/mlir::Value{}, lenParams,
        fir::FortranVariableFlagsAttr{});
    // Assign string value to the created temp.
    builder.create<hlfir::AssignOp>(loc, string, declareOp.getBase());
    mlir::Value bufferizedExpr =
        packageBufferizedExpr(loc, builder, alloca, false);
    rewriter.replaceOp(setLength, bufferizedExpr);
    return mlir::success();
  }
};

<<<<<<< HEAD
=======
static bool allOtherUsesAreDestroys(mlir::Value value,
                                    mlir::Operation *currentUse) {
  for (mlir::Operation *useOp : value.getUsers())
    if (!mlir::isa<hlfir::DestroyOp>(useOp) && useOp != currentUse)
      return false;
  return true;
}

static void eraseAllUsesInDestroys(mlir::Value value,
                                   mlir::ConversionPatternRewriter &rewriter) {
  for (mlir::Operation *useOp : value.getUsers())
    if (mlir::isa<hlfir::DestroyOp>(useOp))
      rewriter.eraseOp(useOp);
}

>>>>>>> e1acf65b
struct AssociateOpConversion
    : public mlir::OpConversionPattern<hlfir::AssociateOp> {
  using mlir::OpConversionPattern<hlfir::AssociateOp>::OpConversionPattern;
  explicit AssociateOpConversion(mlir::MLIRContext *ctx)
      : mlir::OpConversionPattern<hlfir::AssociateOp>{ctx} {}
  mlir::LogicalResult
  matchAndRewrite(hlfir::AssociateOp associate, OpAdaptor adaptor,
                  mlir::ConversionPatternRewriter &rewriter) const override {
    mlir::Location loc = associate->getLoc();
    // If this is the last use of the expression value and this is an hlfir.expr
    // that was bufferized, re-use the storage.
    // Otherwise, create a temp and assign the storage to it.
    mlir::Value bufferizedExpr = getBufferizedExprStorage(adaptor.getSource());
    const bool isTrivialValue = fir::isa_trivial(bufferizedExpr.getType());

    auto replaceWith = [&](mlir::Value hlfirVar, mlir::Value firVar,
                           mlir::Value flag) {
      associate.getResult(0).replaceAllUsesWith(hlfirVar);
      associate.getResult(1).replaceAllUsesWith(firVar);
      associate.getResult(2).replaceAllUsesWith(flag);
      rewriter.replaceOp(associate, {hlfirVar, firVar, flag});
    };

    if (!isTrivialValue && allOtherUsesAreDestroys(associate.getSource(),
                                                   associate.getOperation())) {
      // Re-use hlfir.expr buffer if this is the only use of the hlfir.expr
      // outside of the hlfir.destroy. Take on the cleaning-up responsibility
      // for the related hlfir.end_associate, and erase the hlfir.destroy (if
      // any).
      mlir::Value mustFree = getBufferizedExprMustFreeFlag(adaptor.getSource());
      mlir::Value firBase = hlfir::Entity{bufferizedExpr}.getFirBase();
      replaceWith(bufferizedExpr, firBase, mustFree);
      eraseAllUsesInDestroys(associate.getSource(), rewriter);
      return mlir::success();
    }
    if (isTrivialValue) {
      auto module = associate->getParentOfType<mlir::ModuleOp>();
      fir::FirOpBuilder builder(rewriter, fir::getKindMapping(module));
      auto temp = builder.createTemporary(loc, bufferizedExpr.getType(),
                                          associate.getUniqName());
      builder.create<fir::StoreOp>(loc, bufferizedExpr, temp);
      mlir::Value mustFree = builder.createBool(loc, false);
      replaceWith(temp, temp, mustFree);
      return mlir::success();
    }
    TODO(loc, "hlfir.associate of hlfir.expr with more than one use");
  }
};

static void genFreeIfMustFree(mlir::Location loc,
                              mlir::ConversionPatternRewriter &rewriter,
                              mlir::Value var, mlir::Value mustFree) {
  auto genFree = [&]() {
    if (var.getType().isa<fir::BaseBoxType>())
      TODO(loc, "unbox");
    if (!var.getType().isa<fir::HeapType>())
      var = rewriter.create<fir::ConvertOp>(
          loc, fir::HeapType::get(fir::unwrapRefType(var.getType())), var);
    rewriter.create<fir::FreeMemOp>(loc, var);
  };
  if (auto cstMustFree = fir::getIntIfConstant(mustFree)) {
    if (*cstMustFree != 0)
      genFree();
    // else, nothing to do.
    return;
  }
  TODO(loc, "conditional free");
}

struct EndAssociateOpConversion
    : public mlir::OpConversionPattern<hlfir::EndAssociateOp> {
  using mlir::OpConversionPattern<hlfir::EndAssociateOp>::OpConversionPattern;
  explicit EndAssociateOpConversion(mlir::MLIRContext *ctx)
      : mlir::OpConversionPattern<hlfir::EndAssociateOp>{ctx} {}
  mlir::LogicalResult
  matchAndRewrite(hlfir::EndAssociateOp endAssociate, OpAdaptor adaptor,
                  mlir::ConversionPatternRewriter &rewriter) const override {
    mlir::Location loc = endAssociate->getLoc();
    genFreeIfMustFree(loc, rewriter, adaptor.getVar(), adaptor.getMustFree());
    rewriter.eraseOp(endAssociate);
<<<<<<< HEAD
    auto genFree = [&]() {
      mlir::Value var = adaptor.getVar();
      if (var.getType().isa<fir::BaseBoxType>())
        TODO(loc, "unbox");
      rewriter.create<fir::FreeMemOp>(loc, var);
    };
    if (auto cstMustFree = fir::getIntIfConstant(mustFree)) {
      if (*cstMustFree != 0)
        genFree();
      // else, nothing to do.
      return mlir::success();
=======
    return mlir::success();
  }
};

struct DestroyOpConversion
    : public mlir::OpConversionPattern<hlfir::DestroyOp> {
  using mlir::OpConversionPattern<hlfir::DestroyOp>::OpConversionPattern;
  explicit DestroyOpConversion(mlir::MLIRContext *ctx)
      : mlir::OpConversionPattern<hlfir::DestroyOp>{ctx} {}
  mlir::LogicalResult
  matchAndRewrite(hlfir::DestroyOp destroy, OpAdaptor adaptor,
                  mlir::ConversionPatternRewriter &rewriter) const override {
    // If expr was bufferized on the heap, now is time to deallocate the buffer.
    mlir::Location loc = destroy->getLoc();
    mlir::Value bufferizedExpr = getBufferizedExprStorage(adaptor.getExpr());
    if (!fir::isa_trivial(bufferizedExpr.getType())) {
      mlir::Value mustFree = getBufferizedExprMustFreeFlag(adaptor.getExpr());
      mlir::Value firBase = hlfir::Entity(bufferizedExpr).getFirBase();
      genFreeIfMustFree(loc, rewriter, firBase, mustFree);
>>>>>>> e1acf65b
    }
    rewriter.eraseOp(destroy);
    return mlir::success();
  }
};

struct NoReassocOpConversion
    : public mlir::OpConversionPattern<hlfir::NoReassocOp> {
  using mlir::OpConversionPattern<hlfir::NoReassocOp>::OpConversionPattern;
  explicit NoReassocOpConversion(mlir::MLIRContext *ctx)
      : mlir::OpConversionPattern<hlfir::NoReassocOp>{ctx} {}
  mlir::LogicalResult
  matchAndRewrite(hlfir::NoReassocOp noreassoc, OpAdaptor adaptor,
                  mlir::ConversionPatternRewriter &rewriter) const override {
    rewriter.replaceOpWithNewOp<hlfir::NoReassocOp>(
        noreassoc, getBufferizedExprStorage(adaptor.getVal()));
    return mlir::success();
  }
};

/// Was \p value created in the mlir block where \p builder is currently set ?
static bool wasCreatedInCurrentBlock(mlir::Value value,
                                     fir::FirOpBuilder &builder) {
  if (mlir::Operation *op = value.getDefiningOp())
    return op->getBlock() == builder.getBlock();
  return false;
}

/// This Listener allows setting both the builder and the rewriter as
/// listeners. This is required when a pattern uses a firBuilder helper that
/// may create illegal operations that will need to be translated and requires
/// notifying the rewriter.
struct HLFIRListener : public mlir::OpBuilder::Listener {
  HLFIRListener(fir::FirOpBuilder &builder,
                mlir::ConversionPatternRewriter &rewriter)
      : builder{builder}, rewriter{rewriter} {}
  void notifyOperationInserted(mlir::Operation *op) override {
    builder.notifyOperationInserted(op);
    rewriter.notifyOperationInserted(op);
  }
  virtual void notifyBlockCreated(mlir::Block *block) override {
    builder.notifyBlockCreated(block);
    rewriter.notifyBlockCreated(block);
  }
  fir::FirOpBuilder &builder;
  mlir::ConversionPatternRewriter &rewriter;
};

struct ElementalOpConversion
    : public mlir::OpConversionPattern<hlfir::ElementalOp> {
  using mlir::OpConversionPattern<hlfir::ElementalOp>::OpConversionPattern;
  explicit ElementalOpConversion(mlir::MLIRContext *ctx)
      : mlir::OpConversionPattern<hlfir::ElementalOp>{ctx} {}
  mlir::LogicalResult
  matchAndRewrite(hlfir::ElementalOp elemental, OpAdaptor adaptor,
                  mlir::ConversionPatternRewriter &rewriter) const override {
    mlir::Location loc = elemental->getLoc();
    auto module = elemental->getParentOfType<mlir::ModuleOp>();
    fir::FirOpBuilder builder(rewriter, fir::getKindMapping(module));
    // The body of the elemental op may contain operation that will require
    // to be translated. Notify the rewriter about the cloned operations.
    HLFIRListener listener{builder, rewriter};
    builder.setListener(&listener);

    mlir::Value shape = adaptor.getShape();
    auto extents = hlfir::getIndexExtents(loc, builder, shape);
    auto [temp, cleanup] =
        createArrayTemp(loc, builder, elemental.getType(), shape, extents,
                        adaptor.getTypeparams());
    // Generate a loop nest looping around the fir.elemental shape and clone
    // fir.elemental region inside the inner loop.
    auto [innerLoop, oneBasedLoopIndices] =
        hlfir::genLoopNest(loc, builder, extents);
    auto insPt = builder.saveInsertionPoint();
    builder.setInsertionPointToStart(innerLoop.getBody());
    auto yield =
        hlfir::inlineElementalOp(loc, builder, elemental, oneBasedLoopIndices);
    hlfir::Entity elementValue(yield.getElementValue());
    // Skip final AsExpr if any. It would create an element temporary,
    // which is no needed since the element will be assigned right away in
    // the array temporary. An hlfir.as_expr may have been added if the
    // elemental is a "view" over a variable (e.g parentheses or transpose).
    if (auto asExpr = elementValue.getDefiningOp<hlfir::AsExprOp>()) {
      if (asExpr->hasOneUse() && !asExpr.isMove()) {
        elementValue = hlfir::Entity{asExpr.getVar()};
        rewriter.eraseOp(asExpr);
      }
    }
    rewriter.eraseOp(yield);
    // Assign the element value to the temp element for this iteration.
    auto tempElement =
        hlfir::getElementAt(loc, builder, temp, oneBasedLoopIndices);
    builder.create<hlfir::AssignOp>(loc, elementValue, tempElement);
    // hlfir.yield_element implicitly marks the end-of-life its operand if
    // it is an expression created in the hlfir.elemental (since it is its
    // last use and an hlfir.destroy could not be created afterwards)
    // Now that this node has been removed and the expression has been used in
    // the assign, insert an hlfir.destroy to mark the expression end-of-life.
    // If the expression creation allocated a buffer on the heap inside the
    // loop, this will ensure the buffer properly deallocated.
    if (elementValue.getType().isa<hlfir::ExprType>() &&
        wasCreatedInCurrentBlock(elementValue, builder))
      builder.create<hlfir::DestroyOp>(loc, elementValue);
    builder.restoreInsertionPoint(insPt);

    mlir::Value bufferizedExpr =
        packageBufferizedExpr(loc, builder, temp, cleanup);
    rewriter.replaceOp(elemental, bufferizedExpr);
    return mlir::success();
  }
};

class BufferizeHLFIR : public hlfir::impl::BufferizeHLFIRBase<BufferizeHLFIR> {
public:
  void runOnOperation() override {
    // TODO: make this a pass operating on FuncOp. The issue is that
    // FirOpBuilder helpers may generate new FuncOp because of runtime/llvm
    // intrinsics calls creation. This may create race conflict if the pass is
    // scheduled on FuncOp. A solution could be to provide an optional mutex
    // when building a FirOpBuilder and locking around FuncOp and GlobalOp
    // creation, but this needs a bit more thinking, so at this point the pass
    // is scheduled on the moduleOp.
    auto module = this->getOperation();
    auto *context = &getContext();
    mlir::RewritePatternSet patterns(context);
<<<<<<< HEAD
    patterns.insert<ApplyOpConversion, AsExprOpConversion, AssignOpConversion,
                    AssociateOpConversion, ConcatOpConversion,
                    ElementalOpConversion, EndAssociateOpConversion,
                    NoReassocOpConversion, SetLengthOpConversion>(context);
=======
    patterns
        .insert<ApplyOpConversion, AsExprOpConversion, AssignOpConversion,
                AssociateOpConversion, ConcatOpConversion, DestroyOpConversion,
                ElementalOpConversion, EndAssociateOpConversion,
                NoReassocOpConversion, SetLengthOpConversion>(context);
>>>>>>> e1acf65b
    mlir::ConversionTarget target(*context);
    target.addIllegalOp<hlfir::ApplyOp, hlfir::AssociateOp, hlfir::ElementalOp,
                        hlfir::EndAssociateOp, hlfir::SetLengthOp,
                        hlfir::YieldElementOp>();
    target.markUnknownOpDynamicallyLegal([](mlir::Operation *op) {
      return llvm::all_of(
                 op->getResultTypes(),
                 [](mlir::Type ty) { return !ty.isa<hlfir::ExprType>(); }) &&
             llvm::all_of(op->getOperandTypes(), [](mlir::Type ty) {
               return !ty.isa<hlfir::ExprType>();
             });
    });
    if (mlir::failed(
            mlir::applyFullConversion(module, target, std::move(patterns)))) {
      mlir::emitError(mlir::UnknownLoc::get(context),
                      "failure in HLFIR bufferization pass");
      signalPassFailure();
    }
  }
};
} // namespace

std::unique_ptr<mlir::Pass> hlfir::createBufferizeHLFIRPass() {
  return std::make_unique<BufferizeHLFIR>();
}<|MERGE_RESOLUTION|>--- conflicted
+++ resolved
@@ -267,8 +267,6 @@
   }
 };
 
-<<<<<<< HEAD
-=======
 static bool allOtherUsesAreDestroys(mlir::Value value,
                                     mlir::Operation *currentUse) {
   for (mlir::Operation *useOp : value.getUsers())
@@ -284,7 +282,6 @@
       rewriter.eraseOp(useOp);
 }
 
->>>>>>> e1acf65b
 struct AssociateOpConversion
     : public mlir::OpConversionPattern<hlfir::AssociateOp> {
   using mlir::OpConversionPattern<hlfir::AssociateOp>::OpConversionPattern;
@@ -365,19 +362,6 @@
     mlir::Location loc = endAssociate->getLoc();
     genFreeIfMustFree(loc, rewriter, adaptor.getVar(), adaptor.getMustFree());
     rewriter.eraseOp(endAssociate);
-<<<<<<< HEAD
-    auto genFree = [&]() {
-      mlir::Value var = adaptor.getVar();
-      if (var.getType().isa<fir::BaseBoxType>())
-        TODO(loc, "unbox");
-      rewriter.create<fir::FreeMemOp>(loc, var);
-    };
-    if (auto cstMustFree = fir::getIntIfConstant(mustFree)) {
-      if (*cstMustFree != 0)
-        genFree();
-      // else, nothing to do.
-      return mlir::success();
-=======
     return mlir::success();
   }
 };
@@ -397,7 +381,6 @@
       mlir::Value mustFree = getBufferizedExprMustFreeFlag(adaptor.getExpr());
       mlir::Value firBase = hlfir::Entity(bufferizedExpr).getFirBase();
       genFreeIfMustFree(loc, rewriter, firBase, mustFree);
->>>>>>> e1acf65b
     }
     rewriter.eraseOp(destroy);
     return mlir::success();
@@ -523,18 +506,11 @@
     auto module = this->getOperation();
     auto *context = &getContext();
     mlir::RewritePatternSet patterns(context);
-<<<<<<< HEAD
-    patterns.insert<ApplyOpConversion, AsExprOpConversion, AssignOpConversion,
-                    AssociateOpConversion, ConcatOpConversion,
-                    ElementalOpConversion, EndAssociateOpConversion,
-                    NoReassocOpConversion, SetLengthOpConversion>(context);
-=======
     patterns
         .insert<ApplyOpConversion, AsExprOpConversion, AssignOpConversion,
                 AssociateOpConversion, ConcatOpConversion, DestroyOpConversion,
                 ElementalOpConversion, EndAssociateOpConversion,
                 NoReassocOpConversion, SetLengthOpConversion>(context);
->>>>>>> e1acf65b
     mlir::ConversionTarget target(*context);
     target.addIllegalOp<hlfir::ApplyOp, hlfir::AssociateOp, hlfir::ElementalOp,
                         hlfir::EndAssociateOp, hlfir::SetLengthOp,
