--- conflicted
+++ resolved
@@ -1005,65 +1005,6 @@
   llvm::SmallVector<const semantics::Symbol *> localMapSyms;
   llvm::SmallVectorImpl<const semantics::Symbol *> *ptrMapSyms =
       mapSyms ? mapSyms : &localMapSyms;
-<<<<<<< HEAD
-  std::map<const semantics::Symbol *,
-           llvm::SmallVector<OmpMapMemberIndicesData>>
-      parentMemberIndices;
-
-  bool clauseFound = findRepeatableClause<omp::clause::Map>(
-      [&](const omp::clause::Map &clause, const parser::CharBlock &source) {
-        using Map = omp::clause::Map;
-        mlir::Location clauseLocation = converter.genLocation(source);
-        const auto &mapType = std::get<std::optional<Map::MapType>>(clause.t);
-        llvm::omp::OpenMPOffloadMappingFlags mapTypeBits =
-            llvm::omp::OpenMPOffloadMappingFlags::OMP_MAP_NONE;
-        // If the map type is specified, then process it else Tofrom is the
-        // default.
-        Map::MapType type = mapType.value_or(Map::MapType::Tofrom);
-        switch (type) {
-        case Map::MapType::To:
-          mapTypeBits |= llvm::omp::OpenMPOffloadMappingFlags::OMP_MAP_TO;
-          break;
-        case Map::MapType::From:
-          mapTypeBits |= llvm::omp::OpenMPOffloadMappingFlags::OMP_MAP_FROM;
-          break;
-        case Map::MapType::Tofrom:
-          mapTypeBits |= llvm::omp::OpenMPOffloadMappingFlags::OMP_MAP_TO |
-                         llvm::omp::OpenMPOffloadMappingFlags::OMP_MAP_FROM;
-          break;
-        case Map::MapType::Alloc:
-        case Map::MapType::Release:
-          // alloc and release is the default map_type for the Target Data
-          // Ops, i.e. if no bits for map_type is supplied then alloc/release
-          // is implicitly assumed based on the target directive. Default
-          // value for Target Data and Enter Data is alloc and for Exit Data
-          // it is release.
-          break;
-        case Map::MapType::Delete:
-          mapTypeBits |= llvm::omp::OpenMPOffloadMappingFlags::OMP_MAP_DELETE;
-        }
-
-        auto &modTypeMods =
-            std::get<std::optional<Map::MapTypeModifiers>>(clause.t);
-        if (modTypeMods) {
-          if (llvm::is_contained(*modTypeMods, Map::MapTypeModifier::Always))
-            mapTypeBits |= llvm::omp::OpenMPOffloadMappingFlags::OMP_MAP_ALWAYS;
-          // Diagnose unimplemented map-type-modifiers.
-          if (llvm::any_of(*modTypeMods, [](Map::MapTypeModifier m) {
-                return m != Map::MapTypeModifier::Always;
-              })) {
-            TODO(currentLocation, "Map type modifiers (other than 'ALWAYS')"
-                                  " are not implemented yet");
-          }
-        }
-        processMapObjects(stmtCtx, clauseLocation,
-                          std::get<omp::ObjectList>(clause.t), mapTypeBits,
-                          parentMemberIndices, result.mapVars, *ptrMapSyms);
-      });
-
-  insertChildMapInfoIntoParent(converter, parentMemberIndices, result.mapVars,
-                               *ptrMapSyms);
-=======
   std::map<Object, OmpMapParentAndMemberData> parentMemberIndices;
 
   auto process = [&](const omp::clause::Map &clause,
@@ -1128,7 +1069,6 @@
   bool clauseFound = findRepeatableClause<omp::clause::Map>(process);
   insertChildMapInfoIntoParent(converter, semaCtx, stmtCtx, parentMemberIndices,
                                result.mapVars, *ptrMapSyms);
->>>>>>> ce7c17d5
 
   return clauseFound;
 }
@@ -1154,28 +1094,17 @@
             ? llvm::omp::OpenMPOffloadMappingFlags::OMP_MAP_TO
             : llvm::omp::OpenMPOffloadMappingFlags::OMP_MAP_FROM;
 
-<<<<<<< HEAD
-    processMapObjects(stmtCtx, clauseLocation, std::get<ObjectList>(clause.t),
-                      mapTypeBits, parentMemberIndices, result.mapVars,
-                      mapSymbols);
-=======
     processMapObjects(stmtCtx, clauseLocation, objects, mapTypeBits,
                       parentMemberIndices, result.mapVars, mapSymbols);
->>>>>>> ce7c17d5
   };
 
   bool clauseFound = findRepeatableClause<omp::clause::To>(callbackFn);
   clauseFound =
       findRepeatableClause<omp::clause::From>(callbackFn) || clauseFound;
 
-<<<<<<< HEAD
-  insertChildMapInfoIntoParent(converter, parentMemberIndices, result.mapVars,
-                               mapSymbols);
-=======
   insertChildMapInfoIntoParent(converter, semaCtx, stmtCtx, parentMemberIndices,
                                result.mapVars, mapSymbols);
 
->>>>>>> ce7c17d5
   return clauseFound;
 }
 
@@ -1250,11 +1179,7 @@
                           useDeviceSyms);
       });
 
-<<<<<<< HEAD
-  insertChildMapInfoIntoParent(converter, parentMemberIndices,
-=======
   insertChildMapInfoIntoParent(converter, semaCtx, stmtCtx, parentMemberIndices,
->>>>>>> ce7c17d5
                                result.useDeviceAddrVars, useDeviceSyms);
   return clauseFound;
 }
@@ -1276,11 +1201,7 @@
                           useDeviceSyms);
       });
 
-<<<<<<< HEAD
-  insertChildMapInfoIntoParent(converter, parentMemberIndices,
-=======
   insertChildMapInfoIntoParent(converter, semaCtx, stmtCtx, parentMemberIndices,
->>>>>>> ce7c17d5
                                result.useDevicePtrVars, useDeviceSyms);
   return clauseFound;
 }
