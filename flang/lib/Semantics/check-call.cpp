//===-- lib/Semantics/check-call.cpp --------------------------------------===//
//
// Part of the LLVM Project, under the Apache License v2.0 with LLVM Exceptions.
// See https://llvm.org/LICENSE.txt for license information.
// SPDX-License-Identifier: Apache-2.0 WITH LLVM-exception
//
//===----------------------------------------------------------------------===//

#include "check-call.h"
#include "definable.h"
#include "pointer-assignment.h"
#include "flang/Evaluate/characteristics.h"
#include "flang/Evaluate/check-expression.h"
#include "flang/Evaluate/fold-designator.h"
#include "flang/Evaluate/shape.h"
#include "flang/Evaluate/tools.h"
#include "flang/Parser/characters.h"
#include "flang/Parser/message.h"
#include "flang/Semantics/scope.h"
#include "flang/Semantics/tools.h"
#include <map>
#include <string>

using namespace Fortran::parser::literals;
namespace characteristics = Fortran::evaluate::characteristics;

namespace Fortran::semantics {

static void CheckImplicitInterfaceArg(evaluate::ActualArgument &arg,
    parser::ContextualMessages &messages, SemanticsContext &context) {
  auto restorer{
      messages.SetLocation(arg.sourceLocation().value_or(messages.at()))};
  if (auto kw{arg.keyword()}) {
    messages.Say(*kw,
        "Keyword '%s=' may not appear in a reference to a procedure with an implicit interface"_err_en_US,
        *kw);
  }
  auto type{arg.GetType()};
  if (type) {
    if (type->IsAssumedType()) {
      messages.Say(
          "Assumed type actual argument requires an explicit interface"_err_en_US);
    } else if (type->IsUnlimitedPolymorphic()) {
      messages.Say(
          "Unlimited polymorphic actual argument requires an explicit interface"_err_en_US);
    } else if (const DerivedTypeSpec * derived{GetDerivedTypeSpec(type)}) {
      if (!derived->parameters().empty()) {
        messages.Say(
            "Parameterized derived type actual argument requires an explicit interface"_err_en_US);
      }
    }
  }
  if (arg.isPercentVal() &&
      (!type || !type->IsLengthlessIntrinsicType() || arg.Rank() != 0)) {
    messages.Say(
        "%VAL argument must be a scalar numeric or logical expression"_err_en_US);
  }
  if (const auto *expr{arg.UnwrapExpr()}) {
    if (const Symbol * base{GetFirstSymbol(*expr)};
        base && IsFunctionResult(*base)) {
      context.NoteDefinedSymbol(*base);
    }
    if (IsBOZLiteral(*expr)) {
      messages.Say("BOZ argument requires an explicit interface"_err_en_US);
    } else if (evaluate::IsNullPointer(*expr)) {
      messages.Say(
          "Null pointer argument requires an explicit interface"_err_en_US);
    } else if (auto named{evaluate::ExtractNamedEntity(*expr)}) {
      const Symbol &symbol{named->GetLastSymbol()};
      if (symbol.Corank() > 0) {
        messages.Say(
            "Coarray argument requires an explicit interface"_err_en_US);
      }
      if (evaluate::IsAssumedRank(symbol)) {
        messages.Say(
            "Assumed rank argument requires an explicit interface"_err_en_US);
      }
      if (symbol.attrs().test(Attr::ASYNCHRONOUS)) {
        messages.Say(
            "ASYNCHRONOUS argument requires an explicit interface"_err_en_US);
      }
      if (symbol.attrs().test(Attr::VOLATILE)) {
        messages.Say(
            "VOLATILE argument requires an explicit interface"_err_en_US);
      }
    } else if (auto argChars{characteristics::DummyArgument::FromActual(
                   "actual argument", *expr, context.foldingContext(),
                   /*forImplicitInterface=*/true)}) {
      const auto *argProcDesignator{
          std::get_if<evaluate::ProcedureDesignator>(&expr->u)};
      if (const auto *argProcSymbol{
              argProcDesignator ? argProcDesignator->GetSymbol() : nullptr}) {
        if (!argChars->IsTypelessIntrinsicDummy() && argProcDesignator &&
            argProcDesignator->IsElemental()) { // C1533
          evaluate::SayWithDeclaration(messages, *argProcSymbol,
              "Non-intrinsic ELEMENTAL procedure '%s' may not be passed as an actual argument"_err_en_US,
              argProcSymbol->name());
        } else if (const auto *subp{argProcSymbol->GetUltimate()
                                        .detailsIf<SubprogramDetails>()}) {
          if (subp->stmtFunction()) {
            evaluate::SayWithDeclaration(messages, *argProcSymbol,
                "Statement function '%s' may not be passed as an actual argument"_err_en_US,
                argProcSymbol->name());
          }
        }
      }
    }
  }
}

// F'2023 15.5.2.12p1: "Sequence association only applies when the dummy
// argument is an explicit-shape or assumed-size array."
static bool CanAssociateWithStorageSequence(
    const characteristics::DummyDataObject &dummy) {
  return !dummy.type.attrs().test(
             characteristics::TypeAndShape::Attr::AssumedRank) &&
      !dummy.type.attrs().test(
          characteristics::TypeAndShape::Attr::AssumedShape) &&
      !dummy.type.attrs().test(characteristics::TypeAndShape::Attr::Coarray) &&
      !dummy.attrs.test(characteristics::DummyDataObject::Attr::Allocatable) &&
      !dummy.attrs.test(characteristics::DummyDataObject::Attr::Pointer);
}

// When a CHARACTER actual argument is known to be short,
// we extend it on the right with spaces and a warning if
// possible.  When it is long, and not required to be equal,
// the usage conforms to the standard and no warning is needed.
static void CheckCharacterActual(evaluate::Expr<evaluate::SomeType> &actual,
    const characteristics::DummyDataObject &dummy,
    characteristics::TypeAndShape &actualType, SemanticsContext &context,
    parser::ContextualMessages &messages, bool extentErrors,
    const std::string &dummyName) {
  if (dummy.type.type().category() == TypeCategory::Character &&
      actualType.type().category() == TypeCategory::Character &&
      dummy.type.type().kind() == actualType.type().kind() &&
      !dummy.attrs.test(
          characteristics::DummyDataObject::Attr::DeducedFromActual)) {
    if (dummy.type.LEN() && actualType.LEN()) {
      evaluate::FoldingContext &foldingContext{context.foldingContext()};
      auto dummyLength{
          ToInt64(Fold(foldingContext, common::Clone(*dummy.type.LEN())))};
      auto actualLength{
          ToInt64(Fold(foldingContext, common::Clone(*actualType.LEN())))};
      if (dummyLength && actualLength) {
        bool canAssociate{CanAssociateWithStorageSequence(dummy)};
        if (dummy.type.Rank() > 0 && canAssociate) {
          // Character storage sequence association (F'2023 15.5.2.12p4)
          if (auto dummySize{evaluate::ToInt64(evaluate::Fold(
                  foldingContext, evaluate::GetSize(dummy.type.shape())))}) {
            auto dummyChars{*dummySize * *dummyLength};
            if (actualType.Rank() == 0) {
              evaluate::DesignatorFolder folder{
                  context.foldingContext(), /*getLastComponent=*/true};
              if (auto actualOffset{folder.FoldDesignator(actual)}) {
                std::int64_t actualChars{*actualLength};
                if (static_cast<std::size_t>(actualOffset->offset()) >=
                        actualOffset->symbol().size() ||
                    !evaluate::IsContiguous(
                        actualOffset->symbol(), foldingContext)) {
                  // If substring, take rest of substring
                  if (*actualLength > 0) {
                    actualChars -=
                        (actualOffset->offset() / actualType.type().kind()) %
                        *actualLength;
                  }
                } else {
                  actualChars = (static_cast<std::int64_t>(
                                     actualOffset->symbol().size()) -
                                    actualOffset->offset()) /
                      actualType.type().kind();
                }
                if (actualChars < dummyChars) {
                  if (extentErrors) {
                    messages.Say(
                        "Actual argument has fewer characters remaining in storage sequence (%jd) than %s (%jd)"_err_en_US,
                        static_cast<std::intmax_t>(actualChars), dummyName,
                        static_cast<std::intmax_t>(dummyChars));
                  } else if (context.ShouldWarn(
                                 common::UsageWarning::ShortCharacterActual)) {
                    messages.Say(common::UsageWarning::ShortCharacterActual,
                        "Actual argument has fewer characters remaining in storage sequence (%jd) than %s (%jd)"_warn_en_US,
                        static_cast<std::intmax_t>(actualChars), dummyName,
                        static_cast<std::intmax_t>(dummyChars));
                  }
                }
              }
            } else { // actual.type.Rank() > 0
              if (auto actualSize{evaluate::ToInt64(evaluate::Fold(
                      foldingContext, evaluate::GetSize(actualType.shape())))};
                  actualSize &&
                  *actualSize * *actualLength < *dummySize * *dummyLength) {
                if (extentErrors) {
                  messages.Say(
                      "Actual argument array has fewer characters (%jd) than %s array (%jd)"_err_en_US,
                      static_cast<std::intmax_t>(*actualSize * *actualLength),
                      dummyName,
                      static_cast<std::intmax_t>(*dummySize * *dummyLength));
                } else if (context.ShouldWarn(
                               common::UsageWarning::ShortCharacterActual)) {
                  messages.Say(common::UsageWarning::ShortCharacterActual,
                      "Actual argument array has fewer characters (%jd) than %s array (%jd)"_warn_en_US,
                      static_cast<std::intmax_t>(*actualSize * *actualLength),
                      dummyName,
                      static_cast<std::intmax_t>(*dummySize * *dummyLength));
                }
              }
            }
          }
        } else if (*actualLength != *dummyLength) {
          // Not using storage sequence association, and the lengths don't
          // match.
          if (!canAssociate) {
            // F'2023 15.5.2.5 paragraph 4
            messages.Say(
                "Actual argument variable length '%jd' does not match the expected length '%jd'"_err_en_US,
                *actualLength, *dummyLength);
          } else if (*actualLength < *dummyLength) {
            CHECK(dummy.type.Rank() == 0);
            bool isVariable{evaluate::IsVariable(actual)};
            if (context.ShouldWarn(
                    common::UsageWarning::ShortCharacterActual)) {
              if (isVariable) {
                messages.Say(common::UsageWarning::ShortCharacterActual,
                    "Actual argument variable length '%jd' is less than expected length '%jd'"_warn_en_US,
                    *actualLength, *dummyLength);
              } else {
                messages.Say(common::UsageWarning::ShortCharacterActual,
                    "Actual argument expression length '%jd' is less than expected length '%jd'"_warn_en_US,
                    *actualLength, *dummyLength);
              }
            }
            if (!isVariable) {
              auto converted{
                  ConvertToType(dummy.type.type(), std::move(actual))};
              CHECK(converted);
              actual = std::move(*converted);
              actualType.set_LEN(SubscriptIntExpr{*dummyLength});
            }
          }
        }
      }
    }
  }
}

// Automatic conversion of different-kind INTEGER scalar actual
// argument expressions (not variables) to INTEGER scalar dummies.
// We return nonstandard INTEGER(8) results from intrinsic functions
// like SIZE() by default in order to facilitate the use of large
// arrays.  Emit a warning when downconverting.
static void ConvertIntegerActual(evaluate::Expr<evaluate::SomeType> &actual,
    const characteristics::TypeAndShape &dummyType,
    characteristics::TypeAndShape &actualType,
    parser::ContextualMessages &messages, SemanticsContext &semanticsContext) {
  if (dummyType.type().category() == TypeCategory::Integer &&
      actualType.type().category() == TypeCategory::Integer &&
      dummyType.type().kind() != actualType.type().kind() &&
      dummyType.Rank() == 0 && actualType.Rank() == 0 &&
      !evaluate::IsVariable(actual)) {
    auto converted{
        evaluate::ConvertToType(dummyType.type(), std::move(actual))};
    CHECK(converted);
    actual = std::move(*converted);
    if (dummyType.type().kind() < actualType.type().kind()) {
      if (!semanticsContext.IsEnabled(
              common::LanguageFeature::ActualIntegerConvertedToSmallerKind)) {
        messages.Say(
<<<<<<< HEAD
            "Actual argument scalar expression of type INTEGER(%d) cannot beimplicitly converted to smaller dummy argument type INTEGER(%d)"_err_en_US,
=======
            "Actual argument scalar expression of type INTEGER(%d) cannot be implicitly converted to smaller dummy argument type INTEGER(%d)"_err_en_US,
>>>>>>> dd326b12
            actualType.type().kind(), dummyType.type().kind());
      } else if (semanticsContext.ShouldWarn(common::LanguageFeature::
                         ActualIntegerConvertedToSmallerKind)) {
        messages.Say(
            common::LanguageFeature::ActualIntegerConvertedToSmallerKind,
            "Actual argument scalar expression of type INTEGER(%d) was converted to smaller dummy argument type INTEGER(%d)"_port_en_US,
            actualType.type().kind(), dummyType.type().kind());
      }
    }
    actualType = dummyType;
  }
}

// Automatic conversion of different-kind LOGICAL scalar actual argument
// expressions (not variables) to LOGICAL scalar dummies when the dummy is of
// default logical kind. This allows expressions in dummy arguments to work when
// the default logical kind is not the one used in LogicalResult. This will
// always be safe even when downconverting so no warning is needed.
static void ConvertLogicalActual(evaluate::Expr<evaluate::SomeType> &actual,
    const characteristics::TypeAndShape &dummyType,
    characteristics::TypeAndShape &actualType) {
  if (dummyType.type().category() == TypeCategory::Logical &&
      actualType.type().category() == TypeCategory::Logical &&
      dummyType.type().kind() != actualType.type().kind() &&
      !evaluate::IsVariable(actual)) {
    auto converted{
        evaluate::ConvertToType(dummyType.type(), std::move(actual))};
    CHECK(converted);
    actual = std::move(*converted);
    actualType = dummyType;
  }
}

static bool DefersSameTypeParameters(
    const DerivedTypeSpec *actual, const DerivedTypeSpec *dummy) {
  if (actual && dummy) {
    for (const auto &pair : actual->parameters()) {
      const ParamValue &actualValue{pair.second};
      const ParamValue *dummyValue{dummy->FindParameter(pair.first)};
      if (!dummyValue ||
          (actualValue.isDeferred() != dummyValue->isDeferred())) {
        return false;
      }
    }
  }
  return true;
}

static void CheckExplicitDataArg(const characteristics::DummyDataObject &dummy,
    const std::string &dummyName, evaluate::Expr<evaluate::SomeType> &actual,
    characteristics::TypeAndShape &actualType, bool isElemental,
    SemanticsContext &context, evaluate::FoldingContext &foldingContext,
    const Scope *scope, const evaluate::SpecificIntrinsic *intrinsic,
    bool allowActualArgumentConversions, bool extentErrors,
    const characteristics::Procedure &procedure,
    const evaluate::ActualArgument &arg) {

  // Basic type & rank checking
  parser::ContextualMessages &messages{foldingContext.messages()};
  CheckCharacterActual(
      actual, dummy, actualType, context, messages, extentErrors, dummyName);
  bool dummyIsAllocatable{
      dummy.attrs.test(characteristics::DummyDataObject::Attr::Allocatable)};
  bool dummyIsPointer{
      dummy.attrs.test(characteristics::DummyDataObject::Attr::Pointer)};
  bool dummyIsAllocatableOrPointer{dummyIsAllocatable || dummyIsPointer};
  allowActualArgumentConversions &= !dummyIsAllocatableOrPointer;
  bool typesCompatibleWithIgnoreTKR{
      (dummy.ignoreTKR.test(common::IgnoreTKR::Type) &&
          (dummy.type.type().category() == TypeCategory::Derived ||
              actualType.type().category() == TypeCategory::Derived ||
              dummy.type.type().category() != actualType.type().category())) ||
      (dummy.ignoreTKR.test(common::IgnoreTKR::Kind) &&
          dummy.type.type().category() == actualType.type().category())};
  allowActualArgumentConversions &= !typesCompatibleWithIgnoreTKR;
  if (allowActualArgumentConversions) {
    ConvertIntegerActual(actual, dummy.type, actualType, messages, context);
    ConvertLogicalActual(actual, dummy.type, actualType);
  }
  bool typesCompatible{typesCompatibleWithIgnoreTKR ||
      dummy.type.type().IsTkCompatibleWith(actualType.type())};
  int dummyRank{dummy.type.Rank()};
  if (typesCompatible) {
    if (const auto *constantChar{
            evaluate::UnwrapConstantValue<evaluate::Ascii>(actual)};
        constantChar && constantChar->wasHollerith() &&
        dummy.type.type().IsUnlimitedPolymorphic() &&
        context.ShouldWarn(common::LanguageFeature::HollerithPolymorphic)) {
      messages.Say(common::LanguageFeature::HollerithPolymorphic,
          "passing Hollerith to unlimited polymorphic as if it were CHARACTER"_port_en_US);
    }
  } else if (dummyRank == 0 && allowActualArgumentConversions) {
    // Extension: pass Hollerith literal to scalar as if it had been BOZ
    if (auto converted{evaluate::HollerithToBOZ(
            foldingContext, actual, dummy.type.type())}) {
      if (context.ShouldWarn(
              common::LanguageFeature::HollerithOrCharacterAsBOZ)) {
        messages.Say(common::LanguageFeature::HollerithOrCharacterAsBOZ,
            "passing Hollerith or character literal as if it were BOZ"_port_en_US);
      }
      actual = *converted;
      actualType.type() = dummy.type.type();
      typesCompatible = true;
    }
  }
  bool dummyIsAssumedRank{dummy.type.attrs().test(
      characteristics::TypeAndShape::Attr::AssumedRank)};
  bool actualIsAssumedSize{actualType.attrs().test(
      characteristics::TypeAndShape::Attr::AssumedSize)};
  bool actualIsAssumedRank{evaluate::IsAssumedRank(actual)};
  bool actualIsPointer{evaluate::IsObjectPointer(actual)};
  bool actualIsAllocatable{evaluate::IsAllocatableDesignator(actual)};
  bool actualMayBeAssumedSize{actualIsAssumedSize ||
      (actualIsAssumedRank && !actualIsPointer && !actualIsAllocatable)};
  bool actualIsPolymorphic{actualType.type().IsPolymorphic()};
  const auto *actualDerived{evaluate::GetDerivedTypeSpec(actualType.type())};
  if (typesCompatible) {
    if (isElemental) {
    } else if (dummyIsAssumedRank) {
      if (actualMayBeAssumedSize && dummy.intent == common::Intent::Out) {
        // An INTENT(OUT) dummy might be a no-op at run time
        bool dummyHasSignificantIntentOut{actualIsPolymorphic ||
            (actualDerived &&
                (actualDerived->HasDefaultInitialization(
                     /*ignoreAllocatable=*/false, /*ignorePointer=*/true) ||
                    actualDerived->HasDestruction()))};
        const char *actualDesc{
            actualIsAssumedSize ? "Assumed-size" : "Assumed-rank"};
        if (dummyHasSignificantIntentOut) {
          messages.Say(
              "%s actual argument may not be associated with INTENT(OUT) assumed-rank dummy argument requiring finalization, destruction, or initialization"_err_en_US,
              actualDesc);
        } else {
          context.Warn(common::UsageWarning::Portability, messages.at(),
              "%s actual argument should not be associated with INTENT(OUT) assumed-rank dummy argument"_port_en_US,
              actualDesc);
        }
      }
    } else if (dummy.ignoreTKR.test(common::IgnoreTKR::Rank)) {
    } else if (dummyRank > 0 && !dummyIsAllocatableOrPointer &&
        !dummy.type.attrs().test(
            characteristics::TypeAndShape::Attr::AssumedShape) &&
        !dummy.type.attrs().test(
            characteristics::TypeAndShape::Attr::DeferredShape) &&
        (actualType.Rank() > 0 || IsArrayElement(actual))) {
      // Sequence association (15.5.2.11) applies -- rank need not match
      // if the actual argument is an array or array element designator,
      // and the dummy is an array, but not assumed-shape or an INTENT(IN)
      // pointer that's standing in for an assumed-shape dummy.
    } else if (dummy.type.shape() && actualType.shape()) {
      // Let CheckConformance accept actual scalars; storage association
      // cases are checked here below.
      CheckConformance(messages, *dummy.type.shape(), *actualType.shape(),
          dummyIsAllocatableOrPointer
              ? evaluate::CheckConformanceFlags::None
              : evaluate::CheckConformanceFlags::RightScalarExpandable,
          "dummy argument", "actual argument");
    }
  } else {
    const auto &len{actualType.LEN()};
    messages.Say(
        "Actual argument type '%s' is not compatible with dummy argument type '%s'"_err_en_US,
        actualType.type().AsFortran(len ? len->AsFortran() : ""),
        dummy.type.type().AsFortran());
  }

  bool actualIsCoindexed{ExtractCoarrayRef(actual).has_value()};
  bool dummyIsAssumedSize{dummy.type.attrs().test(
      characteristics::TypeAndShape::Attr::AssumedSize)};
  bool dummyIsAsynchronous{
      dummy.attrs.test(characteristics::DummyDataObject::Attr::Asynchronous)};
  bool dummyIsVolatile{
      dummy.attrs.test(characteristics::DummyDataObject::Attr::Volatile)};
  bool dummyIsValue{
      dummy.attrs.test(characteristics::DummyDataObject::Attr::Value)};
  bool dummyIsPolymorphic{dummy.type.type().IsPolymorphic()};
  if (actualIsPolymorphic && dummyIsPolymorphic &&
      actualIsCoindexed) { // 15.5.2.4(2)
    messages.Say(
        "Coindexed polymorphic object may not be associated with a polymorphic %s"_err_en_US,
        dummyName);
  }
  if (actualIsPolymorphic && !dummyIsPolymorphic &&
      actualIsAssumedSize) { // 15.5.2.4(2)
    messages.Say(
        "Assumed-size polymorphic array may not be associated with a monomorphic %s"_err_en_US,
        dummyName);
  }

  // Derived type actual argument checks
  const Symbol *actualFirstSymbol{evaluate::GetFirstSymbol(actual)};
  bool actualIsAsynchronous{
      actualFirstSymbol && actualFirstSymbol->attrs().test(Attr::ASYNCHRONOUS)};
  bool actualIsVolatile{
      actualFirstSymbol && actualFirstSymbol->attrs().test(Attr::VOLATILE)};
  if (actualDerived && !actualDerived->IsVectorType()) {
    if (dummy.type.type().IsAssumedType()) {
      if (!actualDerived->parameters().empty()) { // 15.5.2.4(2)
        messages.Say(
            "Actual argument associated with TYPE(*) %s may not have a parameterized derived type"_err_en_US,
            dummyName);
      }
      if (const Symbol *
          tbp{FindImmediateComponent(*actualDerived, [](const Symbol &symbol) {
            return symbol.has<ProcBindingDetails>();
          })}) { // 15.5.2.4(2)
        evaluate::SayWithDeclaration(messages, *tbp,
            "Actual argument associated with TYPE(*) %s may not have type-bound procedure '%s'"_err_en_US,
            dummyName, tbp->name());
      }
      auto finals{FinalsForDerivedTypeInstantiation(*actualDerived)};
      if (!finals.empty()) { // 15.5.2.4(2)
        SourceName name{finals.front()->name()};
        if (auto *msg{messages.Say(
                "Actual argument associated with TYPE(*) %s may not have derived type '%s' with FINAL subroutine '%s'"_err_en_US,
                dummyName, actualDerived->typeSymbol().name(), name)}) {
          msg->Attach(name, "FINAL subroutine '%s' in derived type '%s'"_en_US,
              name, actualDerived->typeSymbol().name());
        }
      }
    }
    if (actualIsCoindexed) {
      if (dummy.intent != common::Intent::In && !dummyIsValue) {
        if (auto bad{FindAllocatableUltimateComponent(
                *actualDerived)}) { // 15.5.2.4(6)
          evaluate::SayWithDeclaration(messages, *bad,
              "Coindexed actual argument with ALLOCATABLE ultimate component '%s' must be associated with a %s with VALUE or INTENT(IN) attributes"_err_en_US,
              bad.BuildResultDesignatorName(), dummyName);
        }
      }
      if (auto coarrayRef{evaluate::ExtractCoarrayRef(actual)}) { // C1537
        const Symbol &coarray{coarrayRef->GetLastSymbol()};
        if (const DeclTypeSpec * type{coarray.GetType()}) {
          if (const DerivedTypeSpec * derived{type->AsDerived()}) {
            if (auto bad{semantics::FindPointerUltimateComponent(*derived)}) {
              evaluate::SayWithDeclaration(messages, coarray,
                  "Coindexed object '%s' with POINTER ultimate component '%s' cannot be associated with %s"_err_en_US,
                  coarray.name(), bad.BuildResultDesignatorName(), dummyName);
            }
          }
        }
      }
    }
    if (actualIsVolatile != dummyIsVolatile) { // 15.5.2.4(22)
      if (auto bad{semantics::FindCoarrayUltimateComponent(*actualDerived)}) {
        evaluate::SayWithDeclaration(messages, *bad,
            "VOLATILE attribute must match for %s when actual argument has a coarray ultimate component '%s'"_err_en_US,
            dummyName, bad.BuildResultDesignatorName());
      }
    }
  }

  // Rank and shape checks
  const auto *actualLastSymbol{evaluate::GetLastSymbol(actual)};
  if (actualLastSymbol) {
    actualLastSymbol = &ResolveAssociations(*actualLastSymbol);
  }
  const ObjectEntityDetails *actualLastObject{actualLastSymbol
          ? actualLastSymbol->detailsIf<ObjectEntityDetails>()
          : nullptr};
  int actualRank{actualType.Rank()};
  if (dummy.type.attrs().test(
          characteristics::TypeAndShape::Attr::AssumedShape)) {
    // 15.5.2.4(16)
    if (actualIsAssumedRank) {
      messages.Say(
          "Assumed-rank actual argument may not be associated with assumed-shape %s"_err_en_US,
          dummyName);
    } else if (actualRank == 0) {
      messages.Say(
          "Scalar actual argument may not be associated with assumed-shape %s"_err_en_US,
          dummyName);
    } else if (actualIsAssumedSize && actualLastSymbol) {
      evaluate::SayWithDeclaration(messages, *actualLastSymbol,
          "Assumed-size array may not be associated with assumed-shape %s"_err_en_US,
          dummyName);
    }
  } else if (dummyRank > 0) {
    bool basicError{false};
    if (actualRank == 0 && !actualIsAssumedRank &&
        !dummyIsAllocatableOrPointer) {
      // Actual is scalar, dummy is an array.  F'2023 15.5.2.5p14
      if (actualIsCoindexed) {
        basicError = true;
        messages.Say(
            "Coindexed scalar actual argument must be associated with a scalar %s"_err_en_US,
            dummyName);
      }
      bool actualIsArrayElement{IsArrayElement(actual)};
      bool actualIsCKindCharacter{
          actualType.type().category() == TypeCategory::Character &&
          actualType.type().kind() == 1};
      if (!actualIsCKindCharacter) {
        if (!actualIsArrayElement &&
            !(dummy.type.type().IsAssumedType() && dummyIsAssumedSize) &&
            !dummyIsAssumedRank &&
            !dummy.ignoreTKR.test(common::IgnoreTKR::Rank)) {
          basicError = true;
          messages.Say(
              "Whole scalar actual argument may not be associated with a %s array"_err_en_US,
              dummyName);
        }
        if (actualIsPolymorphic) {
          basicError = true;
          messages.Say(
              "Polymorphic scalar may not be associated with a %s array"_err_en_US,
              dummyName);
        }
        if (actualIsArrayElement && actualLastSymbol &&
            !evaluate::IsContiguous(*actualLastSymbol, foldingContext) &&
            !dummy.ignoreTKR.test(common::IgnoreTKR::Contiguous)) {
          if (IsPointer(*actualLastSymbol)) {
            basicError = true;
            messages.Say(
                "Element of pointer array may not be associated with a %s array"_err_en_US,
                dummyName);
          } else if (IsAssumedShape(*actualLastSymbol) &&
              !dummy.ignoreTKR.test(common::IgnoreTKR::Contiguous)) {
            basicError = true;
            messages.Say(
                "Element of assumed-shape array may not be associated with a %s array"_err_en_US,
                dummyName);
          }
        }
      }
    }
    // Storage sequence association (F'2023 15.5.2.12p3) checks.
    // Character storage sequence association is checked in
    // CheckCharacterActual().
    if (!basicError &&
        actualType.type().category() != TypeCategory::Character &&
        CanAssociateWithStorageSequence(dummy) &&
        !dummy.attrs.test(
            characteristics::DummyDataObject::Attr::DeducedFromActual)) {
      if (auto dummySize{evaluate::ToInt64(evaluate::Fold(
              foldingContext, evaluate::GetSize(dummy.type.shape())))}) {
        if (actualRank == 0 && !actualIsAssumedRank) {
          if (evaluate::IsArrayElement(actual)) {
            // Actual argument is a scalar array element
            evaluate::DesignatorFolder folder{
                context.foldingContext(), /*getLastComponent=*/true};
            if (auto actualOffset{folder.FoldDesignator(actual)}) {
              std::optional<std::int64_t> actualElements;
              if (static_cast<std::size_t>(actualOffset->offset()) >=
                      actualOffset->symbol().size() ||
                  !evaluate::IsContiguous(
                      actualOffset->symbol(), foldingContext)) {
                actualElements = 1;
              } else if (auto actualSymType{evaluate::DynamicType::From(
                             actualOffset->symbol())}) {
                if (auto actualSymTypeBytes{
                        evaluate::ToInt64(evaluate::Fold(foldingContext,
                            actualSymType->MeasureSizeInBytes(
                                foldingContext, false)))};
                    actualSymTypeBytes && *actualSymTypeBytes > 0) {
                  actualElements = (static_cast<std::int64_t>(
                                        actualOffset->symbol().size()) -
                                       actualOffset->offset()) /
                      *actualSymTypeBytes;
                }
              }
              if (actualElements && *actualElements < *dummySize) {
                if (extentErrors) {
                  messages.Say(
                      "Actual argument has fewer elements remaining in storage sequence (%jd) than %s array (%jd)"_err_en_US,
                      static_cast<std::intmax_t>(*actualElements), dummyName,
                      static_cast<std::intmax_t>(*dummySize));
                } else if (context.ShouldWarn(
                               common::UsageWarning::ShortArrayActual)) {
                  messages.Say(common::UsageWarning::ShortArrayActual,
                      "Actual argument has fewer elements remaining in storage sequence (%jd) than %s array (%jd)"_warn_en_US,
                      static_cast<std::intmax_t>(*actualElements), dummyName,
                      static_cast<std::intmax_t>(*dummySize));
                }
              }
            }
          }
        } else { // actualRank > 0 || actualIsAssumedRank
          if (auto actualSize{evaluate::ToInt64(evaluate::Fold(
                  foldingContext, evaluate::GetSize(actualType.shape())))};
              actualSize && *actualSize < *dummySize) {
            if (extentErrors) {
              messages.Say(
                  "Actual argument array has fewer elements (%jd) than %s array (%jd)"_err_en_US,
                  static_cast<std::intmax_t>(*actualSize), dummyName,
                  static_cast<std::intmax_t>(*dummySize));
            } else if (context.ShouldWarn(
                           common::UsageWarning::ShortArrayActual)) {
              messages.Say(common::UsageWarning::ShortArrayActual,
                  "Actual argument array has fewer elements (%jd) than %s array (%jd)"_warn_en_US,
                  static_cast<std::intmax_t>(*actualSize), dummyName,
                  static_cast<std::intmax_t>(*dummySize));
            }
          }
        }
      }
    }
  }
  if (actualLastObject && actualLastObject->IsCoarray() &&
      IsAllocatable(*actualLastSymbol) && dummy.intent == common::Intent::Out &&
      !(intrinsic &&
          evaluate::AcceptsIntentOutAllocatableCoarray(
              intrinsic->name))) { // C846
    messages.Say(
        "ALLOCATABLE coarray '%s' may not be associated with INTENT(OUT) %s"_err_en_US,
        actualLastSymbol->name(), dummyName);
  }

  // Definability checking
  // Problems with polymorphism are caught in the callee's definition.
  if (scope) {
    std::optional<parser::MessageFixedText> undefinableMessage;
    if (dummy.intent == common::Intent::Out) {
      undefinableMessage =
          "Actual argument associated with INTENT(OUT) %s is not definable"_err_en_US;
    } else if (dummy.intent == common::Intent::InOut) {
      undefinableMessage =
          "Actual argument associated with INTENT(IN OUT) %s is not definable"_err_en_US;
    } else if (context.ShouldWarn(common::LanguageFeature::
                       UndefinableAsynchronousOrVolatileActual)) {
      if (dummy.attrs.test(
              characteristics::DummyDataObject::Attr::Asynchronous)) {
        undefinableMessage =
            "Actual argument associated with ASYNCHRONOUS %s is not definable"_warn_en_US;
      } else if (dummy.attrs.test(
                     characteristics::DummyDataObject::Attr::Volatile)) {
        undefinableMessage =
            "Actual argument associated with VOLATILE %s is not definable"_warn_en_US;
      }
    }
    if (undefinableMessage) {
      DefinabilityFlags flags{DefinabilityFlag::PolymorphicOkInPure};
      if (isElemental) { // 15.5.2.4(21)
        flags.set(DefinabilityFlag::VectorSubscriptIsOk);
      }
      if (actualIsPointer && dummyIsPointer) { // 19.6.8
        flags.set(DefinabilityFlag::PointerDefinition);
      }
      if (auto whyNot{WhyNotDefinable(messages.at(), *scope, flags, actual)}) {
        if (whyNot->IsFatal()) {
          if (auto *msg{messages.Say(*undefinableMessage, dummyName)}) {
            if (!msg->IsFatal()) {
              msg->set_languageFeature(common::LanguageFeature::
                      UndefinableAsynchronousOrVolatileActual);
            }
            msg->Attach(
                std::move(whyNot->set_severity(parser::Severity::Because)));
          }
        } else {
          messages.Say(std::move(*whyNot));
        }
      }
    } else if (dummy.intent != common::Intent::In ||
        (dummyIsPointer && !actualIsPointer)) {
      if (auto named{evaluate::ExtractNamedEntity(actual)}) {
        if (const Symbol & base{named->GetFirstSymbol()};
            IsFunctionResult(base)) {
          context.NoteDefinedSymbol(base);
        }
      }
    }
  }

  // Cases when temporaries might be needed but must not be permitted.
  bool actualIsContiguous{IsSimplyContiguous(actual, foldingContext)};
  bool dummyIsAssumedShape{dummy.type.attrs().test(
      characteristics::TypeAndShape::Attr::AssumedShape)};
  bool dummyIsContiguous{
      dummy.attrs.test(characteristics::DummyDataObject::Attr::Contiguous)};
  if ((actualIsAsynchronous || actualIsVolatile) &&
      (dummyIsAsynchronous || dummyIsVolatile) && !dummyIsValue) {
    if (actualIsCoindexed) { // C1538
      messages.Say(
          "Coindexed ASYNCHRONOUS or VOLATILE actual argument may not be associated with %s with ASYNCHRONOUS or VOLATILE attributes unless VALUE"_err_en_US,
          dummyName);
    }
    if ((actualRank > 0 || actualIsAssumedRank) && !actualIsContiguous) {
      if (dummyIsContiguous ||
          !(dummyIsAssumedShape || dummyIsAssumedRank ||
              (actualIsPointer && dummyIsPointer))) { // C1539 & C1540
        messages.Say(
            "ASYNCHRONOUS or VOLATILE actual argument that is not simply contiguous may not be associated with a contiguous ASYNCHRONOUS or VOLATILE %s"_err_en_US,
            dummyName);
      }
    }
  }

  // 15.5.2.6 -- dummy is ALLOCATABLE
  bool dummyIsOptional{
      dummy.attrs.test(characteristics::DummyDataObject::Attr::Optional)};
  bool actualIsNull{evaluate::IsNullPointer(actual)};
  if (dummyIsAllocatable) {
    if (actualIsAllocatable) {
      if (actualIsCoindexed && dummy.intent != common::Intent::In) {
        messages.Say(
            "ALLOCATABLE %s must have INTENT(IN) to be associated with a coindexed actual argument"_err_en_US,
            dummyName);
      }
    } else if (actualIsNull) {
      if (dummyIsOptional) {
      } else if (dummy.intent == common::Intent::In) {
        // Extension (Intel, NAG, XLF): a NULL() pointer is an acceptable
        // actual argument for an INTENT(IN) allocatable dummy, and it
        // is treated as an unassociated allocatable.
        if (context.ShouldWarn(
                common::LanguageFeature::NullActualForAllocatable)) {
          messages.Say(common::LanguageFeature::NullActualForAllocatable,
              "Allocatable %s is associated with a null pointer"_port_en_US,
              dummyName);
        }
      } else {
        messages.Say(
            "A null pointer may not be associated with allocatable %s without INTENT(IN)"_err_en_US,
            dummyName);
      }
    } else {
      messages.Say(
          "ALLOCATABLE %s must be associated with an ALLOCATABLE actual argument"_err_en_US,
          dummyName);
    }
    if (!actualIsCoindexed && actualLastSymbol &&
        actualLastSymbol->Corank() != dummy.type.corank()) {
      messages.Say(
          "ALLOCATABLE %s has corank %d but actual argument has corank %d"_err_en_US,
          dummyName, dummy.type.corank(), actualLastSymbol->Corank());
    }
  }

  // 15.5.2.7 -- dummy is POINTER
  if (dummyIsPointer) {
    if (actualIsPointer || dummy.intent == common::Intent::In) {
      if (scope) {
        semantics::CheckPointerAssignment(context, messages.at(), dummyName,
            dummy, actual, *scope,
            /*isAssumedRank=*/dummyIsAssumedRank);
      }
    } else if (!actualIsPointer) {
      messages.Say(
          "Actual argument associated with POINTER %s must also be POINTER unless INTENT(IN)"_err_en_US,
          dummyName);
    }
  }

  // 15.5.2.5 -- actual & dummy are both POINTER or both ALLOCATABLE
  // For INTENT(IN), and for a polymorphic actual being associated with a
  // monomorphic dummy, we relax two checks that are in Fortran to
  // prevent the callee from changing the type or to avoid having
  // to use a descriptor.
  if (!typesCompatible) {
    // Don't pile on the errors emitted above
  } else if ((actualIsPointer && dummyIsPointer) ||
      (actualIsAllocatable && dummyIsAllocatable)) {
    bool actualIsUnlimited{actualType.type().IsUnlimitedPolymorphic()};
    bool dummyIsUnlimited{dummy.type.type().IsUnlimitedPolymorphic()};
    bool checkTypeCompatibility{true};
    if (actualIsUnlimited != dummyIsUnlimited) {
      checkTypeCompatibility = false;
      if (dummyIsUnlimited && dummy.intent == common::Intent::In &&
          context.IsEnabled(common::LanguageFeature::RelaxedIntentInChecking)) {
        if (context.ShouldWarn(
                common::LanguageFeature::RelaxedIntentInChecking)) {
          messages.Say(common::LanguageFeature::RelaxedIntentInChecking,
              "If a POINTER or ALLOCATABLE dummy or actual argument is unlimited polymorphic, both should be so"_port_en_US);
        }
      } else {
        messages.Say(
            "If a POINTER or ALLOCATABLE dummy or actual argument is unlimited polymorphic, both must be so"_err_en_US);
      }
    } else if (dummyIsPolymorphic != actualIsPolymorphic) {
      if (dummyIsPolymorphic && dummy.intent == common::Intent::In &&
          context.IsEnabled(common::LanguageFeature::RelaxedIntentInChecking)) {
        if (context.ShouldWarn(
                common::LanguageFeature::RelaxedIntentInChecking)) {
          messages.Say(common::LanguageFeature::RelaxedIntentInChecking,
              "If a POINTER or ALLOCATABLE dummy or actual argument is polymorphic, both should be so"_port_en_US);
        }
      } else if (actualIsPolymorphic &&
          context.IsEnabled(common::LanguageFeature::
                  PolymorphicActualAllocatableOrPointerToMonomorphicDummy)) {
        if (context.ShouldWarn(common::LanguageFeature::
                    PolymorphicActualAllocatableOrPointerToMonomorphicDummy)) {
          messages.Say(
              common::LanguageFeature::
                  PolymorphicActualAllocatableOrPointerToMonomorphicDummy,
              "If a POINTER or ALLOCATABLE actual argument is polymorphic, the corresponding dummy argument should also be so"_port_en_US);
        }
      } else {
        checkTypeCompatibility = false;
        messages.Say(
            "If a POINTER or ALLOCATABLE dummy or actual argument is polymorphic, both must be so"_err_en_US);
      }
    }
    if (checkTypeCompatibility && !actualIsUnlimited) {
      if (!actualType.type().IsTkCompatibleWith(dummy.type.type())) {
        if (dummy.intent == common::Intent::In &&
            context.IsEnabled(
                common::LanguageFeature::RelaxedIntentInChecking)) {
          if (context.ShouldWarn(
                  common::LanguageFeature::RelaxedIntentInChecking)) {
            messages.Say(common::LanguageFeature::RelaxedIntentInChecking,
                "POINTER or ALLOCATABLE dummy and actual arguments should have the same declared type and kind"_port_en_US);
          }
        } else {
          messages.Say(
              "POINTER or ALLOCATABLE dummy and actual arguments must have the same declared type and kind"_err_en_US);
        }
      }
      // 15.5.2.5(4)
      const auto *dummyDerived{evaluate::GetDerivedTypeSpec(dummy.type.type())};
      if (!DefersSameTypeParameters(actualDerived, dummyDerived) ||
          dummy.type.type().HasDeferredTypeParameter() !=
              actualType.type().HasDeferredTypeParameter()) {
        messages.Say(
            "Dummy and actual arguments must defer the same type parameters when POINTER or ALLOCATABLE"_err_en_US);
      }
    }
  }

  // 15.5.2.8 -- coarray dummy arguments
  if (dummy.type.corank() > 0) {
    if (actualType.corank() == 0) {
      messages.Say(
          "Actual argument associated with coarray %s must be a coarray"_err_en_US,
          dummyName);
    }
    if (dummyIsVolatile) {
      if (!actualIsVolatile) {
        messages.Say(
            "non-VOLATILE coarray may not be associated with VOLATILE coarray %s"_err_en_US,
            dummyName);
      }
    } else {
      if (actualIsVolatile) {
        messages.Say(
            "VOLATILE coarray may not be associated with non-VOLATILE coarray %s"_err_en_US,
            dummyName);
      }
    }
    if (actualRank == dummyRank && !actualIsContiguous) {
      if (dummyIsContiguous) {
        messages.Say(
            "Actual argument associated with a CONTIGUOUS coarray %s must be simply contiguous"_err_en_US,
            dummyName);
      } else if (!dummyIsAssumedShape && !dummyIsAssumedRank) {
        messages.Say(
            "Actual argument associated with coarray %s (not assumed shape or rank) must be simply contiguous"_err_en_US,
            dummyName);
      }
    }
  }

  // NULL(MOLD=) checking for non-intrinsic procedures
  if (!intrinsic && !dummyIsAllocatableOrPointer && !dummyIsOptional &&
      actualIsNull) {
    messages.Say(
        "Actual argument associated with %s may not be null pointer %s"_err_en_US,
        dummyName, actual.AsFortran());
  }

  // Warn about dubious actual argument association with a TARGET dummy
  // argument
  if (dummy.attrs.test(characteristics::DummyDataObject::Attr::Target) &&
      context.ShouldWarn(common::UsageWarning::NonTargetPassedToTarget)) {
    bool actualIsVariable{evaluate::IsVariable(actual)};
    bool actualIsTemp{!actualIsVariable || HasVectorSubscript(actual) ||
        evaluate::ExtractCoarrayRef(actual)};
    if (actualIsTemp) {
      messages.Say(common::UsageWarning::NonTargetPassedToTarget,
          "Any pointer associated with TARGET %s during this call will not be associated with the value of '%s' afterwards"_warn_en_US,
          dummyName, actual.AsFortran());
    } else {
      auto actualSymbolVector{GetSymbolVector(actual)};
      if (!evaluate::GetLastTarget(actualSymbolVector)) {
        messages.Say(common::UsageWarning::NonTargetPassedToTarget,
            "Any pointer associated with TARGET %s during this call must not be used afterwards, as '%s' is not a target"_warn_en_US,
            dummyName, actual.AsFortran());
      }
    }
  }

  // CUDA specific checks
  // TODO: These are disabled in OpenACC constructs, which may not be
  // correct when the target is not a GPU.
  if (!intrinsic &&
      !dummy.attrs.test(characteristics::DummyDataObject::Attr::Value) &&
      !FindOpenACCConstructContaining(scope)) {
    std::optional<common::CUDADataAttr> actualDataAttr, dummyDataAttr;
    if (const auto *actualObject{actualLastSymbol
                ? actualLastSymbol->detailsIf<ObjectEntityDetails>()
                : nullptr}) {
      actualDataAttr = actualObject->cudaDataAttr();
    }
    dummyDataAttr = dummy.cudaDataAttr;
    // Treat MANAGED like DEVICE for nonallocatable nonpointer arguments to
    // device subprograms
    if (procedure.cudaSubprogramAttrs.value_or(
            common::CUDASubprogramAttrs::Host) !=
            common::CUDASubprogramAttrs::Host &&
        !dummy.attrs.test(
            characteristics::DummyDataObject::Attr::Allocatable) &&
        !dummy.attrs.test(characteristics::DummyDataObject::Attr::Pointer)) {
      if (!dummyDataAttr || *dummyDataAttr == common::CUDADataAttr::Managed) {
        dummyDataAttr = common::CUDADataAttr::Device;
      }
      if ((!actualDataAttr && FindCUDADeviceContext(scope)) ||
          (actualDataAttr &&
              *actualDataAttr == common::CUDADataAttr::Managed)) {
        actualDataAttr = common::CUDADataAttr::Device;
      }
    }
    if (!common::AreCompatibleCUDADataAttrs(dummyDataAttr, actualDataAttr,
            dummy.ignoreTKR,
            /*allowUnifiedMatchingRule=*/true, &context.languageFeatures())) {
      auto toStr{[](std::optional<common::CUDADataAttr> x) {
        return x ? "ATTRIBUTES("s +
                parser::ToUpperCaseLetters(common::EnumToString(*x)) + ")"s
                 : "no CUDA data attribute"s;
      }};
      messages.Say(
          "%s has %s but its associated actual argument has %s"_err_en_US,
          dummyName, toStr(dummyDataAttr), toStr(actualDataAttr));
    }
  }

  // Warning for breaking F'2023 change with character allocatables
  if (intrinsic && dummy.intent != common::Intent::In) {
    WarnOnDeferredLengthCharacterScalar(
        context, &actual, messages.at(), dummyName.c_str());
  }

  // %VAL() and %REF() checking for explicit interface
  if ((arg.isPercentRef() || arg.isPercentVal()) &&
      dummy.IsPassedByDescriptor(procedure.IsBindC())) {
    messages.Say(
        "%%VAL or %%REF are not allowed for %s that must be passed by means of a descriptor"_err_en_US,
        dummyName);
  }
  if (arg.isPercentVal() &&
      (!actualType.type().IsLengthlessIntrinsicType() ||
          actualType.Rank() != 0)) {
    messages.Say(
        "%VAL argument must be a scalar numeric or logical expression"_err_en_US);
  }
}

static void CheckProcedureArg(evaluate::ActualArgument &arg,
    const characteristics::Procedure &proc,
    const characteristics::DummyProcedure &dummy, const std::string &dummyName,
    SemanticsContext &context, bool ignoreImplicitVsExplicit) {
  evaluate::FoldingContext &foldingContext{context.foldingContext()};
  parser::ContextualMessages &messages{foldingContext.messages()};
  auto restorer{
      messages.SetLocation(arg.sourceLocation().value_or(messages.at()))};
  const characteristics::Procedure &interface { dummy.procedure.value() };
  if (const auto *expr{arg.UnwrapExpr()}) {
    bool dummyIsPointer{
        dummy.attrs.test(characteristics::DummyProcedure::Attr::Pointer)};
    const auto *argProcDesignator{
        std::get_if<evaluate::ProcedureDesignator>(&expr->u)};
    const auto *argProcSymbol{
        argProcDesignator ? argProcDesignator->GetSymbol() : nullptr};
    if (argProcSymbol) {
      if (const auto *subp{
              argProcSymbol->GetUltimate().detailsIf<SubprogramDetails>()}) {
        if (subp->stmtFunction()) {
          evaluate::SayWithDeclaration(messages, *argProcSymbol,
              "Statement function '%s' may not be passed as an actual argument"_err_en_US,
              argProcSymbol->name());
          return;
        }
      } else if (argProcSymbol->has<ProcBindingDetails>()) {
        if (!context.IsEnabled(common::LanguageFeature::BindingAsProcedure)) {
          evaluate::SayWithDeclaration(messages, *argProcSymbol,
              "Procedure binding '%s' passed as an actual argument"_err_en_US,
              argProcSymbol->name());
        } else if (context.ShouldWarn(
                       common::LanguageFeature::BindingAsProcedure)) {
          evaluate::SayWithDeclaration(messages, *argProcSymbol,
              common::LanguageFeature::BindingAsProcedure,
              "Procedure binding '%s' passed as an actual argument"_port_en_US,
              argProcSymbol->name());
        }
      }
    }
    if (auto argChars{characteristics::DummyArgument::FromActual(
            "actual argument", *expr, foldingContext,
            /*forImplicitInterface=*/true)}) {
      if (!argChars->IsTypelessIntrinsicDummy()) {
        if (auto *argProc{
                std::get_if<characteristics::DummyProcedure>(&argChars->u)}) {
          characteristics::Procedure &argInterface{argProc->procedure.value()};
          argInterface.attrs.reset(
              characteristics::Procedure::Attr::NullPointer);
          if (!argProcSymbol || argProcSymbol->attrs().test(Attr::INTRINSIC)) {
            // It's ok to pass ELEMENTAL unrestricted intrinsic functions.
            argInterface.attrs.reset(
                characteristics::Procedure::Attr::Elemental);
          } else if (argInterface.attrs.test(
                         characteristics::Procedure::Attr::Elemental)) {
            if (argProcSymbol) { // C1533
              evaluate::SayWithDeclaration(messages, *argProcSymbol,
                  "Non-intrinsic ELEMENTAL procedure '%s' may not be passed as an actual argument"_err_en_US,
                  argProcSymbol->name());
              return; // avoid piling on with checks below
            } else {
              argInterface.attrs.reset(
                  characteristics::Procedure::Attr::NullPointer);
            }
          }
          if (interface.HasExplicitInterface()) {
            std::string whyNot;
            std::optional<std::string> warning;
            if (!interface.IsCompatibleWith(argInterface,
                    ignoreImplicitVsExplicit, &whyNot,
                    /*specificIntrinsic=*/nullptr, &warning)) {
              // 15.5.2.9(1): Explicit interfaces must match
              if (argInterface.HasExplicitInterface()) {
                messages.Say(
                    "Actual procedure argument has interface incompatible with %s: %s"_err_en_US,
                    dummyName, whyNot);
                return;
              } else if (proc.IsPure()) {
                messages.Say(
                    "Actual procedure argument for %s of a PURE procedure must have an explicit interface"_err_en_US,
                    dummyName);
              } else if (context.ShouldWarn(
                             common::UsageWarning::ImplicitInterfaceActual)) {
                messages.Say(common::UsageWarning::ImplicitInterfaceActual,
                    "Actual procedure argument has an implicit interface which is not known to be compatible with %s which has an explicit interface"_warn_en_US,
                    dummyName);
              }
            } else if (warning &&
                context.ShouldWarn(common::UsageWarning::ProcDummyArgShapes)) {
              messages.Say(common::UsageWarning::ProcDummyArgShapes,
                  "Actual procedure argument has possible interface incompatibility with %s: %s"_warn_en_US,
                  dummyName, std::move(*warning));
            }
          } else { // 15.5.2.9(2,3)
            if (interface.IsSubroutine() && argInterface.IsFunction()) {
              messages.Say(
                  "Actual argument associated with procedure %s is a function but must be a subroutine"_err_en_US,
                  dummyName);
            } else if (interface.IsFunction()) {
              if (argInterface.IsFunction()) {
                std::string whyNot;
                if (!interface.functionResult->IsCompatibleWith(
                        *argInterface.functionResult, &whyNot)) {
                  messages.Say(
                      "Actual argument function associated with procedure %s is not compatible: %s"_err_en_US,
                      dummyName, whyNot);
                }
              } else if (argInterface.IsSubroutine()) {
                messages.Say(
                    "Actual argument associated with procedure %s is a subroutine but must be a function"_err_en_US,
                    dummyName);
              }
            }
          }
        } else {
          messages.Say(
              "Actual argument associated with procedure %s is not a procedure"_err_en_US,
              dummyName);
        }
      } else if (IsNullPointer(*expr)) {
        if (!dummyIsPointer &&
            !dummy.attrs.test(
                characteristics::DummyProcedure::Attr::Optional)) {
          messages.Say(
              "Actual argument associated with procedure %s is a null pointer"_err_en_US,
              dummyName);
        }
      } else {
        messages.Say(
            "Actual argument associated with procedure %s is typeless"_err_en_US,
            dummyName);
      }
    }
    if (dummyIsPointer && dummy.intent != common::Intent::In) {
      const Symbol *last{GetLastSymbol(*expr)};
      if (last && IsProcedurePointer(*last)) {
        if (dummy.intent != common::Intent::Default &&
            IsIntentIn(last->GetUltimate())) { // 19.6.8
          messages.Say(
              "Actual argument associated with procedure pointer %s may not be INTENT(IN)"_err_en_US,
              dummyName);
        }
      } else if (!(dummy.intent == common::Intent::Default &&
                     IsNullProcedurePointer(*expr))) {
        // 15.5.2.9(5) -- dummy procedure POINTER
        // Interface compatibility has already been checked above
        messages.Say(
            "Actual argument associated with procedure pointer %s must be a pointer unless INTENT(IN)"_err_en_US,
            dummyName);
      }
    }
  } else {
    messages.Say(
        "Assumed-type argument may not be forwarded as procedure %s"_err_en_US,
        dummyName);
  }
}

// Allow BOZ literal actual arguments when they can be converted to a known
// dummy argument type
static void ConvertBOZLiteralArg(
    evaluate::ActualArgument &arg, const evaluate::DynamicType &type) {
  if (auto *expr{arg.UnwrapExpr()}) {
    if (IsBOZLiteral(*expr)) {
      if (auto converted{evaluate::ConvertToType(type, SomeExpr{*expr})}) {
        arg = std::move(*converted);
      }
    }
  }
}

static void CheckExplicitInterfaceArg(evaluate::ActualArgument &arg,
    const characteristics::DummyArgument &dummy,
    const characteristics::Procedure &proc, SemanticsContext &context,
    const Scope *scope, const evaluate::SpecificIntrinsic *intrinsic,
    bool allowActualArgumentConversions, bool extentErrors,
    bool ignoreImplicitVsExplicit) {
  evaluate::FoldingContext &foldingContext{context.foldingContext()};
  auto &messages{foldingContext.messages()};
  std::string dummyName{"dummy argument"};
  if (!dummy.name.empty()) {
    dummyName += " '"s + parser::ToLowerCaseLetters(dummy.name) + "='";
  }
  auto restorer{
      messages.SetLocation(arg.sourceLocation().value_or(messages.at()))};
  auto CheckActualArgForLabel = [&](evaluate::ActualArgument &arg) {
    if (arg.isAlternateReturn()) {
      messages.Say(
          "Alternate return label '%d' cannot be associated with %s"_err_en_US,
          arg.GetLabel(), dummyName);
      return false;
    } else {
      return true;
    }
  };
  common::visit(
      common::visitors{
          [&](const characteristics::DummyDataObject &object) {
            if (CheckActualArgForLabel(arg)) {
              ConvertBOZLiteralArg(arg, object.type.type());
              if (auto *expr{arg.UnwrapExpr()}) {
                if (auto type{characteristics::TypeAndShape::Characterize(
                        *expr, foldingContext)}) {
                  arg.set_dummyIntent(object.intent);
                  bool isElemental{
                      object.type.Rank() == 0 && proc.IsElemental()};
                  CheckExplicitDataArg(object, dummyName, *expr, *type,
                      isElemental, context, foldingContext, scope, intrinsic,
                      allowActualArgumentConversions, extentErrors, proc, arg);
                } else if (object.type.type().IsTypelessIntrinsicArgument() &&
                    IsBOZLiteral(*expr)) {
                  // ok
                } else if (object.type.type().IsTypelessIntrinsicArgument() &&
                    evaluate::IsNullObjectPointer(*expr)) {
                  // ok, ASSOCIATED(NULL(without MOLD=))
                } else if (object.type.attrs().test(characteristics::
                                   TypeAndShape::Attr::AssumedRank) &&
                    evaluate::IsNullObjectPointer(*expr) &&
                    (object.attrs.test(
                         characteristics::DummyDataObject::Attr::Allocatable) ||
                        object.attrs.test(
                            characteristics::DummyDataObject::Attr::Pointer) ||
                        !object.attrs.test(characteristics::DummyDataObject::
                                Attr::Optional))) {
                  messages.Say(
                      "NULL() without MOLD= must not be associated with an assumed-rank dummy argument that is ALLOCATABLE, POINTER, or non-OPTIONAL"_err_en_US);
                } else if ((object.attrs.test(characteristics::DummyDataObject::
                                    Attr::Pointer) ||
                               object.attrs.test(characteristics::
                                       DummyDataObject::Attr::Optional)) &&
                    evaluate::IsNullObjectPointer(*expr)) {
                  // FOO(NULL(without MOLD=))
                  if (object.type.type().IsAssumedLengthCharacter()) {
                    messages.Say(
                        "Actual argument associated with %s is a NULL() pointer without a MOLD= to provide a character length"_err_en_US,
                        dummyName);
                  } else if (const DerivedTypeSpec *
                      derived{GetDerivedTypeSpec(object.type.type())}) {
                    for (const auto &[pName, pValue] : derived->parameters()) {
                      if (pValue.isAssumed()) {
                        messages.Say(
                            "Actual argument associated with %s is a NULL() pointer without a MOLD= to provide a value for the assumed type parameter '%s'"_err_en_US,
                            dummyName, pName.ToString());
                        break;
                      }
                    }
                  }
                } else if (object.attrs.test(characteristics::DummyDataObject::
                                   Attr::Allocatable) &&
                    evaluate::IsNullPointer(*expr)) {
                  if (object.intent == common::Intent::In) {
                    // Extension (Intel, NAG, XLF); see CheckExplicitDataArg.
                    if (context.ShouldWarn(common::LanguageFeature::
                                NullActualForAllocatable)) {
                      messages.Say(
                          common::LanguageFeature::NullActualForAllocatable,
                          "Allocatable %s is associated with NULL()"_port_en_US,
                          dummyName);
                    }
                  } else {
                    messages.Say(
                        "NULL() actual argument '%s' may not be associated with allocatable %s without INTENT(IN)"_err_en_US,
                        expr->AsFortran(), dummyName);
                  }
                } else {
                  messages.Say(
                      "Actual argument '%s' associated with %s is not a variable or typed expression"_err_en_US,
                      expr->AsFortran(), dummyName);
                }
              } else {
                const Symbol &assumed{DEREF(arg.GetAssumedTypeDummy())};
                if (!object.type.type().IsAssumedType()) {
                  messages.Say(
                      "Assumed-type '%s' may be associated only with an assumed-type %s"_err_en_US,
                      assumed.name(), dummyName);
                } else if (object.type.attrs().test(characteristics::
                                   TypeAndShape::Attr::AssumedRank) &&
                    !IsAssumedShape(assumed) &&
                    !evaluate::IsAssumedRank(assumed)) {
                  messages.Say( // C711
                      "Assumed-type '%s' must be either assumed shape or assumed rank to be associated with assumed rank %s"_err_en_US,
                      assumed.name(), dummyName);
                }
              }
            }
          },
          [&](const characteristics::DummyProcedure &dummy) {
            if (CheckActualArgForLabel(arg)) {
              CheckProcedureArg(arg, proc, dummy, dummyName, context,
                  ignoreImplicitVsExplicit);
            }
          },
          [&](const characteristics::AlternateReturn &) {
            // All semantic checking is done elsewhere
          },
      },
      dummy.u);
}

static void RearrangeArguments(const characteristics::Procedure &proc,
    evaluate::ActualArguments &actuals, parser::ContextualMessages &messages) {
  CHECK(proc.HasExplicitInterface());
  if (actuals.size() < proc.dummyArguments.size()) {
    actuals.resize(proc.dummyArguments.size());
  } else if (actuals.size() > proc.dummyArguments.size()) {
    messages.Say(
        "Too many actual arguments (%zd) passed to procedure that expects only %zd"_err_en_US,
        actuals.size(), proc.dummyArguments.size());
  }
  std::map<std::string, evaluate::ActualArgument> kwArgs;
  bool anyKeyword{false};
  int which{1};
  for (auto &x : actuals) {
    if (!x) {
    } else if (x->keyword()) {
      auto emplaced{
          kwArgs.try_emplace(x->keyword()->ToString(), std::move(*x))};
      if (!emplaced.second) {
        messages.Say(*x->keyword(),
            "Argument keyword '%s=' appears on more than one effective argument in this procedure reference"_err_en_US,
            *x->keyword());
      }
      x.reset();
      anyKeyword = true;
    } else if (anyKeyword) {
      messages.Say(x ? x->sourceLocation() : std::nullopt,
          "Actual argument #%d without a keyword may not follow any actual argument with a keyword"_err_en_US,
          which);
    }
    ++which;
  }
  if (!kwArgs.empty()) {
    int index{0};
    for (const auto &dummy : proc.dummyArguments) {
      if (!dummy.name.empty()) {
        auto iter{kwArgs.find(dummy.name)};
        if (iter != kwArgs.end()) {
          evaluate::ActualArgument &x{iter->second};
          if (actuals[index]) {
            messages.Say(*x.keyword(),
                "Keyword argument '%s=' has already been specified positionally (#%d) in this procedure reference"_err_en_US,
                *x.keyword(), index + 1);
          } else {
            actuals[index] = std::move(x);
          }
          kwArgs.erase(iter);
        }
      }
      ++index;
    }
    for (auto &bad : kwArgs) {
      evaluate::ActualArgument &x{bad.second};
      messages.Say(*x.keyword(),
          "Argument keyword '%s=' is not recognized for this procedure reference"_err_en_US,
          *x.keyword());
    }
  }
}

// 15.8.1(3) -- In a reference to an elemental procedure, if any argument is an
// array, each actual argument that corresponds to an INTENT(OUT) or
// INTENT(INOUT) dummy argument shall be an array. The actual argument to an
// ELEMENTAL procedure must conform.
static bool CheckElementalConformance(parser::ContextualMessages &messages,
    const characteristics::Procedure &proc, evaluate::ActualArguments &actuals,
    evaluate::FoldingContext &context) {
  std::optional<evaluate::Shape> shape;
  std::string shapeName;
  int index{0};
  bool hasArrayArg{false};
  for (const auto &arg : actuals) {
    if (arg && !arg->isAlternateReturn() && arg->Rank() > 0) {
      hasArrayArg = true;
      break;
    }
  }
  for (const auto &arg : actuals) {
    const auto &dummy{proc.dummyArguments.at(index++)};
    if (arg) {
      if (const auto *expr{arg->UnwrapExpr()}) {
        if (const auto *wholeSymbol{evaluate::UnwrapWholeSymbolDataRef(arg)}) {
          wholeSymbol = &ResolveAssociations(*wholeSymbol);
          if (IsAssumedSizeArray(*wholeSymbol)) {
            evaluate::SayWithDeclaration(messages, *wholeSymbol,
                "Whole assumed-size array '%s' may not be used as an argument to an elemental procedure"_err_en_US,
                wholeSymbol->name());
          }
        }
        if (auto argShape{evaluate::GetShape(context, *expr)}) {
          if (GetRank(*argShape) > 0) {
            std::string argName{"actual argument ("s + expr->AsFortran() +
                ") corresponding to dummy argument #" + std::to_string(index) +
                " ('" + dummy.name + "')"};
            if (shape) {
              auto tristate{evaluate::CheckConformance(messages, *shape,
                  *argShape, evaluate::CheckConformanceFlags::None,
                  shapeName.c_str(), argName.c_str())};
              if (tristate && !*tristate) {
                return false;
              }
            } else {
              shape = std::move(argShape);
              shapeName = argName;
            }
          } else if ((dummy.GetIntent() == common::Intent::Out ||
                         dummy.GetIntent() == common::Intent::InOut) &&
              hasArrayArg) {
            messages.Say(
                "In an elemental procedure reference with at least one array argument, actual argument %s that corresponds to an INTENT(OUT) or INTENT(INOUT) dummy argument must be an array"_err_en_US,
                expr->AsFortran());
          }
        }
      }
    }
  }
  return true;
}

// ASSOCIATED (16.9.16)
static void CheckAssociated(evaluate::ActualArguments &arguments,
    SemanticsContext &semanticsContext, const Scope *scope) {
  evaluate::FoldingContext &foldingContext{semanticsContext.foldingContext()};
  parser::ContextualMessages &messages{foldingContext.messages()};
  bool ok{true};
  if (arguments.size() < 2) {
    return;
  }
  if (const auto &pointerArg{arguments[0]}) {
    if (const auto *pointerExpr{pointerArg->UnwrapExpr()}) {
      if (!IsPointer(*pointerExpr)) {
        messages.Say(pointerArg->sourceLocation(),
            "POINTER= argument of ASSOCIATED() must be a pointer"_err_en_US);
        return;
      }
      if (const auto &targetArg{arguments[1]}) {
        // The standard requires that the TARGET= argument, when present,
        // be a valid RHS for a pointer assignment that has the POINTER=
        // argument as its LHS.  Some popular compilers misinterpret this
        // requirement more strongly than necessary, and actually validate
        // the POINTER= argument as if it were serving as the LHS of a pointer
        // assignment.  This, perhaps unintentionally, excludes function
        // results, including NULL(), from being used there, as well as
        // INTENT(IN) dummy pointers.  Detect these conditions and emit
        // portability warnings.
        if (semanticsContext.ShouldWarn(common::UsageWarning::Portability)) {
          if (!evaluate::ExtractDataRef(*pointerExpr) &&
              !evaluate::IsProcedurePointer(*pointerExpr)) {
            messages.Say(common::UsageWarning::Portability,
                pointerArg->sourceLocation(),
                "POINTER= argument of ASSOCIATED() is required by some other compilers to be a pointer"_port_en_US);
          } else if (scope && !evaluate::UnwrapProcedureRef(*pointerExpr)) {
            if (auto whyNot{WhyNotDefinable(
                    pointerArg->sourceLocation().value_or(messages.at()),
                    *scope,
                    DefinabilityFlags{DefinabilityFlag::PointerDefinition,
                        DefinabilityFlag::DoNotNoteDefinition},
                    *pointerExpr)}) {
              if (whyNot->IsFatal()) {
                if (auto *msg{messages.Say(common::UsageWarning::Portability,
                        pointerArg->sourceLocation(),
                        "POINTER= argument of ASSOCIATED() is required by some other compilers to be a valid left-hand side of a pointer assignment statement"_port_en_US)}) {
                  msg->Attach(std::move(
                      whyNot->set_severity(parser::Severity::Because)));
                }
              } else {
                messages.Say(std::move(*whyNot));
              }
            }
          }
        }
        if (const auto *targetExpr{targetArg->UnwrapExpr()}) {
          if (IsProcedurePointer(*pointerExpr) &&
              !IsBareNullPointer(pointerExpr)) { // POINTER= is a procedure
            if (auto pointerProc{characteristics::Procedure::Characterize(
                    *pointerExpr, foldingContext)}) {
              if (IsBareNullPointer(targetExpr)) {
              } else if (IsProcedurePointerTarget(*targetExpr)) {
                if (auto targetProc{characteristics::Procedure::Characterize(
                        *targetExpr, foldingContext)}) {
                  bool isCall{!!UnwrapProcedureRef(*targetExpr)};
                  std::string whyNot;
                  std::optional<std::string> warning;
                  const auto *targetProcDesignator{
                      evaluate::UnwrapExpr<evaluate::ProcedureDesignator>(
                          *targetExpr)};
                  const evaluate::SpecificIntrinsic *specificIntrinsic{
                      targetProcDesignator
                          ? targetProcDesignator->GetSpecificIntrinsic()
                          : nullptr};
                  std::optional<parser::MessageFixedText> msg{
                      CheckProcCompatibility(isCall, pointerProc, &*targetProc,
                          specificIntrinsic, whyNot, warning,
                          /*ignoreImplicitVsExplicit=*/false)};
                  std::optional<common::UsageWarning> whichWarning;
                  if (!msg && warning &&
                      semanticsContext.ShouldWarn(
                          common::UsageWarning::ProcDummyArgShapes)) {
                    whichWarning = common::UsageWarning::ProcDummyArgShapes;
                    msg =
                        "Procedures '%s' and '%s' may not be completely compatible: %s"_warn_en_US;
                    whyNot = std::move(*warning);
                  } else if (msg && !msg->IsFatal() &&
                      semanticsContext.ShouldWarn(
                          common::UsageWarning::ProcPointerCompatibility)) {
                    whichWarning =
                        common::UsageWarning::ProcPointerCompatibility;
                  }
                  if (msg && (msg->IsFatal() || whichWarning)) {
                    if (auto *said{messages.Say(std::move(*msg),
                            "pointer '" + pointerExpr->AsFortran() + "'",
                            targetExpr->AsFortran(), whyNot)};
                        said && whichWarning) {
                      said->set_usageWarning(*whichWarning);
                    }
                  }
                }
              } else if (!IsNullProcedurePointer(*targetExpr)) {
                messages.Say(
                    "POINTER= argument '%s' is a procedure pointer but the TARGET= argument '%s' is not a procedure or procedure pointer"_err_en_US,
                    pointerExpr->AsFortran(), targetExpr->AsFortran());
              }
            }
          } else if (IsVariable(*targetExpr) || IsNullPointer(*targetExpr)) {
            // Object pointer and target
            if (ExtractDataRef(*targetExpr)) {
              if (SymbolVector symbols{GetSymbolVector(*targetExpr)};
                  !evaluate::GetLastTarget(symbols)) {
                parser::Message *msg{messages.Say(targetArg->sourceLocation(),
                    "TARGET= argument '%s' must have either the POINTER or the TARGET attribute"_err_en_US,
                    targetExpr->AsFortran())};
                for (SymbolRef ref : symbols) {
                  msg = evaluate::AttachDeclaration(msg, *ref);
                }
              } else if (HasVectorSubscript(*targetExpr) ||
                  ExtractCoarrayRef(*targetExpr)) {
                messages.Say(targetArg->sourceLocation(),
                    "TARGET= argument '%s' may not have a vector subscript or coindexing"_err_en_US,
                    targetExpr->AsFortran());
              }
            }
            if (const auto pointerType{pointerArg->GetType()}) {
              if (const auto targetType{targetArg->GetType()}) {
                ok = pointerType->IsTkCompatibleWith(*targetType);
              }
            }
          } else {
            messages.Say(
                "POINTER= argument '%s' is an object pointer but the TARGET= argument '%s' is not a variable"_err_en_US,
                pointerExpr->AsFortran(), targetExpr->AsFortran());
          }
          if (!IsAssumedRank(*pointerExpr)) {
            if (IsAssumedRank(*targetExpr)) {
              messages.Say(
                  "TARGET= argument '%s' may not be assumed-rank when POINTER= argument is not"_err_en_US,
                  pointerExpr->AsFortran());
            } else if (pointerExpr->Rank() != targetExpr->Rank()) {
              messages.Say(
                  "POINTER= argument and TARGET= argument have incompatible ranks %d and %d"_err_en_US,
                  pointerExpr->Rank(), targetExpr->Rank());
            }
          }
        }
      }
    }
  } else {
    // No arguments to ASSOCIATED()
    ok = false;
  }
  if (!ok) {
    messages.Say(
        "Arguments of ASSOCIATED() must be a pointer and an optional valid target"_err_en_US);
  }
}

// IMAGE_INDEX (F'2023 16.9.107)
static void CheckImage_Index(evaluate::ActualArguments &arguments,
    parser::ContextualMessages &messages) {
  if (arguments[1] && arguments[0]) {
    if (const auto subArrShape{
            evaluate::GetShape(arguments[1]->UnwrapExpr())}) {
      if (const auto *coarrayArgSymbol{UnwrapWholeSymbolOrComponentDataRef(
              arguments[0]->UnwrapExpr())}) {
        const auto coarrayArgCorank = coarrayArgSymbol->Corank();
        if (const auto subArrSize = evaluate::ToInt64(*subArrShape->front())) {
          if (subArrSize != coarrayArgCorank) {
            messages.Say(arguments[1]->sourceLocation(),
                "The size of 'SUB=' (%jd) for intrinsic 'image_index' must be equal to the corank of 'COARRAY=' (%d)"_err_en_US,
                static_cast<std::int64_t>(*subArrSize), coarrayArgCorank);
          }
        }
      }
    }
  }
}

// Ensure that any optional argument that might be absent at run time
// does not require data conversion.
static void CheckMaxMin(const characteristics::Procedure &proc,
    evaluate::ActualArguments &arguments,
    parser::ContextualMessages &messages) {
  if (proc.functionResult) {
    if (const auto *typeAndShape{proc.functionResult->GetTypeAndShape()}) {
      for (std::size_t j{2}; j < arguments.size(); ++j) {
        if (arguments[j]) {
          if (const auto *expr{arguments[j]->UnwrapExpr()};
              expr && evaluate::MayBePassedAsAbsentOptional(*expr)) {
            if (auto thisType{expr->GetType()}) {
              if (thisType->category() == TypeCategory::Character &&
                  typeAndShape->type().category() == TypeCategory::Character &&
                  thisType->kind() == typeAndShape->type().kind()) {
                // don't care about lengths
              } else if (*thisType != typeAndShape->type()) {
                messages.Say(arguments[j]->sourceLocation(),
                    "An actual argument to MAX/MIN requiring data conversion may not be OPTIONAL, POINTER, or ALLOCATABLE"_err_en_US);
              }
            }
          }
        }
      }
    }
  }
}

static void CheckFree(evaluate::ActualArguments &arguments,
    parser::ContextualMessages &messages) {
  if (arguments.size() != 1) {
    messages.Say("FREE expects a single argument"_err_en_US);
  }
  auto arg = arguments[0];
  if (const Symbol * symbol{evaluate::UnwrapWholeSymbolDataRef(arg)};
      !symbol || !symbol->test(Symbol::Flag::CrayPointer)) {
    messages.Say("FREE should only be used with Cray pointers"_warn_en_US);
  }
}

// MOVE_ALLOC (F'2023 16.9.147)
static void CheckMove_Alloc(evaluate::ActualArguments &arguments,
    parser::ContextualMessages &messages) {
  if (arguments.size() >= 1) {
    evaluate::CheckForCoindexedObject(
        messages, arguments[0], "move_alloc", "from");
  }
  if (arguments.size() >= 2) {
    evaluate::CheckForCoindexedObject(
        messages, arguments[1], "move_alloc", "to");
  }
  if (arguments.size() >= 3) {
    evaluate::CheckForCoindexedObject(
        messages, arguments[2], "move_alloc", "stat");
  }
  if (arguments.size() >= 4) {
    evaluate::CheckForCoindexedObject(
        messages, arguments[3], "move_alloc", "errmsg");
  }
  if (arguments.size() >= 2 && arguments[0] && arguments[1]) {
    for (int j{0}; j < 2; ++j) {
      if (const Symbol *
              whole{UnwrapWholeSymbolOrComponentDataRef(arguments[j])};
          !whole || !IsAllocatable(whole->GetUltimate())) {
        messages.Say(*arguments[j]->sourceLocation(),
            "Argument #%d to MOVE_ALLOC must be allocatable"_err_en_US, j + 1);
      }
    }
    auto type0{arguments[0]->GetType()};
    auto type1{arguments[1]->GetType()};
    if (type0 && type1 && type0->IsPolymorphic() && !type1->IsPolymorphic()) {
      messages.Say(arguments[1]->sourceLocation(),
          "When MOVE_ALLOC(FROM=) is polymorphic, TO= must also be polymorphic"_err_en_US);
    }
  }
}

// PRESENT (F'2023 16.9.163)
static void CheckPresent(evaluate::ActualArguments &arguments,
    parser::ContextualMessages &messages) {
  if (arguments.size() == 1) {
    if (const auto &arg{arguments[0]}; arg) {
      const Symbol *symbol{nullptr};
      if (const auto *expr{arg->UnwrapExpr()}) {
        if (const auto *proc{
                std::get_if<evaluate::ProcedureDesignator>(&expr->u)}) {
          symbol = proc->GetSymbol();
        } else {
          symbol = evaluate::UnwrapWholeSymbolDataRef(*expr);
        }
      } else {
        symbol = arg->GetAssumedTypeDummy();
      }
      if (!symbol ||
          !symbol->GetUltimate().attrs().test(semantics::Attr::OPTIONAL)) {
        messages.Say(arg ? arg->sourceLocation() : messages.at(),
            "Argument of PRESENT() must be the name of a whole OPTIONAL dummy argument"_err_en_US);
      }
    }
  }
}

// REDUCE (F'2023 16.9.173)
static void CheckReduce(
    evaluate::ActualArguments &arguments, evaluate::FoldingContext &context) {
  std::optional<evaluate::DynamicType> arrayType;
  parser::ContextualMessages &messages{context.messages()};
  if (const auto &array{arguments[0]}) {
    arrayType = array->GetType();
    if (!arguments[/*identity=*/4]) {
      if (const auto *expr{array->UnwrapExpr()}) {
        if (auto shape{
                evaluate::GetShape(context, *expr, /*invariantOnly=*/false)}) {
          if (const auto &dim{arguments[2]}; dim && array->Rank() > 1) {
            // Partial reduction
            auto dimVal{evaluate::ToInt64(dim->UnwrapExpr())};
            std::int64_t j{0};
            int zeroDims{0};
            bool isSelectedDimEmpty{false};
            for (const auto &extent : *shape) {
              ++j;
              if (evaluate::ToInt64(extent) == 0) {
                ++zeroDims;
                isSelectedDimEmpty |= dimVal && j == *dimVal;
              }
            }
            if (isSelectedDimEmpty && zeroDims == 1) {
              messages.Say(
                  "IDENTITY= must be present when DIM=%d and the array has zero extent on that dimension"_err_en_US,
                  static_cast<int>(dimVal.value()));
            }
          } else { // no DIM= or DIM=1 on a vector: total reduction
            for (const auto &extent : *shape) {
              if (evaluate::ToInt64(extent) == 0) {
                messages.Say(
                    "IDENTITY= must be present when the array is empty and the result is scalar"_err_en_US);
                break;
              }
            }
          }
        }
      }
    }
  }
  std::optional<characteristics::Procedure> procChars;
  if (const auto &operation{arguments[1]}) {
    if (const auto *expr{operation->UnwrapExpr()}) {
      if (const auto *designator{
              std::get_if<evaluate::ProcedureDesignator>(&expr->u)}) {
        procChars = characteristics::Procedure::Characterize(
            *designator, context, /*emitError=*/true);
      } else if (const auto *ref{
                     std::get_if<evaluate::ProcedureRef>(&expr->u)}) {
        procChars = characteristics::Procedure::Characterize(*ref, context);
      }
    }
  }
  const auto *result{
      procChars ? procChars->functionResult->GetTypeAndShape() : nullptr};
  if (!procChars || !procChars->IsPure() ||
      procChars->dummyArguments.size() != 2 || !procChars->functionResult) {
    messages.Say(
        "OPERATION= argument of REDUCE() must be a pure function of two data arguments"_err_en_US);
  } else if (procChars->attrs.test(characteristics::Procedure::Attr::BindC)) {
    messages.Say(
        "A BIND(C) OPERATION= argument of REDUCE() is not supported"_err_en_US);
  } else if (!result || result->Rank() != 0) {
    messages.Say(
        "OPERATION= argument of REDUCE() must be a scalar function"_err_en_US);
  } else if (result->type().IsPolymorphic() ||
      (arrayType && !arrayType->IsTkLenCompatibleWith(result->type()))) {
    messages.Say(
        "OPERATION= argument of REDUCE() must have the same type as ARRAY="_err_en_US);
  } else {
    const characteristics::DummyDataObject *data[2]{};
    for (int j{0}; j < 2; ++j) {
      const auto &dummy{procChars->dummyArguments.at(j)};
      data[j] = std::get_if<characteristics::DummyDataObject>(&dummy.u);
    }
    if (!data[0] || !data[1]) {
      messages.Say(
          "OPERATION= argument of REDUCE() may not have dummy procedure arguments"_err_en_US);
    } else {
      for (int j{0}; j < 2; ++j) {
        if (data[j]->attrs.test(
                characteristics::DummyDataObject::Attr::Optional) ||
            data[j]->attrs.test(
                characteristics::DummyDataObject::Attr::Allocatable) ||
            data[j]->attrs.test(
                characteristics::DummyDataObject::Attr::Pointer) ||
            data[j]->type.Rank() != 0 || data[j]->type.type().IsPolymorphic() ||
            (arrayType &&
                !data[j]->type.type().IsTkCompatibleWith(*arrayType))) {
          messages.Say(
              "Arguments of OPERATION= procedure of REDUCE() must be both scalar of the same type as ARRAY=, and neither allocatable, pointer, polymorphic, nor optional"_err_en_US);
        }
      }
      static constexpr characteristics::DummyDataObject::Attr attrs[]{
          characteristics::DummyDataObject::Attr::Asynchronous,
          characteristics::DummyDataObject::Attr::Target,
          characteristics::DummyDataObject::Attr::Value,
      };
      for (std::size_t j{0}; j < sizeof attrs / sizeof *attrs; ++j) {
        if (data[0]->attrs.test(attrs[j]) != data[1]->attrs.test(attrs[j])) {
          messages.Say(
              "If either argument of the OPERATION= procedure of REDUCE() has the ASYNCHRONOUS, TARGET, or VALUE attribute, both must have that attribute"_err_en_US);
          break;
        }
      }
    }
  }
  // When the MASK= is present and has no .TRUE. element, and there is
  // no IDENTITY=, it's an error.
  if (const auto &mask{arguments[3]}; mask && !arguments[/*identity*/ 4]) {
    if (const auto *expr{mask->UnwrapExpr()}) {
      if (const auto *logical{
              std::get_if<evaluate::Expr<evaluate::SomeLogical>>(&expr->u)}) {
        if (common::visit(
                [](const auto &kindExpr) {
                  using KindExprType = std::decay_t<decltype(kindExpr)>;
                  using KindLogical = typename KindExprType::Result;
                  if (const auto *c{evaluate::UnwrapConstantValue<KindLogical>(
                          kindExpr)}) {
                    for (const auto &element : c->values()) {
                      if (element.IsTrue()) {
                        return false;
                      }
                    }
                    return true;
                  }
                  return false;
                },
                logical->u)) {
          messages.Say(
              "MASK= has no .TRUE. element, so IDENTITY= must be present"_err_en_US);
        }
      }
    }
  }
}

// TRANSFER (16.9.193)
static void CheckTransferOperandType(SemanticsContext &context,
    const evaluate::DynamicType &type, const char *which) {
  if (type.IsPolymorphic() &&
      context.ShouldWarn(common::UsageWarning::PolymorphicTransferArg)) {
    context.foldingContext().messages().Say(
        common::UsageWarning::PolymorphicTransferArg,
        "%s of TRANSFER is polymorphic"_warn_en_US, which);
  } else if (!type.IsUnlimitedPolymorphic() &&
      type.category() == TypeCategory::Derived &&
      context.ShouldWarn(common::UsageWarning::PointerComponentTransferArg)) {
    DirectComponentIterator directs{type.GetDerivedTypeSpec()};
    if (auto bad{std::find_if(directs.begin(), directs.end(), IsDescriptor)};
        bad != directs.end()) {
      evaluate::SayWithDeclaration(context.foldingContext().messages(), *bad,
          common::UsageWarning::PointerComponentTransferArg,
          "%s of TRANSFER contains allocatable or pointer component %s"_warn_en_US,
          which, bad.BuildResultDesignatorName());
    }
  }
}

static void CheckTransfer(evaluate::ActualArguments &arguments,
    SemanticsContext &context, const Scope *scope) {
  evaluate::FoldingContext &foldingContext{context.foldingContext()};
  parser::ContextualMessages &messages{foldingContext.messages()};
  if (arguments.size() >= 2) {
    if (auto source{characteristics::TypeAndShape::Characterize(
            arguments[0], foldingContext)}) {
      CheckTransferOperandType(context, source->type(), "Source");
      if (auto mold{characteristics::TypeAndShape::Characterize(
              arguments[1], foldingContext)}) {
        CheckTransferOperandType(context, mold->type(), "Mold");
        if (mold->Rank() > 0 &&
            evaluate::ToInt64(
                evaluate::Fold(foldingContext,
                    mold->MeasureElementSizeInBytes(foldingContext, false)))
                    .value_or(1) == 0) {
          if (auto sourceSize{evaluate::ToInt64(evaluate::Fold(foldingContext,
                  source->MeasureSizeInBytes(foldingContext)))}) {
            if (*sourceSize > 0) {
              messages.Say(
                  "Element size of MOLD= array may not be zero when SOURCE= is not empty"_err_en_US);
            }
          } else if (context.ShouldWarn(common::UsageWarning::VoidMold)) {
            messages.Say(common::UsageWarning::VoidMold,
                "Element size of MOLD= array may not be zero unless SOURCE= is empty"_warn_en_US);
          }
        }
      }
    }
    if (arguments.size() > 2) { // SIZE=
      if (const Symbol *
          whole{UnwrapWholeSymbolOrComponentDataRef(arguments[2])}) {
        if (IsOptional(*whole)) {
          messages.Say(
              "SIZE= argument may not be the optional dummy argument '%s'"_err_en_US,
              whole->name());
        } else if (context.ShouldWarn(
                       common::UsageWarning::TransferSizePresence) &&
            IsAllocatableOrObjectPointer(whole)) {
          messages.Say(common::UsageWarning::TransferSizePresence,
              "SIZE= argument that is allocatable or pointer must be present at execution; parenthesize to silence this warning"_warn_en_US);
        }
      }
    }
  }
}

static void CheckSpecificIntrinsic(const characteristics::Procedure &proc,
    evaluate::ActualArguments &arguments, SemanticsContext &context,
    const Scope *scope, const evaluate::SpecificIntrinsic &intrinsic) {
  if (intrinsic.name == "associated") {
    CheckAssociated(arguments, context, scope);
  } else if (intrinsic.name == "image_index") {
    CheckImage_Index(arguments, context.foldingContext().messages());
  } else if (intrinsic.name == "max" || intrinsic.name == "min") {
    CheckMaxMin(proc, arguments, context.foldingContext().messages());
  } else if (intrinsic.name == "move_alloc") {
    CheckMove_Alloc(arguments, context.foldingContext().messages());
  } else if (intrinsic.name == "present") {
    CheckPresent(arguments, context.foldingContext().messages());
  } else if (intrinsic.name == "reduce") {
    CheckReduce(arguments, context.foldingContext());
  } else if (intrinsic.name == "transfer") {
    CheckTransfer(arguments, context, scope);
  } else if (intrinsic.name == "free") {
    CheckFree(arguments, context.foldingContext().messages());
  }
}

static parser::Messages CheckExplicitInterface(
    const characteristics::Procedure &proc, evaluate::ActualArguments &actuals,
    SemanticsContext &context, const Scope *scope,
    const evaluate::SpecificIntrinsic *intrinsic,
    bool allowActualArgumentConversions, bool extentErrors,
    bool ignoreImplicitVsExplicit) {
  evaluate::FoldingContext &foldingContext{context.foldingContext()};
  parser::ContextualMessages &messages{foldingContext.messages()};
  parser::Messages buffer;
  auto restorer{messages.SetMessages(buffer)};
  RearrangeArguments(proc, actuals, messages);
  if (!buffer.empty()) {
    return buffer;
  }
  int index{0};
  for (auto &actual : actuals) {
    const auto &dummy{proc.dummyArguments.at(index++)};
    if (actual) {
      CheckExplicitInterfaceArg(*actual, dummy, proc, context, scope, intrinsic,
          allowActualArgumentConversions, extentErrors,
          ignoreImplicitVsExplicit);
    } else if (!dummy.IsOptional()) {
      if (dummy.name.empty()) {
        messages.Say(
            "Dummy argument #%d is not OPTIONAL and is not associated with "
            "an actual argument in this procedure reference"_err_en_US,
            index);
      } else {
        messages.Say("Dummy argument '%s=' (#%d) is not OPTIONAL and is not "
                     "associated with an actual argument in this procedure "
                     "reference"_err_en_US,
            dummy.name, index);
      }
    }
  }
  if (proc.IsElemental() && !buffer.AnyFatalError()) {
    CheckElementalConformance(messages, proc, actuals, foldingContext);
  }
  if (intrinsic) {
    CheckSpecificIntrinsic(proc, actuals, context, scope, *intrinsic);
  }
  return buffer;
}

bool CheckInterfaceForGeneric(const characteristics::Procedure &proc,
    evaluate::ActualArguments &actuals, SemanticsContext &context,
    bool allowActualArgumentConversions) {
  return proc.HasExplicitInterface() &&
      !CheckExplicitInterface(proc, actuals, context, nullptr, nullptr,
          allowActualArgumentConversions, /*extentErrors=*/false,
          /*ignoreImplicitVsExplicit=*/false)
           .AnyFatalError();
}

bool CheckArgumentIsConstantExprInRange(
    const evaluate::ActualArguments &actuals, int index, int lowerBound,
    int upperBound, parser::ContextualMessages &messages) {
  CHECK(index >= 0 && static_cast<unsigned>(index) < actuals.size());

  const std::optional<evaluate::ActualArgument> &argOptional{actuals[index]};
  if (!argOptional) {
    DIE("Actual argument should have value");
    return false;
  }

  const evaluate::ActualArgument &arg{argOptional.value()};
  const evaluate::Expr<evaluate::SomeType> *argExpr{arg.UnwrapExpr()};
  CHECK(argExpr != nullptr);

  if (!IsConstantExpr(*argExpr)) {
    messages.Say("Actual argument #%d must be a constant expression"_err_en_US,
        index + 1);
    return false;
  }

  // This does not imply that the kind of the argument is 8. The kind
  // for the intrinsic's argument should have been check prior. This is just
  // a conversion so that we can read the constant value.
  auto scalarValue{evaluate::ToInt64(argExpr)};
  CHECK(scalarValue.has_value());

  if (*scalarValue < lowerBound || *scalarValue > upperBound) {
    messages.Say(
        "Argument #%d must be a constant expression in range %d to %d"_err_en_US,
        index + 1, lowerBound, upperBound);
    return false;
  }
  return true;
}

bool CheckPPCIntrinsic(const Symbol &generic, const Symbol &specific,
    const evaluate::ActualArguments &actuals,
    evaluate::FoldingContext &context) {
  parser::ContextualMessages &messages{context.messages()};

  if (specific.name() == "__ppc_mtfsf") {
    return CheckArgumentIsConstantExprInRange(actuals, 0, 0, 7, messages);
  }
  if (specific.name() == "__ppc_mtfsfi") {
    return CheckArgumentIsConstantExprInRange(actuals, 0, 0, 7, messages) &&
        CheckArgumentIsConstantExprInRange(actuals, 1, 0, 15, messages);
  }
  if (specific.name().ToString().compare(0, 14, "__ppc_vec_sld_") == 0) {
    return CheckArgumentIsConstantExprInRange(actuals, 2, 0, 15, messages);
  }
  if (specific.name().ToString().compare(0, 15, "__ppc_vec_sldw_") == 0) {
    return CheckArgumentIsConstantExprInRange(actuals, 2, 0, 3, messages);
  }
  if (specific.name().ToString().compare(0, 14, "__ppc_vec_ctf_") == 0) {
    return CheckArgumentIsConstantExprInRange(actuals, 1, 0, 31, messages);
  }
  if (specific.name().ToString().compare(0, 16, "__ppc_vec_permi_") == 0) {
    return CheckArgumentIsConstantExprInRange(actuals, 2, 0, 3, messages);
  }
  if (specific.name().ToString().compare(0, 21, "__ppc_vec_splat_s32__") == 0) {
    return CheckArgumentIsConstantExprInRange(actuals, 0, -16, 15, messages);
  }
  if (specific.name().ToString().compare(0, 16, "__ppc_vec_splat_") == 0) {
    // The value of arg2 in vec_splat must be a constant expression that is
    // greater than or equal to 0, and less than the number of elements in arg1.
    auto *expr{actuals[0].value().UnwrapExpr()};
    auto type{characteristics::TypeAndShape::Characterize(*expr, context)};
    assert(type && "unknown type");
    const auto *derived{evaluate::GetDerivedTypeSpec(type.value().type())};
    if (derived && derived->IsVectorType()) {
      for (const auto &pair : derived->parameters()) {
        if (pair.first == "element_kind") {
          auto vecElemKind{Fortran::evaluate::ToInt64(pair.second.GetExplicit())
                               .value_or(0)};
          auto numElem{vecElemKind == 0 ? 0 : (16 / vecElemKind)};
          return CheckArgumentIsConstantExprInRange(
              actuals, 1, 0, numElem - 1, messages);
        }
      }
    } else
      assert(false && "vector type is expected");
  }
  return false;
}

bool CheckWindowsIntrinsic(
    const Symbol &intrinsic, evaluate::FoldingContext &foldingContext) {
  parser::ContextualMessages &messages{foldingContext.messages()};
  // TODO: there are other intrinsics that are unsupported on Windows that
  // should be added here.
  if (intrinsic.name() == "getuid") {
    messages.Say(
        "User IDs do not exist on Windows. This function will always return 1"_warn_en_US);
  }
  if (intrinsic.name() == "getgid") {
    messages.Say(
        "Group IDs do not exist on Windows. This function will always return 1"_warn_en_US);
  }
  return true;
}

bool CheckArguments(const characteristics::Procedure &proc,
    evaluate::ActualArguments &actuals, SemanticsContext &context,
    const Scope &scope, bool treatingExternalAsImplicit,
    bool ignoreImplicitVsExplicit,
    const evaluate::SpecificIntrinsic *intrinsic) {
  bool explicitInterface{proc.HasExplicitInterface()};
  evaluate::FoldingContext foldingContext{context.foldingContext()};
  parser::ContextualMessages &messages{foldingContext.messages()};
  bool allowArgumentConversions{true};
  if (!explicitInterface || treatingExternalAsImplicit) {
    parser::Messages buffer;
    {
      auto restorer{messages.SetMessages(buffer)};
      for (auto &actual : actuals) {
        if (actual) {
          CheckImplicitInterfaceArg(*actual, messages, context);
        }
      }
    }
    if (!buffer.empty()) {
      if (auto *msgs{messages.messages()}) {
        msgs->Annex(std::move(buffer));
      }
      return false; // don't pile on
    }
    allowArgumentConversions = false;
  }
  if (explicitInterface) {
    auto buffer{CheckExplicitInterface(proc, actuals, context, &scope,
        intrinsic, allowArgumentConversions,
        /*extentErrors=*/true, ignoreImplicitVsExplicit)};
    if (!buffer.empty()) {
      if (treatingExternalAsImplicit) {
        if (context.ShouldWarn(
                common::UsageWarning::KnownBadImplicitInterface)) {
          if (auto *msg{messages.Say(
                  common::UsageWarning::KnownBadImplicitInterface,
                  "If the procedure's interface were explicit, this reference would be in error"_warn_en_US)}) {
            buffer.AttachTo(*msg, parser::Severity::Because);
          }
        } else {
          buffer.clear();
        }
      }
      if (auto *msgs{messages.messages()}) {
        msgs->Annex(std::move(buffer));
      }
      return false;
    }
  }
  return true;
}
} // namespace Fortran::semantics<|MERGE_RESOLUTION|>--- conflicted
+++ resolved
@@ -265,11 +265,7 @@
       if (!semanticsContext.IsEnabled(
               common::LanguageFeature::ActualIntegerConvertedToSmallerKind)) {
         messages.Say(
-<<<<<<< HEAD
-            "Actual argument scalar expression of type INTEGER(%d) cannot beimplicitly converted to smaller dummy argument type INTEGER(%d)"_err_en_US,
-=======
             "Actual argument scalar expression of type INTEGER(%d) cannot be implicitly converted to smaller dummy argument type INTEGER(%d)"_err_en_US,
->>>>>>> dd326b12
             actualType.type().kind(), dummyType.type().kind());
       } else if (semanticsContext.ShouldWarn(common::LanguageFeature::
                          ActualIntegerConvertedToSmallerKind)) {
