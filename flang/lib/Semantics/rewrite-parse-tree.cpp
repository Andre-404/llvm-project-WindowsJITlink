--- conflicted
+++ resolved
@@ -40,16 +40,11 @@
   template <typename T> void Post(T &) {}
 
   void Post(parser::Name &);
-<<<<<<< HEAD
-  void Post(parser::SpecificationPart &);
-  bool Pre(parser::ExecutionPart &);
-=======
   bool Pre(parser::MainProgram &);
   bool Pre(parser::FunctionSubprogram &);
   bool Pre(parser::SubroutineSubprogram &);
   bool Pre(parser::SeparateModuleSubprogram &);
   bool Pre(parser::BlockConstruct &);
->>>>>>> f791cfc8
   bool Pre(parser::ActionStmt &);
   void Post(parser::ReadStmt &);
   void Post(parser::WriteStmt &);
@@ -73,13 +68,8 @@
   bool Pre(parser::EndTypeStmt &) { return false; }
 
 private:
-<<<<<<< HEAD
-  using stmtFuncType =
-      parser::Statement<common::Indirection<parser::StmtFunctionStmt>>;
-=======
   void FixMisparsedStmtFuncs(parser::SpecificationPart &, parser::Block &);
 
->>>>>>> f791cfc8
   SemanticsContext &context_;
   bool errorOnUnresolvedName_{true};
   parser::Messages &messages_;
@@ -193,29 +183,6 @@
   return true;
 }
 
-// Rewrite PRINT NML -> WRITE(*,NML=NML)
-bool RewriteMutator::Pre(parser::ActionStmt &x) {
-  if (auto *print{std::get_if<common::Indirection<parser::PrintStmt>>(&x.u)};
-      print &&
-      std::get<std::list<parser::OutputItem>>(print->value().t).empty()) {
-    auto &format{std::get<parser::Format>(print->value().t)};
-    if (std::holds_alternative<parser::Expr>(format.u)) {
-      if (auto *name{parser::Unwrap<parser::Name>(format)}; name &&
-          name->symbol && name->symbol->GetUltimate().has<NamelistDetails>() &&
-          context_.IsEnabled(common::LanguageFeature::PrintNamelist)) {
-        context_.Warn(common::LanguageFeature::PrintNamelist, name->source,
-            "nonstandard: namelist in PRINT statement"_port_en_US);
-        std::list<parser::IoControlSpec> controls;
-        controls.emplace_back(std::move(*name));
-        x.u = common::Indirection<parser::WriteStmt>::Make(
-            parser::IoUnit{parser::Star{}}, std::optional<parser::Format>{},
-            std::move(controls), std::list<parser::OutputItem>{});
-      }
-    }
-  }
-  return true;
-}
-
 // When a namelist group name appears (without NML=) in a READ or WRITE
 // statement in such a way that it can be misparsed as a format expression,
 // rewrite the I/O statement's parse tree node as if the namelist group
