--- conflicted
+++ resolved
@@ -1045,14 +1045,8 @@
     const TypeConverter *converter, MaterializationKind kind, Type originalType)
     : OperationRewrite(Kind::UnresolvedMaterialization, rewriterImpl, op),
       converterAndKind(converter, kind), originalType(originalType) {
-<<<<<<< HEAD
-  assert(!originalType ||
-         kind == MaterializationKind::Target &&
-             "original type is valid only for target materializations");
-=======
   assert((!originalType || kind == MaterializationKind::Target) &&
          "original type is valid only for target materializations");
->>>>>>> f791cfc8
   rewriterImpl.unresolvedMaterializations[op] = this;
 }
 
@@ -1342,14 +1336,8 @@
     MaterializationKind kind, OpBuilder::InsertPoint ip, Location loc,
     ValueRange inputs, Type outputType, Type originalType,
     const TypeConverter *converter) {
-<<<<<<< HEAD
-  assert(!originalType ||
-         kind == MaterializationKind::Target &&
-             "original type is valid only for target materializations");
-=======
   assert((!originalType || kind == MaterializationKind::Target) &&
          "original type is valid only for target materializations");
->>>>>>> f791cfc8
 
   // Avoid materializing an unnecessary cast.
   if (inputs.size() == 1 && inputs.front().getType() == outputType)
@@ -1417,8 +1405,6 @@
           result.getLoc(), /*inputs=*/ValueRange(),
           /*outputType=*/result.getType(), /*originalType=*/Type(),
           currentTypeConverter);
-<<<<<<< HEAD
-=======
     } else {
       // Make sure that the user does not mess with unresolved materializations
       // that were inserted by the conversion driver. We keep track of these
@@ -1428,7 +1414,6 @@
       // to avoid problems with the `mapping`.
       assert(!isUnresolvedMaterialization &&
              "attempting to replace an unresolved materialization");
->>>>>>> f791cfc8
     }
 
     // Remap result to replacement value.
@@ -2842,13 +2827,8 @@
                                                    ValueRange inputs) const {
   for (const MaterializationCallbackFn &fn :
        llvm::reverse(argumentMaterializations))
-<<<<<<< HEAD
-    if (std::optional<Value> result = fn(builder, resultType, inputs, loc))
-      return *result;
-=======
     if (Value result = fn(builder, resultType, inputs, loc))
       return result;
->>>>>>> f791cfc8
   return nullptr;
 }
 
@@ -2857,13 +2837,8 @@
                                                  ValueRange inputs) const {
   for (const MaterializationCallbackFn &fn :
        llvm::reverse(sourceMaterializations))
-<<<<<<< HEAD
-    if (std::optional<Value> result = fn(builder, resultType, inputs, loc))
-      return *result;
-=======
     if (Value result = fn(builder, resultType, inputs, loc))
       return result;
->>>>>>> f791cfc8
   return nullptr;
 }
 
@@ -2871,14 +2846,6 @@
                                                  Location loc, Type resultType,
                                                  ValueRange inputs,
                                                  Type originalType) const {
-<<<<<<< HEAD
-  for (const TargetMaterializationCallbackFn &fn :
-       llvm::reverse(targetMaterializations))
-    if (std::optional<Value> result =
-            fn(builder, resultType, inputs, loc, originalType))
-      return *result;
-  return nullptr;
-=======
   SmallVector<Value> result = materializeTargetConversion(
       builder, loc, TypeRange(resultType), inputs, originalType);
   if (result.empty())
@@ -2902,7 +2869,6 @@
     return result;
   }
   return {};
->>>>>>> f791cfc8
 }
 
 std::optional<TypeConverter::SignatureConversion>
