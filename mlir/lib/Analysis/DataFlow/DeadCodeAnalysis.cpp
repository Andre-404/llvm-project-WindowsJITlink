//===- DeadCodeAnalysis.cpp - Dead code analysis --------------------------===//
//
// Part of the LLVM Project, under the Apache License v2.0 with LLVM Exceptions.
// See https://llvm.org/LICENSE.txt for license information.
// SPDX-License-Identifier: Apache-2.0 WITH LLVM-exception
//
//===----------------------------------------------------------------------===//

#include "mlir/Analysis/DataFlow/DeadCodeAnalysis.h"
#include "mlir/Analysis/DataFlow/ConstantPropagationAnalysis.h"
#include "mlir/Analysis/DataFlow/SparseAnalysis.h"
#include "mlir/Analysis/DataFlowFramework.h"
#include "mlir/IR/Attributes.h"
#include "mlir/IR/Block.h"
#include "mlir/IR/Diagnostics.h"
#include "mlir/IR/Location.h"
#include "mlir/IR/Operation.h"
#include "mlir/IR/SymbolTable.h"
#include "mlir/IR/Value.h"
#include "mlir/IR/ValueRange.h"
#include "mlir/Interfaces/CallInterfaces.h"
#include "mlir/Interfaces/ControlFlowInterfaces.h"
#include "mlir/Support/LLVM.h"
#include "llvm/Support/Casting.h"
#include <cassert>
#include <optional>

using namespace mlir;
using namespace mlir::dataflow;

//===----------------------------------------------------------------------===//
// Executable
//===----------------------------------------------------------------------===//

ChangeResult Executable::setToLive() {
  if (live)
    return ChangeResult::NoChange;
  live = true;
  return ChangeResult::Change;
}

void Executable::print(raw_ostream &os) const {
  os << (live ? "live" : "dead");
}

void Executable::onUpdate(DataFlowSolver *solver) const {
  AnalysisState::onUpdate(solver);

  if (ProgramPoint *pp = llvm::dyn_cast_if_present<ProgramPoint *>(anchor)) {
    if (pp->isBlockStart()) {
      // Re-invoke the analyses on the block itself.
      for (DataFlowAnalysis *analysis : subscribers)
        solver->enqueue({pp, analysis});
      // Re-invoke the analyses on all operations in the block.
      for (DataFlowAnalysis *analysis : subscribers)
        for (Operation &op : *pp->getBlock())
          solver->enqueue({solver->getProgramPointAfter(&op), analysis});
    }
  } else if (auto *latticeAnchor =
                 llvm::dyn_cast_if_present<GenericLatticeAnchor *>(anchor)) {
    // Re-invoke the analysis on the successor block.
    if (auto *edge = dyn_cast<CFGEdge>(latticeAnchor)) {
      for (DataFlowAnalysis *analysis : subscribers)
        solver->enqueue(
            {solver->getProgramPointBefore(edge->getTo()), analysis});
    }
  }
}

//===----------------------------------------------------------------------===//
// PredecessorState
//===----------------------------------------------------------------------===//

void PredecessorState::print(raw_ostream &os) const {
  if (allPredecessorsKnown())
    os << "(all) ";
  os << "predecessors:\n";
  for (Operation *op : getKnownPredecessors())
    os << "  " << *op << "\n";
}

ChangeResult PredecessorState::join(Operation *predecessor) {
  return knownPredecessors.insert(predecessor) ? ChangeResult::Change
                                               : ChangeResult::NoChange;
}

ChangeResult PredecessorState::join(Operation *predecessor, ValueRange inputs) {
  ChangeResult result = join(predecessor);
  if (!inputs.empty()) {
    ValueRange &curInputs = successorInputs[predecessor];
    if (curInputs != inputs) {
      curInputs = inputs;
      result |= ChangeResult::Change;
    }
  }
  return result;
}

//===----------------------------------------------------------------------===//
// CFGEdge
//===----------------------------------------------------------------------===//

Location CFGEdge::getLoc() const {
  return FusedLoc::get(
      getFrom()->getParent()->getContext(),
      {getFrom()->getParent()->getLoc(), getTo()->getParent()->getLoc()});
}

void CFGEdge::print(raw_ostream &os) const {
  getFrom()->print(os);
  os << "\n -> \n";
  getTo()->print(os);
}

//===----------------------------------------------------------------------===//
// DeadCodeAnalysis
//===----------------------------------------------------------------------===//

DeadCodeAnalysis::DeadCodeAnalysis(DataFlowSolver &solver)
    : DataFlowAnalysis(solver) {
  registerAnchorKind<CFGEdge>();
}

LogicalResult DeadCodeAnalysis::initialize(Operation *top) {
  // Mark the top-level blocks as executable.
  for (Region &region : top->getRegions()) {
    if (region.empty())
      continue;
    auto *state =
        getOrCreate<Executable>(getProgramPointBefore(&region.front()));
    propagateIfChanged(state, state->setToLive());
  }

  // Mark as overdefined the predecessors of symbol callables with potentially
  // unknown predecessors.
  initializeSymbolCallables(top);

  return initializeRecursively(top);
}

void DeadCodeAnalysis::initializeSymbolCallables(Operation *top) {
  analysisScope = top;
  auto walkFn = [&](Operation *symTable, bool allUsesVisible) {
    Region &symbolTableRegion = symTable->getRegion(0);
    Block *symbolTableBlock = &symbolTableRegion.front();

    bool foundSymbolCallable = false;
    for (auto callable : symbolTableBlock->getOps<CallableOpInterface>()) {
      Region *callableRegion = callable.getCallableRegion();
      if (!callableRegion)
        continue;
      auto symbol = dyn_cast<SymbolOpInterface>(callable.getOperation());
      if (!symbol)
        continue;

      // Public symbol callables or those for which we can't see all uses have
      // potentially unknown callsites.
      if (symbol.isPublic() || (!allUsesVisible && symbol.isNested())) {
        auto *state =
            getOrCreate<PredecessorState>(getProgramPointAfter(callable));
        propagateIfChanged(state, state->setHasUnknownPredecessors());
      }
      foundSymbolCallable = true;
    }

    // Exit early if no eligible symbol callables were found in the table.
    if (!foundSymbolCallable)
      return;

    // Walk the symbol table to check for non-call uses of symbols.
    std::optional<SymbolTable::UseRange> uses =
        SymbolTable::getSymbolUses(&symbolTableRegion);
    if (!uses) {
      // If we couldn't gather the symbol uses, conservatively assume that
      // we can't track information for any nested symbols.
      return top->walk([&](CallableOpInterface callable) {
        auto *state =
            getOrCreate<PredecessorState>(getProgramPointAfter(callable));
        propagateIfChanged(state, state->setHasUnknownPredecessors());
      });
    }

    for (const SymbolTable::SymbolUse &use : *uses) {
      if (isa<CallOpInterface>(use.getUser()))
        continue;
      // If a callable symbol has a non-call use, then we can't be guaranteed to
      // know all callsites.
      Operation *symbol = symbolTable.lookupSymbolIn(top, use.getSymbolRef());
<<<<<<< HEAD
=======
      if (!symbol)
        continue;
>>>>>>> ce7c17d5
      auto *state = getOrCreate<PredecessorState>(getProgramPointAfter(symbol));
      propagateIfChanged(state, state->setHasUnknownPredecessors());
    }
  };
  SymbolTable::walkSymbolTables(top, /*allSymUsesVisible=*/!top->getBlock(),
                                walkFn);
}

/// Returns true if the operation is a returning terminator in region
/// control-flow or the terminator of a callable region.
static bool isRegionOrCallableReturn(Operation *op) {
  return op->getBlock() != nullptr && !op->getNumSuccessors() &&
         isa<RegionBranchOpInterface, CallableOpInterface>(op->getParentOp()) &&
         op->getBlock()->getTerminator() == op;
}

LogicalResult DeadCodeAnalysis::initializeRecursively(Operation *op) {
  // Initialize the analysis by visiting every op with control-flow semantics.
  if (op->getNumRegions() || op->getNumSuccessors() ||
      isRegionOrCallableReturn(op) || isa<CallOpInterface>(op)) {
    // When the liveness of the parent block changes, make sure to re-invoke the
    // analysis on the op.
    if (op->getBlock())
      getOrCreate<Executable>(getProgramPointBefore(op->getBlock()))
          ->blockContentSubscribe(this);
    // Visit the op.
    if (failed(visit(getProgramPointAfter(op))))
      return failure();
  }
  // Recurse on nested operations.
  for (Region &region : op->getRegions())
    for (Operation &op : region.getOps())
      if (failed(initializeRecursively(&op)))
        return failure();
  return success();
}

void DeadCodeAnalysis::markEdgeLive(Block *from, Block *to) {
  auto *state = getOrCreate<Executable>(getProgramPointBefore(to));
  propagateIfChanged(state, state->setToLive());
  auto *edgeState =
      getOrCreate<Executable>(getLatticeAnchor<CFGEdge>(from, to));
  propagateIfChanged(edgeState, edgeState->setToLive());
}

void DeadCodeAnalysis::markEntryBlocksLive(Operation *op) {
  for (Region &region : op->getRegions()) {
    if (region.empty())
      continue;
    auto *state =
        getOrCreate<Executable>(getProgramPointBefore(&region.front()));
    propagateIfChanged(state, state->setToLive());
  }
}

LogicalResult DeadCodeAnalysis::visit(ProgramPoint *point) {
  if (point->isBlockStart())
    return success();
  Operation *op = point->getPrevOp();

  // If the parent block is not executable, there is nothing to do.
  if (op->getBlock() != nullptr &&
      !getOrCreate<Executable>(getProgramPointBefore(op->getBlock()))->isLive())
    return success();

  // We have a live call op. Add this as a live predecessor of the callee.
  if (auto call = dyn_cast<CallOpInterface>(op))
    visitCallOperation(call);

  // Visit the regions.
  if (op->getNumRegions()) {
    // Check if we can reason about the region control-flow.
    if (auto branch = dyn_cast<RegionBranchOpInterface>(op)) {
      visitRegionBranchOperation(branch);

      // Check if this is a callable operation.
    } else if (auto callable = dyn_cast<CallableOpInterface>(op)) {
      const auto *callsites = getOrCreateFor<PredecessorState>(
          getProgramPointAfter(op), getProgramPointAfter(callable));

      // If the callsites could not be resolved or are known to be non-empty,
      // mark the callable as executable.
      if (!callsites->allPredecessorsKnown() ||
          !callsites->getKnownPredecessors().empty())
        markEntryBlocksLive(callable);

      // Otherwise, conservatively mark all entry blocks as executable.
    } else {
      markEntryBlocksLive(op);
    }
  }

  if (isRegionOrCallableReturn(op)) {
    if (auto branch = dyn_cast<RegionBranchOpInterface>(op->getParentOp())) {
      // Visit the exiting terminator of a region.
      visitRegionTerminator(op, branch);
    } else if (auto callable =
                   dyn_cast<CallableOpInterface>(op->getParentOp())) {
      // Visit the exiting terminator of a callable.
      visitCallableTerminator(op, callable);
    }
  }
  // Visit the successors.
  if (op->getNumSuccessors()) {
    // Check if we can reason about the control-flow.
    if (auto branch = dyn_cast<BranchOpInterface>(op)) {
      visitBranchOperation(branch);

      // Otherwise, conservatively mark all successors as exectuable.
    } else {
      for (Block *successor : op->getSuccessors())
        markEdgeLive(op->getBlock(), successor);
    }
  }

  return success();
}

void DeadCodeAnalysis::visitCallOperation(CallOpInterface call) {
  Operation *callableOp = call.resolveCallableInTable(&symbolTable);

  // A call to a externally-defined callable has unknown predecessors.
  const auto isExternalCallable = [this](Operation *op) {
    // A callable outside the analysis scope is an external callable.
    if (!analysisScope->isAncestor(op))
      return true;
    // Otherwise, check if the callable region is defined.
    if (auto callable = dyn_cast<CallableOpInterface>(op))
      return !callable.getCallableRegion();
    return false;
  };

  // TODO: Add support for non-symbol callables when necessary. If the
  // callable has non-call uses we would mark as having reached pessimistic
  // fixpoint, otherwise allow for propagating the return values out.
  if (isa_and_nonnull<SymbolOpInterface>(callableOp) &&
      !isExternalCallable(callableOp)) {
    // Add the live callsite.
    auto *callsites =
        getOrCreate<PredecessorState>(getProgramPointAfter(callableOp));
    propagateIfChanged(callsites, callsites->join(call));
  } else {
    // Mark this call op's predecessors as overdefined.
    auto *predecessors =
        getOrCreate<PredecessorState>(getProgramPointAfter(call));
    propagateIfChanged(predecessors, predecessors->setHasUnknownPredecessors());
  }
}

/// Get the constant values of the operands of an operation. If any of the
/// constant value lattices are uninitialized, return std::nullopt to indicate
/// the analysis should bail out.
static std::optional<SmallVector<Attribute>> getOperandValuesImpl(
    Operation *op,
    function_ref<const Lattice<ConstantValue> *(Value)> getLattice) {
  SmallVector<Attribute> operands;
  operands.reserve(op->getNumOperands());
  for (Value operand : op->getOperands()) {
    const Lattice<ConstantValue> *cv = getLattice(operand);
    // If any of the operands' values are uninitialized, bail out.
    if (cv->getValue().isUninitialized())
      return {};
    operands.push_back(cv->getValue().getConstantValue());
  }
  return operands;
}

std::optional<SmallVector<Attribute>>
DeadCodeAnalysis::getOperandValues(Operation *op) {
  return getOperandValuesImpl(op, [&](Value value) {
    auto *lattice = getOrCreate<Lattice<ConstantValue>>(value);
    lattice->useDefSubscribe(this);
    return lattice;
  });
}

void DeadCodeAnalysis::visitBranchOperation(BranchOpInterface branch) {
  // Try to deduce a single successor for the branch.
  std::optional<SmallVector<Attribute>> operands = getOperandValues(branch);
  if (!operands)
    return;

  if (Block *successor = branch.getSuccessorForOperands(*operands)) {
    markEdgeLive(branch->getBlock(), successor);
  } else {
    // Otherwise, mark all successors as executable and outgoing edges.
    for (Block *successor : branch->getSuccessors())
      markEdgeLive(branch->getBlock(), successor);
  }
}

void DeadCodeAnalysis::visitRegionBranchOperation(
    RegionBranchOpInterface branch) {
  // Try to deduce which regions are executable.
  std::optional<SmallVector<Attribute>> operands = getOperandValues(branch);
  if (!operands)
    return;

  SmallVector<RegionSuccessor> successors;
  branch.getEntrySuccessorRegions(*operands, successors);
  for (const RegionSuccessor &successor : successors) {
    // The successor can be either an entry block or the parent operation.
    ProgramPoint *point =
        successor.getSuccessor()
            ? getProgramPointBefore(&successor.getSuccessor()->front())
            : getProgramPointAfter(branch);
    // Mark the entry block as executable.
    auto *state = getOrCreate<Executable>(point);
    propagateIfChanged(state, state->setToLive());
    // Add the parent op as a predecessor.
    auto *predecessors = getOrCreate<PredecessorState>(point);
    propagateIfChanged(
        predecessors,
        predecessors->join(branch, successor.getSuccessorInputs()));
  }
}

void DeadCodeAnalysis::visitRegionTerminator(Operation *op,
                                             RegionBranchOpInterface branch) {
  std::optional<SmallVector<Attribute>> operands = getOperandValues(op);
  if (!operands)
    return;

  SmallVector<RegionSuccessor> successors;
  if (auto terminator = dyn_cast<RegionBranchTerminatorOpInterface>(op))
    terminator.getSuccessorRegions(*operands, successors);
  else
    branch.getSuccessorRegions(op->getParentRegion(), successors);

  // Mark successor region entry blocks as executable and add this op to the
  // list of predecessors.
  for (const RegionSuccessor &successor : successors) {
    PredecessorState *predecessors;
    if (Region *region = successor.getSuccessor()) {
      auto *state =
          getOrCreate<Executable>(getProgramPointBefore(&region->front()));
      propagateIfChanged(state, state->setToLive());
      predecessors = getOrCreate<PredecessorState>(
          getProgramPointBefore(&region->front()));
    } else {
      // Add this terminator as a predecessor to the parent op.
      predecessors =
          getOrCreate<PredecessorState>(getProgramPointAfter(branch));
    }
    propagateIfChanged(predecessors,
                       predecessors->join(op, successor.getSuccessorInputs()));
  }
}

void DeadCodeAnalysis::visitCallableTerminator(Operation *op,
                                               CallableOpInterface callable) {
  // Add as predecessors to all callsites this return op.
  auto *callsites = getOrCreateFor<PredecessorState>(
      getProgramPointAfter(op), getProgramPointAfter(callable));
  bool canResolve = op->hasTrait<OpTrait::ReturnLike>();
  for (Operation *predecessor : callsites->getKnownPredecessors()) {
    assert(isa<CallOpInterface>(predecessor));
    auto *predecessors =
        getOrCreate<PredecessorState>(getProgramPointAfter(predecessor));
    if (canResolve) {
      propagateIfChanged(predecessors, predecessors->join(op));
    } else {
      // If the terminator is not a return-like, then conservatively assume we
      // can't resolve the predecessor.
      propagateIfChanged(predecessors,
                         predecessors->setHasUnknownPredecessors());
    }
  }
}<|MERGE_RESOLUTION|>--- conflicted
+++ resolved
@@ -186,11 +186,8 @@
       // If a callable symbol has a non-call use, then we can't be guaranteed to
       // know all callsites.
       Operation *symbol = symbolTable.lookupSymbolIn(top, use.getSymbolRef());
-<<<<<<< HEAD
-=======
       if (!symbol)
         continue;
->>>>>>> ce7c17d5
       auto *state = getOrCreate<PredecessorState>(getProgramPointAfter(symbol));
       propagateIfChanged(state, state->setHasUnknownPredecessors());
     }
