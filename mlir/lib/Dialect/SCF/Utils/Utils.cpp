//===- Utils.cpp ---- Misc utilities for loop transformation ----------===//
//
// Part of the LLVM Project, under the Apache License v2.0 with LLVM Exceptions.
// See https://llvm.org/LICENSE.txt for license information.
// SPDX-License-Identifier: Apache-2.0 WITH LLVM-exception
//
//===----------------------------------------------------------------------===//
//
// This file implements miscellaneous loop transformation routines.
//
//===----------------------------------------------------------------------===//

#include "mlir/Dialect/SCF/Utils/Utils.h"
#include "mlir/Analysis/SliceAnalysis.h"
#include "mlir/Dialect/Arith/IR/Arith.h"
#include "mlir/Dialect/Arith/Utils/Utils.h"
#include "mlir/Dialect/Func/IR/FuncOps.h"
#include "mlir/Dialect/SCF/IR/SCF.h"
#include "mlir/IR/BuiltinOps.h"
#include "mlir/IR/IRMapping.h"
#include "mlir/IR/PatternMatch.h"
#include "mlir/Interfaces/SideEffectInterfaces.h"
#include "mlir/Support/MathExtras.h"
#include "mlir/Transforms/RegionUtils.h"
#include "llvm/ADT/STLExtras.h"
#include "llvm/ADT/SetVector.h"
#include "llvm/ADT/SmallPtrSet.h"
#include "llvm/ADT/SmallVector.h"
<<<<<<< HEAD

using namespace mlir;

namespace {
// This structure is to pass and return sets of loop parameters without
// confusing the order.
struct LoopParams {
  Value lowerBound;
  Value upperBound;
  Value step;
};
} // namespace
=======
#include "llvm/Support/Debug.h"
#include "llvm/Support/MathExtras.h"
#include <cstdint>

using namespace mlir;

#define DEBUG_TYPE "scf-utils"
#define DBGS() (llvm::dbgs() << '[' << DEBUG_TYPE << "] ")
#define LDBG(X) LLVM_DEBUG(DBGS() << X << "\n")
>>>>>>> 4ae23bcc

SmallVector<scf::ForOp> mlir::replaceLoopNestWithNewYields(
    RewriterBase &rewriter, MutableArrayRef<scf::ForOp> loopNest,
    ValueRange newIterOperands, const NewYieldValuesFn &newYieldValuesFn,
    bool replaceIterOperandsUsesInLoop) {
  if (loopNest.empty())
    return {};
  // This method is recursive (to make it more readable). Adding an
  // assertion here to limit the recursion. (See
  // https://discourse.llvm.org/t/rfc-update-to-mlir-developer-policy-on-recursion/62235)
  assert(loopNest.size() <= 10 &&
         "exceeded recursion limit when yielding value from loop nest");

  // To yield a value from a perfectly nested loop nest, the following
  // pattern needs to be created, i.e. starting with
  //
  // ```mlir
  //  scf.for .. {
  //    scf.for .. {
  //      scf.for .. {
  //        %value = ...
  //      }
  //    }
  //  }
  // ```
  //
  // needs to be modified to
  //
  // ```mlir
  // %0 = scf.for .. iter_args(%arg0 = %init) {
  //   %1 = scf.for .. iter_args(%arg1 = %arg0) {
  //     %2 = scf.for .. iter_args(%arg2 = %arg1) {
  //       %value = ...
  //       scf.yield %value
  //     }
  //     scf.yield %2
  //   }
  //   scf.yield %1
  // }
  // ```
  //
  // The inner most loop is handled using the `replaceWithAdditionalYields`
  // that works on a single loop.
  if (loopNest.size() == 1) {
    auto innerMostLoop =
        cast<scf::ForOp>(*loopNest.back().replaceWithAdditionalYields(
            rewriter, newIterOperands, replaceIterOperandsUsesInLoop,
            newYieldValuesFn));
    return {innerMostLoop};
  }
  // The outer loops are modified by calling this method recursively
  // - The return value of the inner loop is the value yielded by this loop.
  // - The region iter args of this loop are the init_args for the inner loop.
  SmallVector<scf::ForOp> newLoopNest;
  NewYieldValuesFn fn =
      [&](OpBuilder &innerBuilder, Location loc,
          ArrayRef<BlockArgument> innerNewBBArgs) -> SmallVector<Value> {
    newLoopNest = replaceLoopNestWithNewYields(rewriter, loopNest.drop_front(),
                                               innerNewBBArgs, newYieldValuesFn,
                                               replaceIterOperandsUsesInLoop);
    return llvm::to_vector(llvm::map_range(
        newLoopNest.front().getResults().take_back(innerNewBBArgs.size()),
        [](OpResult r) -> Value { return r; }));
  };
  scf::ForOp outerMostLoop =
      cast<scf::ForOp>(*loopNest.front().replaceWithAdditionalYields(
          rewriter, newIterOperands, replaceIterOperandsUsesInLoop, fn));
  newLoopNest.insert(newLoopNest.begin(), outerMostLoop);
  return newLoopNest;
}

/// Outline a region with a single block into a new FuncOp.
/// Assumes the FuncOp result types is the type of the yielded operands of the
/// single block. This constraint makes it easy to determine the result.
/// This method also clones the `arith::ConstantIndexOp` at the start of
/// `outlinedFuncBody` to alloc simple canonicalizations. If `callOp` is
/// provided, it will be set to point to the operation that calls the outlined
/// function.
// TODO: support more than single-block regions.
// TODO: more flexible constant handling.
FailureOr<func::FuncOp> mlir::outlineSingleBlockRegion(RewriterBase &rewriter,
                                                       Location loc,
                                                       Region &region,
                                                       StringRef funcName,
                                                       func::CallOp *callOp) {
  assert(!funcName.empty() && "funcName cannot be empty");
  if (!region.hasOneBlock())
    return failure();

  Block *originalBlock = &region.front();
  Operation *originalTerminator = originalBlock->getTerminator();

  // Outline before current function.
  OpBuilder::InsertionGuard g(rewriter);
  rewriter.setInsertionPoint(region.getParentOfType<func::FuncOp>());

  SetVector<Value> captures;
  getUsedValuesDefinedAbove(region, captures);

  ValueRange outlinedValues(captures.getArrayRef());
  SmallVector<Type> outlinedFuncArgTypes;
  SmallVector<Location> outlinedFuncArgLocs;
  // Region's arguments are exactly the first block's arguments as per
  // Region::getArguments().
  // Func's arguments are cat(regions's arguments, captures arguments).
  for (BlockArgument arg : region.getArguments()) {
    outlinedFuncArgTypes.push_back(arg.getType());
    outlinedFuncArgLocs.push_back(arg.getLoc());
  }
  for (Value value : outlinedValues) {
    outlinedFuncArgTypes.push_back(value.getType());
    outlinedFuncArgLocs.push_back(value.getLoc());
  }
  FunctionType outlinedFuncType =
      FunctionType::get(rewriter.getContext(), outlinedFuncArgTypes,
                        originalTerminator->getOperandTypes());
  auto outlinedFunc =
      rewriter.create<func::FuncOp>(loc, funcName, outlinedFuncType);
  Block *outlinedFuncBody = outlinedFunc.addEntryBlock();

  // Merge blocks while replacing the original block operands.
  // Warning: `mergeBlocks` erases the original block, reconstruct it later.
  int64_t numOriginalBlockArguments = originalBlock->getNumArguments();
  auto outlinedFuncBlockArgs = outlinedFuncBody->getArguments();
  {
    OpBuilder::InsertionGuard g(rewriter);
    rewriter.setInsertionPointToEnd(outlinedFuncBody);
    rewriter.mergeBlocks(
        originalBlock, outlinedFuncBody,
        outlinedFuncBlockArgs.take_front(numOriginalBlockArguments));
    // Explicitly set up a new ReturnOp terminator.
    rewriter.setInsertionPointToEnd(outlinedFuncBody);
    rewriter.create<func::ReturnOp>(loc, originalTerminator->getResultTypes(),
                                    originalTerminator->getOperands());
  }

  // Reconstruct the block that was deleted and add a
  // terminator(call_results).
  Block *newBlock = rewriter.createBlock(
      &region, region.begin(),
      TypeRange{outlinedFuncArgTypes}.take_front(numOriginalBlockArguments),
      ArrayRef<Location>(outlinedFuncArgLocs)
          .take_front(numOriginalBlockArguments));
  {
    OpBuilder::InsertionGuard g(rewriter);
    rewriter.setInsertionPointToEnd(newBlock);
    SmallVector<Value> callValues;
    llvm::append_range(callValues, newBlock->getArguments());
    llvm::append_range(callValues, outlinedValues);
    auto call = rewriter.create<func::CallOp>(loc, outlinedFunc, callValues);
    if (callOp)
      *callOp = call;

    // `originalTerminator` was moved to `outlinedFuncBody` and is still valid.
    // Clone `originalTerminator` to take the callOp results then erase it from
    // `outlinedFuncBody`.
    IRMapping bvm;
    bvm.map(originalTerminator->getOperands(), call->getResults());
    rewriter.clone(*originalTerminator, bvm);
    rewriter.eraseOp(originalTerminator);
  }

  // Lastly, explicit RAUW outlinedValues, only for uses within `outlinedFunc`.
  // Clone the `arith::ConstantIndexOp` at the start of `outlinedFuncBody`.
  for (auto it : llvm::zip(outlinedValues, outlinedFuncBlockArgs.take_back(
                                               outlinedValues.size()))) {
    Value orig = std::get<0>(it);
    Value repl = std::get<1>(it);
    {
      OpBuilder::InsertionGuard g(rewriter);
      rewriter.setInsertionPointToStart(outlinedFuncBody);
      if (Operation *cst = orig.getDefiningOp<arith::ConstantIndexOp>()) {
        IRMapping bvm;
        repl = rewriter.clone(*cst, bvm)->getResult(0);
      }
    }
    orig.replaceUsesWithIf(repl, [&](OpOperand &opOperand) {
      return outlinedFunc->isProperAncestor(opOperand.getOwner());
    });
  }

  return outlinedFunc;
}

LogicalResult mlir::outlineIfOp(RewriterBase &b, scf::IfOp ifOp,
                                func::FuncOp *thenFn, StringRef thenFnName,
                                func::FuncOp *elseFn, StringRef elseFnName) {
  IRRewriter rewriter(b);
  Location loc = ifOp.getLoc();
  FailureOr<func::FuncOp> outlinedFuncOpOrFailure;
  if (thenFn && !ifOp.getThenRegion().empty()) {
    outlinedFuncOpOrFailure = outlineSingleBlockRegion(
        rewriter, loc, ifOp.getThenRegion(), thenFnName);
    if (failed(outlinedFuncOpOrFailure))
      return failure();
    *thenFn = *outlinedFuncOpOrFailure;
  }
  if (elseFn && !ifOp.getElseRegion().empty()) {
    outlinedFuncOpOrFailure = outlineSingleBlockRegion(
        rewriter, loc, ifOp.getElseRegion(), elseFnName);
    if (failed(outlinedFuncOpOrFailure))
      return failure();
    *elseFn = *outlinedFuncOpOrFailure;
  }
  return success();
}

bool mlir::getInnermostParallelLoops(Operation *rootOp,
                                     SmallVectorImpl<scf::ParallelOp> &result) {
  assert(rootOp != nullptr && "Root operation must not be a nullptr.");
  bool rootEnclosesPloops = false;
  for (Region &region : rootOp->getRegions()) {
    for (Block &block : region.getBlocks()) {
      for (Operation &op : block) {
        bool enclosesPloops = getInnermostParallelLoops(&op, result);
        rootEnclosesPloops |= enclosesPloops;
        if (auto ploop = dyn_cast<scf::ParallelOp>(op)) {
          rootEnclosesPloops = true;

          // Collect parallel loop if it is an innermost one.
          if (!enclosesPloops)
            result.push_back(ploop);
        }
      }
    }
  }
  return rootEnclosesPloops;
}

// Build the IR that performs ceil division of a positive value by a constant:
//    ceildiv(a, B) = divis(a + (B-1), B)
// where divis is rounding-to-zero division.
static Value ceilDivPositive(OpBuilder &builder, Location loc, Value dividend,
                             int64_t divisor) {
  assert(divisor > 0 && "expected positive divisor");
  assert(dividend.getType().isIndex() && "expected index-typed value");

  Value divisorMinusOneCst =
      builder.create<arith::ConstantIndexOp>(loc, divisor - 1);
  Value divisorCst = builder.create<arith::ConstantIndexOp>(loc, divisor);
  Value sum = builder.create<arith::AddIOp>(loc, dividend, divisorMinusOneCst);
  return builder.create<arith::DivUIOp>(loc, sum, divisorCst);
}

// Build the IR that performs ceil division of a positive value by another
// positive value:
//    ceildiv(a, b) = divis(a + (b - 1), b)
// where divis is rounding-to-zero division.
static Value ceilDivPositive(OpBuilder &builder, Location loc, Value dividend,
                             Value divisor) {
  assert(dividend.getType().isIndex() && "expected index-typed value");

  Value cstOne = builder.create<arith::ConstantIndexOp>(loc, 1);
  Value divisorMinusOne = builder.create<arith::SubIOp>(loc, divisor, cstOne);
  Value sum = builder.create<arith::AddIOp>(loc, dividend, divisorMinusOne);
  return builder.create<arith::DivUIOp>(loc, sum, divisor);
}

/// Returns the trip count of `forOp` if its' low bound, high bound and step are
/// constants, or optional otherwise. Trip count is computed as ceilDiv(highBound
/// - lowBound, step).
static std::optional<int64_t> getConstantTripCount(scf::ForOp forOp) {
  std::optional<int64_t> lbCstOp = getConstantIntValue(forOp.getLowerBound());
  std::optional<int64_t> ubCstOp = getConstantIntValue(forOp.getUpperBound());
  std::optional<int64_t> stepCstOp = getConstantIntValue(forOp.getStep());
  if (!lbCstOp.has_value() || !ubCstOp.has_value() || !stepCstOp.has_value())
    return {};

  // Constant loop bounds computation.
  int64_t lbCst = lbCstOp.value();
  int64_t ubCst = ubCstOp.value();
  int64_t stepCst = stepCstOp.value();
  assert(lbCst >= 0 && ubCst >= 0 && stepCst > 0 &&
         "expected positive loop bounds and step");
  return llvm::divideCeilSigned(ubCst - lbCst, stepCst);
}

/// Generates unrolled copies of scf::ForOp 'loopBodyBlock', with
/// associated 'forOpIV' by 'unrollFactor', calling 'ivRemapFn' to remap
/// 'forOpIV' for each unrolled body. If specified, annotates the Ops in each
/// unrolled iteration using annotateFn.
static void generateUnrolledLoop(
    Block *loopBodyBlock, Value forOpIV, uint64_t unrollFactor,
    function_ref<Value(unsigned, Value, OpBuilder)> ivRemapFn,
    function_ref<void(unsigned, Operation *, OpBuilder)> annotateFn,
    ValueRange iterArgs, ValueRange yieldedValues) {
  // Builder to insert unrolled bodies just before the terminator of the body of
  // 'forOp'.
  auto builder = OpBuilder::atBlockTerminator(loopBodyBlock);

  if (!annotateFn)
    annotateFn = [](unsigned, Operation *, OpBuilder) {};

  // Keep a pointer to the last non-terminator operation in the original block
  // so that we know what to clone (since we are doing this in-place).
  Block::iterator srcBlockEnd = std::prev(loopBodyBlock->end(), 2);

  // Unroll the contents of 'forOp' (append unrollFactor - 1 additional copies).
  SmallVector<Value, 4> lastYielded(yieldedValues);

  for (unsigned i = 1; i < unrollFactor; i++) {
    IRMapping operandMap;

    // Prepare operand map.
    operandMap.map(iterArgs, lastYielded);

    // If the induction variable is used, create a remapping to the value for
    // this unrolled instance.
    if (!forOpIV.use_empty()) {
      Value ivUnroll = ivRemapFn(i, forOpIV, builder);
      operandMap.map(forOpIV, ivUnroll);
    }

    // Clone the original body of 'forOp'.
    for (auto it = loopBodyBlock->begin(); it != std::next(srcBlockEnd); it++) {
      Operation *clonedOp = builder.clone(*it, operandMap);
      annotateFn(i, clonedOp, builder);
    }

    // Update yielded values.
    for (unsigned i = 0, e = lastYielded.size(); i < e; i++)
      lastYielded[i] = operandMap.lookup(yieldedValues[i]);
  }

  // Make sure we annotate the Ops in the original body. We do this last so that
  // any annotations are not copied into the cloned Ops above.
  for (auto it = loopBodyBlock->begin(); it != std::next(srcBlockEnd); it++)
    annotateFn(0, &*it, builder);

  // Update operands of the yield statement.
  loopBodyBlock->getTerminator()->setOperands(lastYielded);
}

/// Unrolls 'forOp' by 'unrollFactor', returns success if the loop is unrolled.
LogicalResult mlir::loopUnrollByFactor(
    scf::ForOp forOp, uint64_t unrollFactor,
    function_ref<void(unsigned, Operation *, OpBuilder)> annotateFn) {
  assert(unrollFactor > 0 && "expected positive unroll factor");

  // Return if the loop body is empty.
  if (llvm::hasSingleElement(forOp.getBody()->getOperations()))
    return success();

  // Compute tripCount = ceilDiv((upperBound - lowerBound), step) and populate
  // 'upperBoundUnrolled' and 'stepUnrolled' for static and dynamic cases.
  OpBuilder boundsBuilder(forOp);
  IRRewriter rewriter(forOp.getContext());
  auto loc = forOp.getLoc();
  Value step = forOp.getStep();
  Value upperBoundUnrolled;
  Value stepUnrolled;
  bool generateEpilogueLoop = true;

  std::optional<int64_t> constTripCount = getConstantTripCount(forOp);
  if (constTripCount) {
    // Constant loop bounds computation.
<<<<<<< HEAD
    int64_t lbCst = lbCstOp.value();
    int64_t ubCst = ubCstOp.value();
    int64_t stepCst = stepCstOp.value();
    assert(lbCst >= 0 && ubCst >= 0 && stepCst >= 0 &&
           "expected positive loop bounds and step");
    int64_t tripCount = mlir::ceilDiv(ubCst - lbCst, stepCst);

=======
    int64_t lbCst = getConstantIntValue(forOp.getLowerBound()).value();
    int64_t ubCst = getConstantIntValue(forOp.getUpperBound()).value();
    int64_t stepCst = getConstantIntValue(forOp.getStep()).value();
>>>>>>> 4ae23bcc
    if (unrollFactor == 1) {
      if (*constTripCount == 1 &&
          failed(forOp.promoteIfSingleIteration(rewriter)))
        return failure();
      return success();
    }

    int64_t tripCountEvenMultiple =
        *constTripCount - (*constTripCount % unrollFactor);
    int64_t upperBoundUnrolledCst = lbCst + tripCountEvenMultiple * stepCst;
    int64_t stepUnrolledCst = stepCst * unrollFactor;

    // Create constant for 'upperBoundUnrolled' and set epilogue loop flag.
    generateEpilogueLoop = upperBoundUnrolledCst < ubCst;
    if (generateEpilogueLoop)
      upperBoundUnrolled = boundsBuilder.create<arith::ConstantIndexOp>(
          loc, upperBoundUnrolledCst);
    else
      upperBoundUnrolled = forOp.getUpperBound();

    // Create constant for 'stepUnrolled'.
    stepUnrolled = stepCst == stepUnrolledCst
                       ? step
                       : boundsBuilder.create<arith::ConstantIndexOp>(
                             loc, stepUnrolledCst);
  } else {
    // Dynamic loop bounds computation.
    // TODO: Add dynamic asserts for negative lb/ub/step, or
    // consider using ceilDiv from AffineApplyExpander.
    auto lowerBound = forOp.getLowerBound();
    auto upperBound = forOp.getUpperBound();
    Value diff =
        boundsBuilder.create<arith::SubIOp>(loc, upperBound, lowerBound);
    Value tripCount = ceilDivPositive(boundsBuilder, loc, diff, step);
    Value unrollFactorCst =
        boundsBuilder.create<arith::ConstantIndexOp>(loc, unrollFactor);
    Value tripCountRem =
        boundsBuilder.create<arith::RemSIOp>(loc, tripCount, unrollFactorCst);
    // Compute tripCountEvenMultiple = tripCount - (tripCount % unrollFactor)
    Value tripCountEvenMultiple =
        boundsBuilder.create<arith::SubIOp>(loc, tripCount, tripCountRem);
    // Compute upperBoundUnrolled = lowerBound + tripCountEvenMultiple * step
    upperBoundUnrolled = boundsBuilder.create<arith::AddIOp>(
        loc, lowerBound,
        boundsBuilder.create<arith::MulIOp>(loc, tripCountEvenMultiple, step));
    // Scale 'step' by 'unrollFactor'.
    stepUnrolled =
        boundsBuilder.create<arith::MulIOp>(loc, step, unrollFactorCst);
  }

  // Create epilogue clean up loop starting at 'upperBoundUnrolled'.
  if (generateEpilogueLoop) {
    OpBuilder epilogueBuilder(forOp->getContext());
    epilogueBuilder.setInsertionPoint(forOp->getBlock(),
                                      std::next(Block::iterator(forOp)));
    auto epilogueForOp = cast<scf::ForOp>(epilogueBuilder.clone(*forOp));
    epilogueForOp.setLowerBound(upperBoundUnrolled);

    // Update uses of loop results.
    auto results = forOp.getResults();
    auto epilogueResults = epilogueForOp.getResults();

    for (auto e : llvm::zip(results, epilogueResults)) {
      std::get<0>(e).replaceAllUsesWith(std::get<1>(e));
    }
    epilogueForOp->setOperands(epilogueForOp.getNumControlOperands(),
                               epilogueForOp.getInitArgs().size(), results);
    (void)epilogueForOp.promoteIfSingleIteration(rewriter);
  }

  // Create unrolled loop.
  forOp.setUpperBound(upperBoundUnrolled);
  forOp.setStep(stepUnrolled);

  auto iterArgs = ValueRange(forOp.getRegionIterArgs());
  auto yieldedValues = forOp.getBody()->getTerminator()->getOperands();

  generateUnrolledLoop(
      forOp.getBody(), forOp.getInductionVar(), unrollFactor,
      [&](unsigned i, Value iv, OpBuilder b) {
        // iv' = iv + step * i;
        auto stride = b.create<arith::MulIOp>(
            loc, step, b.create<arith::ConstantIndexOp>(loc, i));
        return b.create<arith::AddIOp>(loc, iv, stride);
      },
      annotateFn, iterArgs, yieldedValues);
  // Promote the loop body up if this has turned into a single iteration loop.
  (void)forOp.promoteIfSingleIteration(rewriter);
  return success();
}

<<<<<<< HEAD
/// Transform a loop with a strictly positive step
///   for %i = %lb to %ub step %s
/// into a 0-based loop with step 1
///   for %ii = 0 to ceildiv(%ub - %lb, %s) step 1 {
///     %i = %ii * %s + %lb
/// Insert the induction variable remapping in the body of `inner`, which is
/// expected to be either `loop` or another loop perfectly nested under `loop`.
/// Insert the definition of new bounds immediate before `outer`, which is
/// expected to be either `loop` or its parent in the loop nest.
static LoopParams emitNormalizedLoopBounds(RewriterBase &rewriter, Location loc,
                                           Value lb, Value ub, Value step) {
=======
/// Check if bounds of all inner loops are defined outside of `forOp`
/// and return false if not.
static bool areInnerBoundsInvariant(scf::ForOp forOp) {
  auto walkResult = forOp.walk([&](scf::ForOp innerForOp) {
    if (!forOp.isDefinedOutsideOfLoop(innerForOp.getLowerBound()) ||
        !forOp.isDefinedOutsideOfLoop(innerForOp.getUpperBound()) ||
        !forOp.isDefinedOutsideOfLoop(innerForOp.getStep()))
      return WalkResult::interrupt();

    return WalkResult::advance();
  });
  return !walkResult.wasInterrupted();
}

/// Unrolls and jams this loop by the specified factor.
LogicalResult mlir::loopUnrollJamByFactor(scf::ForOp forOp,
                                          uint64_t unrollJamFactor) {
  assert(unrollJamFactor > 0 && "unroll jam factor should be positive");

  if (unrollJamFactor == 1)
    return success();

  // If any control operand of any inner loop of `forOp` is defined within
  // `forOp`, no unroll jam.
  if (!areInnerBoundsInvariant(forOp)) {
    LDBG("failed to unroll and jam: inner bounds are not invariant");
    return failure();
  }

  // Currently, for operations with results are not supported.
  if (forOp->getNumResults() > 0) {
    LDBG("failed to unroll and jam: unsupported loop with results");
    return failure();
  }

  // Currently, only constant trip count that divided by the unroll factor is
  // supported.
  std::optional<uint64_t> tripCount = getConstantTripCount(forOp);
  if (!tripCount.has_value()) {
    // If the trip count is dynamic, do not unroll & jam.
    LDBG("failed to unroll and jam: trip count could not be determined");
    return failure();
  }
  if (unrollJamFactor > *tripCount) {
    LDBG("unroll and jam factor is greater than trip count, set factor to trip "
         "count");
    unrollJamFactor = *tripCount;
  } else if (*tripCount % unrollJamFactor != 0) {
    LDBG("failed to unroll and jam: unsupported trip count that is not a "
         "multiple of unroll jam factor");
    return failure();
  }

  // Nothing in the loop body other than the terminator.
  if (llvm::hasSingleElement(forOp.getBody()->getOperations()))
    return success();

  // Gather all sub-blocks to jam upon the loop being unrolled.
  JamBlockGatherer<scf::ForOp> jbg;
  jbg.walk(forOp);
  auto &subBlocks = jbg.subBlocks;

  // Collect inner loops.
  SmallVector<scf::ForOp> innerLoops;
  forOp.walk([&](scf::ForOp innerForOp) { innerLoops.push_back(innerForOp); });

  // `operandMaps[i - 1]` carries old->new operand mapping for the ith unrolled
  // iteration. There are (`unrollJamFactor` - 1) iterations.
  SmallVector<IRMapping> operandMaps(unrollJamFactor - 1);

  // For any loop with iter_args, replace it with a new loop that has
  // `unrollJamFactor` copies of its iterOperands, iter_args and yield
  // operands.
  SmallVector<scf::ForOp> newInnerLoops;
  IRRewriter rewriter(forOp.getContext());
  for (scf::ForOp oldForOp : innerLoops) {
    SmallVector<Value> dupIterOperands, dupYieldOperands;
    ValueRange oldIterOperands = oldForOp.getInits();
    ValueRange oldIterArgs = oldForOp.getRegionIterArgs();
    ValueRange oldYieldOperands =
        cast<scf::YieldOp>(oldForOp.getBody()->getTerminator()).getOperands();
    // Get additional iterOperands, iterArgs, and yield operands. We will
    // fix iterOperands and yield operands after cloning of sub-blocks.
    for (unsigned i = unrollJamFactor - 1; i >= 1; --i) {
      dupIterOperands.append(oldIterOperands.begin(), oldIterOperands.end());
      dupYieldOperands.append(oldYieldOperands.begin(), oldYieldOperands.end());
    }
    // Create a new loop with additional iterOperands, iter_args and yield
    // operands. This new loop will take the loop body of the original loop.
    bool forOpReplaced = oldForOp == forOp;
    scf::ForOp newForOp =
        cast<scf::ForOp>(*oldForOp.replaceWithAdditionalYields(
            rewriter, dupIterOperands, /*replaceInitOperandUsesInLoop=*/false,
            [&](OpBuilder &b, Location loc, ArrayRef<BlockArgument> newBbArgs) {
              return dupYieldOperands;
            }));
    newInnerLoops.push_back(newForOp);
    // `forOp` has been replaced with a new loop.
    if (forOpReplaced)
      forOp = newForOp;
    // Update `operandMaps` for `newForOp` iterArgs and results.
    ValueRange newIterArgs = newForOp.getRegionIterArgs();
    unsigned oldNumIterArgs = oldIterArgs.size();
    ValueRange newResults = newForOp.getResults();
    unsigned oldNumResults = newResults.size() / unrollJamFactor;
    assert(oldNumIterArgs == oldNumResults &&
           "oldNumIterArgs must be the same as oldNumResults");
    for (unsigned i = unrollJamFactor - 1; i >= 1; --i) {
      for (unsigned j = 0; j < oldNumIterArgs; ++j) {
        // `newForOp` has `unrollJamFactor` - 1 new sets of iterArgs and
        // results. Update `operandMaps[i - 1]` to map old iterArgs and results
        // to those in the `i`th new set.
        operandMaps[i - 1].map(newIterArgs[j],
                               newIterArgs[i * oldNumIterArgs + j]);
        operandMaps[i - 1].map(newResults[j],
                               newResults[i * oldNumResults + j]);
      }
    }
  }

  // Scale the step of loop being unroll-jammed by the unroll-jam factor.
  rewriter.setInsertionPoint(forOp);
  int64_t step = forOp.getConstantStep()->getSExtValue();
  auto newStep = rewriter.createOrFold<arith::MulIOp>(
      forOp.getLoc(), forOp.getStep(),
      rewriter.createOrFold<arith::ConstantOp>(
          forOp.getLoc(), rewriter.getIndexAttr(unrollJamFactor)));
  forOp.setStep(newStep);
  auto forOpIV = forOp.getInductionVar();

  // Unroll and jam (appends unrollJamFactor - 1 additional copies).
  for (unsigned i = unrollJamFactor - 1; i >= 1; --i) {
    for (auto &subBlock : subBlocks) {
      // Builder to insert unroll-jammed bodies. Insert right at the end of
      // sub-block.
      OpBuilder builder(subBlock.first->getBlock(), std::next(subBlock.second));

      // If the induction variable is used, create a remapping to the value for
      // this unrolled instance.
      if (!forOpIV.use_empty()) {
        // iv' = iv + i * step, i = 1 to unrollJamFactor-1.
        auto ivTag = builder.createOrFold<arith::ConstantOp>(
            forOp.getLoc(), builder.getIndexAttr(step * i));
        auto ivUnroll =
            builder.createOrFold<arith::AddIOp>(forOp.getLoc(), forOpIV, ivTag);
        operandMaps[i - 1].map(forOpIV, ivUnroll);
      }
      // Clone the sub-block being unroll-jammed.
      for (auto it = subBlock.first; it != std::next(subBlock.second); ++it)
        builder.clone(*it, operandMaps[i - 1]);
    }
    // Fix iterOperands and yield op operands of newly created loops.
    for (auto newForOp : newInnerLoops) {
      unsigned oldNumIterOperands =
          newForOp.getNumRegionIterArgs() / unrollJamFactor;
      unsigned numControlOperands = newForOp.getNumControlOperands();
      auto yieldOp = cast<scf::YieldOp>(newForOp.getBody()->getTerminator());
      unsigned oldNumYieldOperands = yieldOp.getNumOperands() / unrollJamFactor;
      assert(oldNumIterOperands == oldNumYieldOperands &&
             "oldNumIterOperands must be the same as oldNumYieldOperands");
      for (unsigned j = 0; j < oldNumIterOperands; ++j) {
        // The `i`th duplication of an old iterOperand or yield op operand
        // needs to be replaced with a mapped value from `operandMaps[i - 1]`
        // if such mapped value exists.
        newForOp.setOperand(numControlOperands + i * oldNumIterOperands + j,
                            operandMaps[i - 1].lookupOrDefault(
                                newForOp.getOperand(numControlOperands + j)));
        yieldOp.setOperand(
            i * oldNumYieldOperands + j,
            operandMaps[i - 1].lookupOrDefault(yieldOp.getOperand(j)));
      }
    }
  }

  // Promote the loop body up if this has turned into a single iteration loop.
  (void)forOp.promoteIfSingleIteration(rewriter);
  return success();
}

Range mlir::emitNormalizedLoopBounds(RewriterBase &rewriter, Location loc,
                                     OpFoldResult lb, OpFoldResult ub,
                                     OpFoldResult step) {
>>>>>>> 4ae23bcc
  // For non-index types, generate `arith` instructions
  // Check if the loop is already known to have a constant zero lower bound or
  // a constant one step.
  bool isZeroBased = false;
  if (auto lbCst = getConstantIntValue(lb))
    isZeroBased = lbCst.value() == 0;

  bool isStepOne = false;
  if (auto stepCst = getConstantIntValue(step))
    isStepOne = stepCst.value() == 1;

  // Compute the number of iterations the loop executes: ceildiv(ub - lb, step)
  // assuming the step is strictly positive.  Update the bounds and the step
  // of the loop to go from 0 to the number of iterations, if necessary.
  if (isZeroBased && isStepOne)
    return {lb, ub, step};

  Value diff = isZeroBased ? ub : rewriter.create<arith::SubIOp>(loc, ub, lb);
  Value newUpperBound =
      isStepOne ? diff : rewriter.create<arith::CeilDivSIOp>(loc, diff, step);

  Value newLowerBound = isZeroBased
                            ? lb
                            : rewriter.create<arith::ConstantOp>(
                                  loc, rewriter.getZeroAttr(lb.getType()));
  Value newStep = isStepOne
                      ? step
                      : rewriter.create<arith::ConstantOp>(
                            loc, rewriter.getIntegerAttr(step.getType(), 1));

  return {newLowerBound, newUpperBound, newStep};
}

/// Get back the original induction variable values after loop normalization
static void denormalizeInductionVariable(RewriterBase &rewriter, Location loc,
                                         Value normalizedIv, Value origLb,
                                         Value origStep) {
  Value denormalizedIv;
  SmallPtrSet<Operation *, 2> preserve;
  bool isStepOne = isConstantIntValue(origStep, 1);
  bool isZeroBased = isConstantIntValue(origLb, 0);

  Value scaled = normalizedIv;
  if (!isStepOne) {
    scaled = rewriter.create<arith::MulIOp>(loc, normalizedIv, origStep);
    preserve.insert(scaled.getDefiningOp());
  }
  denormalizedIv = scaled;
  if (!isZeroBased) {
    denormalizedIv = rewriter.create<arith::AddIOp>(loc, scaled, origLb);
    preserve.insert(denormalizedIv.getDefiningOp());
  }

  rewriter.replaceAllUsesExcept(normalizedIv, denormalizedIv, preserve);
}

/// Helper function to multiply a sequence of values.
static Value getProductOfIntsOrIndexes(RewriterBase &rewriter, Location loc,
                                       ArrayRef<Value> values) {
  assert(!values.empty() && "unexpected empty list");
  std::optional<Value> productOf;
  for (auto v : values) {
    auto vOne = getConstantIntValue(v);
    if (vOne && vOne.value() == 1)
      continue;
    if (productOf)
      productOf =
          rewriter.create<arith::MulIOp>(loc, productOf.value(), v).getResult();
    else
      productOf = v;
  }
  if (!productOf) {
    productOf = rewriter
                    .create<arith::ConstantOp>(
                        loc, rewriter.getOneAttr(values.front().getType()))
                    .getResult();
  }
  return productOf.value();
}

/// For each original loop, the value of the
/// induction variable can be obtained by dividing the induction variable of
/// the linearized loop by the total number of iterations of the loops nested
/// in it modulo the number of iterations in this loop (remove the values
/// related to the outer loops):
///   iv_i = floordiv(iv_linear, product-of-loop-ranges-until-i) mod range_i.
/// Compute these iteratively from the innermost loop by creating a "running
/// quotient" of division by the range.
static std::pair<SmallVector<Value>, SmallPtrSet<Operation *, 2>>
delinearizeInductionVariable(RewriterBase &rewriter, Location loc,
                             Value linearizedIv, ArrayRef<Value> ubs) {
  SmallVector<Value> delinearizedIvs(ubs.size());
  SmallPtrSet<Operation *, 2> preservedUsers;

  llvm::BitVector isUbOne(ubs.size());
  for (auto [index, ub] : llvm::enumerate(ubs)) {
    auto ubCst = getConstantIntValue(ub);
    if (ubCst && ubCst.value() == 1)
      isUbOne.set(index);
  }

  // Prune the lead ubs that are all ones.
  unsigned numLeadingOneUbs = 0;
  for (auto [index, ub] : llvm::enumerate(ubs)) {
    if (!isUbOne.test(index)) {
      break;
    }
    delinearizedIvs[index] = rewriter.create<arith::ConstantOp>(
        loc, rewriter.getZeroAttr(ub.getType()));
    numLeadingOneUbs++;
  }

  Value previous = linearizedIv;
  for (unsigned i = numLeadingOneUbs, e = ubs.size(); i < e; ++i) {
    unsigned idx = ubs.size() - (i - numLeadingOneUbs) - 1;
    if (i != numLeadingOneUbs && !isUbOne.test(idx + 1)) {
      previous = rewriter.create<arith::DivSIOp>(loc, previous, ubs[idx + 1]);
      preservedUsers.insert(previous.getDefiningOp());
    }
    Value iv = previous;
    if (i != e - 1) {
      if (!isUbOne.test(idx)) {
        iv = rewriter.create<arith::RemSIOp>(loc, previous, ubs[idx]);
        preservedUsers.insert(iv.getDefiningOp());
      } else {
        iv = rewriter.create<arith::ConstantOp>(
            loc, rewriter.getZeroAttr(ubs[idx].getType()));
      }
    }
    delinearizedIvs[idx] = iv;
  }
  return {delinearizedIvs, preservedUsers};
}

LogicalResult mlir::coalesceLoops(RewriterBase &rewriter,
                                  MutableArrayRef<scf::ForOp> loops) {
  if (loops.size() < 2)
    return failure();

  scf::ForOp innermost = loops.back();
  scf::ForOp outermost = loops.front();

  // 1. Make sure all loops iterate from 0 to upperBound with step 1.  This
  // allows the following code to assume upperBound is the number of iterations.
  for (auto loop : loops) {
    OpBuilder::InsertionGuard g(rewriter);
    rewriter.setInsertionPoint(outermost);
    Value lb = loop.getLowerBound();
    Value ub = loop.getUpperBound();
    Value step = loop.getStep();
    auto newLoopParams =
        emitNormalizedLoopBounds(rewriter, loop.getLoc(), lb, ub, step);

    rewriter.modifyOpInPlace(loop, [&]() {
      loop.setLowerBound(newLoopParams.lowerBound);
      loop.setUpperBound(newLoopParams.upperBound);
      loop.setStep(newLoopParams.step);
    });

    rewriter.setInsertionPointToStart(innermost.getBody());
    denormalizeInductionVariable(rewriter, loop.getLoc(),
                                 loop.getInductionVar(), lb, step);
  }

  // 2. Emit code computing the upper bound of the coalesced loop as product
  // of the number of iterations of all loops.
  OpBuilder::InsertionGuard g(rewriter);
  rewriter.setInsertionPoint(outermost);
  Location loc = outermost.getLoc();
  SmallVector<Value> upperBounds = llvm::map_to_vector(
      loops, [](auto loop) { return loop.getUpperBound(); });
  Value upperBound = getProductOfIntsOrIndexes(rewriter, loc, upperBounds);
  outermost.setUpperBound(upperBound);

  rewriter.setInsertionPointToStart(innermost.getBody());
  auto [delinearizeIvs, preservedUsers] = delinearizeInductionVariable(
      rewriter, loc, outermost.getInductionVar(), upperBounds);
  rewriter.replaceAllUsesExcept(outermost.getInductionVar(), delinearizeIvs[0],
                                preservedUsers);

  for (int i = loops.size() - 1; i > 0; --i) {
    auto outerLoop = loops[i - 1];
    auto innerLoop = loops[i];

    Operation *innerTerminator = innerLoop.getBody()->getTerminator();
    auto yieldedVals = llvm::to_vector(innerTerminator->getOperands());
    rewriter.eraseOp(innerTerminator);

    SmallVector<Value> innerBlockArgs;
    innerBlockArgs.push_back(delinearizeIvs[i]);
    llvm::append_range(innerBlockArgs, outerLoop.getRegionIterArgs());
    rewriter.inlineBlockBefore(innerLoop.getBody(), outerLoop.getBody(),
                               Block::iterator(innerLoop), innerBlockArgs);
    rewriter.replaceOp(innerLoop, yieldedVals);
  }
  return success();
}

LogicalResult mlir::coalesceLoops(MutableArrayRef<scf::ForOp> loops) {
  if (loops.empty()) {
    return failure();
  }
  IRRewriter rewriter(loops.front().getContext());
  return coalesceLoops(rewriter, loops);
}

LogicalResult mlir::coalescePerfectlyNestedSCFForLoops(scf::ForOp op) {
  LogicalResult result(failure());
  SmallVector<scf::ForOp> loops;
  getPerfectlyNestedLoops(loops, op);

  // Look for a band of loops that can be coalesced, i.e. perfectly nested
  // loops with bounds defined above some loop.

  // 1. For each loop, find above which parent loop its bounds operands are
  // defined.
  SmallVector<unsigned> operandsDefinedAbove(loops.size());
  for (unsigned i = 0, e = loops.size(); i < e; ++i) {
    operandsDefinedAbove[i] = i;
    for (unsigned j = 0; j < i; ++j) {
      SmallVector<Value> boundsOperands = {loops[i].getLowerBound(),
                                           loops[i].getUpperBound(),
                                           loops[i].getStep()};
      if (areValuesDefinedAbove(boundsOperands, loops[j].getRegion())) {
        operandsDefinedAbove[i] = j;
        break;
      }
    }
  }

  // 2. For each inner loop check that the iter_args for the immediately outer
  // loop are the init for the immediately inner loop and that the yields of the
  // return of the inner loop is the yield for the immediately outer loop. Keep
  // track of where the chain starts from for each loop.
  SmallVector<unsigned> iterArgChainStart(loops.size());
  iterArgChainStart[0] = 0;
  for (unsigned i = 1, e = loops.size(); i < e; ++i) {
    // By default set the start of the chain to itself.
    iterArgChainStart[i] = i;
    auto outerloop = loops[i - 1];
    auto innerLoop = loops[i];
    if (outerloop.getNumRegionIterArgs() != innerLoop.getNumRegionIterArgs()) {
      continue;
    }
    if (!llvm::equal(outerloop.getRegionIterArgs(), innerLoop.getInitArgs())) {
      continue;
    }
    auto outerloopTerminator = outerloop.getBody()->getTerminator();
    if (!llvm::equal(outerloopTerminator->getOperands(),
                     innerLoop.getResults())) {
      continue;
    }
    iterArgChainStart[i] = iterArgChainStart[i - 1];
  }

  // 3. Identify bands of loops such that the operands of all of them are
  // defined above the first loop in the band.  Traverse the nest bottom-up
  // so that modifications don't invalidate the inner loops.
  for (unsigned end = loops.size(); end > 0; --end) {
    unsigned start = 0;
    for (; start < end - 1; ++start) {
      auto maxPos =
          *std::max_element(std::next(operandsDefinedAbove.begin(), start),
                            std::next(operandsDefinedAbove.begin(), end));
      if (maxPos > start)
        continue;
      if (iterArgChainStart[end - 1] > start)
        continue;
      auto band = llvm::MutableArrayRef(loops.data() + start, end - start);
      if (succeeded(coalesceLoops(band)))
        result = success();
      break;
    }
    // If a band was found and transformed, keep looking at the loops above
    // the outermost transformed loop.
    if (start != end - 1)
      end = start + 1;
  }
  return result;
}

void mlir::collapseParallelLoops(
    RewriterBase &rewriter, scf::ParallelOp loops,
    ArrayRef<std::vector<unsigned>> combinedDimensions) {
  OpBuilder::InsertionGuard g(rewriter);
  rewriter.setInsertionPoint(loops);
  Location loc = loops.getLoc();

  // Presort combined dimensions.
  auto sortedDimensions = llvm::to_vector<3>(combinedDimensions);
  for (auto &dims : sortedDimensions)
    llvm::sort(dims);

  // Normalize ParallelOp's iteration pattern.
  SmallVector<Value, 3> normalizedLowerBounds, normalizedSteps,
      normalizedUpperBounds;
  for (unsigned i = 0, e = loops.getNumLoops(); i < e; ++i) {
    OpBuilder::InsertionGuard g2(rewriter);
    rewriter.setInsertionPoint(loops);
    Value lb = loops.getLowerBound()[i];
    Value ub = loops.getUpperBound()[i];
    Value step = loops.getStep()[i];
    auto newLoopParams = emitNormalizedLoopBounds(rewriter, loc, lb, ub, step);
    normalizedLowerBounds.push_back(newLoopParams.lowerBound);
    normalizedUpperBounds.push_back(newLoopParams.upperBound);
    normalizedSteps.push_back(newLoopParams.step);

    rewriter.setInsertionPointToStart(loops.getBody());
    denormalizeInductionVariable(rewriter, loc, loops.getInductionVars()[i], lb,
                                 step);
  }

  // Combine iteration spaces.
  SmallVector<Value, 3> lowerBounds, upperBounds, steps;
  auto cst0 = rewriter.create<arith::ConstantIndexOp>(loc, 0);
  auto cst1 = rewriter.create<arith::ConstantIndexOp>(loc, 1);
  for (auto &sortedDimension : sortedDimensions) {
    Value newUpperBound = rewriter.create<arith::ConstantIndexOp>(loc, 1);
    for (auto idx : sortedDimension) {
      newUpperBound = rewriter.create<arith::MulIOp>(
          loc, newUpperBound, normalizedUpperBounds[idx]);
    }
    lowerBounds.push_back(cst0);
    steps.push_back(cst1);
    upperBounds.push_back(newUpperBound);
  }

  // Create new ParallelLoop with conversions to the original induction values.
  // The loop below uses divisions to get the relevant range of values in the
  // new induction value that represent each range of the original induction
  // value. The remainders then determine based on that range, which iteration
  // of the original induction value this represents. This is a normalized value
  // that is un-normalized already by the previous logic.
  auto newPloop = rewriter.create<scf::ParallelOp>(
      loc, lowerBounds, upperBounds, steps,
      [&](OpBuilder &insideBuilder, Location, ValueRange ploopIVs) {
        for (unsigned i = 0, e = combinedDimensions.size(); i < e; ++i) {
          Value previous = ploopIVs[i];
          unsigned numberCombinedDimensions = combinedDimensions[i].size();
          // Iterate over all except the last induction value.
          for (unsigned j = numberCombinedDimensions - 1; j > 0; --j) {
            unsigned idx = combinedDimensions[i][j];

            // Determine the current induction value's current loop iteration
            Value iv = insideBuilder.create<arith::RemSIOp>(
                loc, previous, normalizedUpperBounds[idx]);
            replaceAllUsesInRegionWith(loops.getBody()->getArgument(idx), iv,
                                       loops.getRegion());

            // Remove the effect of the current induction value to prepare for
            // the next value.
            previous = insideBuilder.create<arith::DivSIOp>(
                loc, previous, normalizedUpperBounds[idx]);
          }

          // The final induction value is just the remaining value.
          unsigned idx = combinedDimensions[i][0];
          replaceAllUsesInRegionWith(loops.getBody()->getArgument(idx),
                                     previous, loops.getRegion());
        }
      });

  // Replace the old loop with the new loop.
  loops.getBody()->back().erase();
  newPloop.getBody()->getOperations().splice(
      Block::iterator(newPloop.getBody()->back()),
      loops.getBody()->getOperations());
  loops.erase();
}

// Hoist the ops within `outer` that appear before `inner`.
// Such ops include the ops that have been introduced by parametric tiling.
// Ops that come from triangular loops (i.e. that belong to the program slice
// rooted at `outer`) and ops that have side effects cannot be hoisted.
// Return failure when any op fails to hoist.
static LogicalResult hoistOpsBetween(scf::ForOp outer, scf::ForOp inner) {
  SetVector<Operation *> forwardSlice;
  ForwardSliceOptions options;
  options.filter = [&inner](Operation *op) {
    return op != inner.getOperation();
  };
  getForwardSlice(outer.getInductionVar(), &forwardSlice, options);
  LogicalResult status = success();
  SmallVector<Operation *, 8> toHoist;
  for (auto &op : outer.getBody()->without_terminator()) {
    // Stop when encountering the inner loop.
    if (&op == inner.getOperation())
      break;
    // Skip over non-hoistable ops.
    if (forwardSlice.count(&op) > 0) {
      status = failure();
      continue;
    }
    // Skip intermediate scf::ForOp, these are not considered a failure.
    if (isa<scf::ForOp>(op))
      continue;
    // Skip other ops with regions.
    if (op.getNumRegions() > 0) {
      status = failure();
      continue;
    }
    // Skip if op has side effects.
    // TODO: loads to immutable memory regions are ok.
    if (!isMemoryEffectFree(&op)) {
      status = failure();
      continue;
    }
    toHoist.push_back(&op);
  }
  auto *outerForOp = outer.getOperation();
  for (auto *op : toHoist)
    op->moveBefore(outerForOp);
  return status;
}

// Traverse the interTile and intraTile loops and try to hoist ops such that
// bands of perfectly nested loops are isolated.
// Return failure if either perfect interTile or perfect intraTile bands cannot
// be formed.
static LogicalResult tryIsolateBands(const TileLoops &tileLoops) {
  LogicalResult status = success();
  const Loops &interTile = tileLoops.first;
  const Loops &intraTile = tileLoops.second;
  auto size = interTile.size();
  assert(size == intraTile.size());
  if (size <= 1)
    return success();
  for (unsigned s = 1; s < size; ++s)
    status = succeeded(status) ? hoistOpsBetween(intraTile[0], intraTile[s])
                               : failure();
  for (unsigned s = 1; s < size; ++s)
    status = succeeded(status) ? hoistOpsBetween(interTile[0], interTile[s])
                               : failure();
  return status;
}

/// Collect perfectly nested loops starting from `rootForOps`.  Loops are
/// perfectly nested if each loop is the first and only non-terminator operation
/// in the parent loop.  Collect at most `maxLoops` loops and append them to
/// `forOps`.
template <typename T>
static void getPerfectlyNestedLoopsImpl(
    SmallVectorImpl<T> &forOps, T rootForOp,
    unsigned maxLoops = std::numeric_limits<unsigned>::max()) {
  for (unsigned i = 0; i < maxLoops; ++i) {
    forOps.push_back(rootForOp);
    Block &body = rootForOp.getRegion().front();
    if (body.begin() != std::prev(body.end(), 2))
      return;

    rootForOp = dyn_cast<T>(&body.front());
    if (!rootForOp)
      return;
  }
}

static Loops stripmineSink(scf::ForOp forOp, Value factor,
                           ArrayRef<scf::ForOp> targets) {
  auto originalStep = forOp.getStep();
  auto iv = forOp.getInductionVar();

  OpBuilder b(forOp);
  forOp.setStep(b.create<arith::MulIOp>(forOp.getLoc(), originalStep, factor));

  Loops innerLoops;
  for (auto t : targets) {
    // Save information for splicing ops out of t when done
    auto begin = t.getBody()->begin();
    auto nOps = t.getBody()->getOperations().size();

    // Insert newForOp before the terminator of `t`.
    auto b = OpBuilder::atBlockTerminator((t.getBody()));
    Value stepped = b.create<arith::AddIOp>(t.getLoc(), iv, forOp.getStep());
    Value ub =
        b.create<arith::MinSIOp>(t.getLoc(), forOp.getUpperBound(), stepped);

    // Splice [begin, begin + nOps - 1) into `newForOp` and replace uses.
    auto newForOp = b.create<scf::ForOp>(t.getLoc(), iv, ub, originalStep);
    newForOp.getBody()->getOperations().splice(
        newForOp.getBody()->getOperations().begin(),
        t.getBody()->getOperations(), begin, std::next(begin, nOps - 1));
    replaceAllUsesInRegionWith(iv, newForOp.getInductionVar(),
                               newForOp.getRegion());

    innerLoops.push_back(newForOp);
  }

  return innerLoops;
}

// Stripmines a `forOp` by `factor` and sinks it under a single `target`.
// Returns the new for operation, nested immediately under `target`.
template <typename SizeType>
static scf::ForOp stripmineSink(scf::ForOp forOp, SizeType factor,
                                scf::ForOp target) {
  // TODO: Use cheap structural assertions that targets are nested under
  // forOp and that targets are not nested under each other when DominanceInfo
  // exposes the capability. It seems overkill to construct a whole function
  // dominance tree at this point.
  auto res = stripmineSink(forOp, factor, ArrayRef<scf::ForOp>(target));
  assert(res.size() == 1 && "Expected 1 inner forOp");
  return res[0];
}

SmallVector<Loops, 8> mlir::tile(ArrayRef<scf::ForOp> forOps,
                                 ArrayRef<Value> sizes,
                                 ArrayRef<scf::ForOp> targets) {
  SmallVector<SmallVector<scf::ForOp, 8>, 8> res;
  SmallVector<scf::ForOp, 8> currentTargets(targets.begin(), targets.end());
  for (auto it : llvm::zip(forOps, sizes)) {
    auto step = stripmineSink(std::get<0>(it), std::get<1>(it), currentTargets);
    res.push_back(step);
    currentTargets = step;
  }
  return res;
}

Loops mlir::tile(ArrayRef<scf::ForOp> forOps, ArrayRef<Value> sizes,
                 scf::ForOp target) {
  SmallVector<scf::ForOp, 8> res;
  for (auto loops : tile(forOps, sizes, ArrayRef<scf::ForOp>(target))) {
    assert(loops.size() == 1);
    res.push_back(loops[0]);
  }
  return res;
}

Loops mlir::tilePerfectlyNested(scf::ForOp rootForOp, ArrayRef<Value> sizes) {
  // Collect perfectly nested loops.  If more size values provided than nested
  // loops available, truncate `sizes`.
  SmallVector<scf::ForOp, 4> forOps;
  forOps.reserve(sizes.size());
  getPerfectlyNestedLoopsImpl(forOps, rootForOp, sizes.size());
  if (forOps.size() < sizes.size())
    sizes = sizes.take_front(forOps.size());

  return ::tile(forOps, sizes, forOps.back());
}

void mlir::getPerfectlyNestedLoops(SmallVectorImpl<scf::ForOp> &nestedLoops,
                                   scf::ForOp root) {
  getPerfectlyNestedLoopsImpl(nestedLoops, root);
}

TileLoops mlir::extractFixedOuterLoops(scf::ForOp rootForOp,
                                       ArrayRef<int64_t> sizes) {
  // Collect perfectly nested loops.  If more size values provided than nested
  // loops available, truncate `sizes`.
  SmallVector<scf::ForOp, 4> forOps;
  forOps.reserve(sizes.size());
  getPerfectlyNestedLoopsImpl(forOps, rootForOp, sizes.size());
  if (forOps.size() < sizes.size())
    sizes = sizes.take_front(forOps.size());

  // Compute the tile sizes such that i-th outer loop executes size[i]
  // iterations.  Given that the loop current executes
  //   numIterations = ceildiv((upperBound - lowerBound), step)
  // iterations, we need to tile with size ceildiv(numIterations, size[i]).
  SmallVector<Value, 4> tileSizes;
  tileSizes.reserve(sizes.size());
  for (unsigned i = 0, e = sizes.size(); i < e; ++i) {
    assert(sizes[i] > 0 && "expected strictly positive size for strip-mining");

    auto forOp = forOps[i];
    OpBuilder builder(forOp);
    auto loc = forOp.getLoc();
    Value diff = builder.create<arith::SubIOp>(loc, forOp.getUpperBound(),
                                               forOp.getLowerBound());
    Value numIterations = ceilDivPositive(builder, loc, diff, forOp.getStep());
    Value iterationsPerBlock =
        ceilDivPositive(builder, loc, numIterations, sizes[i]);
    tileSizes.push_back(iterationsPerBlock);
  }

  // Call parametric tiling with the given sizes.
  auto intraTile = tile(forOps, tileSizes, forOps.back());
  TileLoops tileLoops = std::make_pair(forOps, intraTile);

  // TODO: for now we just ignore the result of band isolation.
  // In the future, mapping decisions may be impacted by the ability to
  // isolate perfectly nested bands.
  (void)tryIsolateBands(tileLoops);

  return tileLoops;
}

scf::ForallOp mlir::fuseIndependentSiblingForallLoops(scf::ForallOp target,
                                                      scf::ForallOp source,
                                                      RewriterBase &rewriter) {
  unsigned numTargetOuts = target.getNumResults();
  unsigned numSourceOuts = source.getNumResults();

  // Create fused shared_outs.
  SmallVector<Value> fusedOuts;
  llvm::append_range(fusedOuts, target.getOutputs());
  llvm::append_range(fusedOuts, source.getOutputs());

  // Create a new scf.forall op after the source loop.
  rewriter.setInsertionPointAfter(source);
  scf::ForallOp fusedLoop = rewriter.create<scf::ForallOp>(
      source.getLoc(), source.getMixedLowerBound(), source.getMixedUpperBound(),
      source.getMixedStep(), fusedOuts, source.getMapping());

  // Map control operands.
  IRMapping mapping;
  mapping.map(target.getInductionVars(), fusedLoop.getInductionVars());
  mapping.map(source.getInductionVars(), fusedLoop.getInductionVars());

  // Map shared outs.
  mapping.map(target.getRegionIterArgs(),
              fusedLoop.getRegionIterArgs().take_front(numTargetOuts));
  mapping.map(source.getRegionIterArgs(),
              fusedLoop.getRegionIterArgs().take_back(numSourceOuts));

  // Append everything except the terminator into the fused operation.
  rewriter.setInsertionPointToStart(fusedLoop.getBody());
  for (Operation &op : target.getBody()->without_terminator())
    rewriter.clone(op, mapping);
  for (Operation &op : source.getBody()->without_terminator())
    rewriter.clone(op, mapping);

  // Fuse the old terminator in_parallel ops into the new one.
  scf::InParallelOp targetTerm = target.getTerminator();
  scf::InParallelOp sourceTerm = source.getTerminator();
  scf::InParallelOp fusedTerm = fusedLoop.getTerminator();
  rewriter.setInsertionPointToStart(fusedTerm.getBody());
  for (Operation &op : targetTerm.getYieldingOps())
    rewriter.clone(op, mapping);
  for (Operation &op : sourceTerm.getYieldingOps())
    rewriter.clone(op, mapping);

  // Replace old loops by substituting their uses by results of the fused loop.
  rewriter.replaceOp(target, fusedLoop.getResults().take_front(numTargetOuts));
  rewriter.replaceOp(source, fusedLoop.getResults().take_back(numSourceOuts));

  return fusedLoop;
}

scf::ForOp mlir::fuseIndependentSiblingForLoops(scf::ForOp target,
                                                scf::ForOp source,
                                                RewriterBase &rewriter) {
  unsigned numTargetOuts = target.getNumResults();
  unsigned numSourceOuts = source.getNumResults();

  // Create fused init_args, with target's init_args before source's init_args.
  SmallVector<Value> fusedInitArgs;
  llvm::append_range(fusedInitArgs, target.getInitArgs());
  llvm::append_range(fusedInitArgs, source.getInitArgs());

  // Create a new scf.for op after the source loop (with scf.yield terminator
  // (without arguments) only in case its init_args is empty).
  rewriter.setInsertionPointAfter(source);
  scf::ForOp fusedLoop = rewriter.create<scf::ForOp>(
      source.getLoc(), source.getLowerBound(), source.getUpperBound(),
      source.getStep(), fusedInitArgs);

  // Map original induction variables and operands to those of the fused loop.
  IRMapping mapping;
  mapping.map(target.getInductionVar(), fusedLoop.getInductionVar());
  mapping.map(target.getRegionIterArgs(),
              fusedLoop.getRegionIterArgs().take_front(numTargetOuts));
  mapping.map(source.getInductionVar(), fusedLoop.getInductionVar());
  mapping.map(source.getRegionIterArgs(),
              fusedLoop.getRegionIterArgs().take_back(numSourceOuts));

  // Merge target's body into the new (fused) for loop and then source's body.
  rewriter.setInsertionPointToStart(fusedLoop.getBody());
  for (Operation &op : target.getBody()->without_terminator())
    rewriter.clone(op, mapping);
  for (Operation &op : source.getBody()->without_terminator())
    rewriter.clone(op, mapping);

  // Build fused yield results by appropriately mapping original yield operands.
  SmallVector<Value> yieldResults;
  for (Value operand : target.getBody()->getTerminator()->getOperands())
    yieldResults.push_back(mapping.lookupOrDefault(operand));
  for (Value operand : source.getBody()->getTerminator()->getOperands())
    yieldResults.push_back(mapping.lookupOrDefault(operand));
  if (!yieldResults.empty())
    rewriter.create<scf::YieldOp>(source.getLoc(), yieldResults);

  // Replace old loops by substituting their uses by results of the fused loop.
  rewriter.replaceOp(target, fusedLoop.getResults().take_front(numTargetOuts));
  rewriter.replaceOp(source, fusedLoop.getResults().take_back(numSourceOuts));

  return fusedLoop;
}<|MERGE_RESOLUTION|>--- conflicted
+++ resolved
@@ -18,28 +18,14 @@
 #include "mlir/Dialect/SCF/IR/SCF.h"
 #include "mlir/IR/BuiltinOps.h"
 #include "mlir/IR/IRMapping.h"
+#include "mlir/IR/OpDefinition.h"
 #include "mlir/IR/PatternMatch.h"
 #include "mlir/Interfaces/SideEffectInterfaces.h"
-#include "mlir/Support/MathExtras.h"
 #include "mlir/Transforms/RegionUtils.h"
 #include "llvm/ADT/STLExtras.h"
 #include "llvm/ADT/SetVector.h"
 #include "llvm/ADT/SmallPtrSet.h"
 #include "llvm/ADT/SmallVector.h"
-<<<<<<< HEAD
-
-using namespace mlir;
-
-namespace {
-// This structure is to pass and return sets of loop parameters without
-// confusing the order.
-struct LoopParams {
-  Value lowerBound;
-  Value upperBound;
-  Value step;
-};
-} // namespace
-=======
 #include "llvm/Support/Debug.h"
 #include "llvm/Support/MathExtras.h"
 #include <cstdint>
@@ -49,7 +35,6 @@
 #define DEBUG_TYPE "scf-utils"
 #define DBGS() (llvm::dbgs() << '[' << DEBUG_TYPE << "] ")
 #define LDBG(X) LLVM_DEBUG(DBGS() << X << "\n")
->>>>>>> 4ae23bcc
 
 SmallVector<scf::ForOp> mlir::replaceLoopNestWithNewYields(
     RewriterBase &rewriter, MutableArrayRef<scf::ForOp> loopNest,
@@ -406,19 +391,9 @@
   std::optional<int64_t> constTripCount = getConstantTripCount(forOp);
   if (constTripCount) {
     // Constant loop bounds computation.
-<<<<<<< HEAD
-    int64_t lbCst = lbCstOp.value();
-    int64_t ubCst = ubCstOp.value();
-    int64_t stepCst = stepCstOp.value();
-    assert(lbCst >= 0 && ubCst >= 0 && stepCst >= 0 &&
-           "expected positive loop bounds and step");
-    int64_t tripCount = mlir::ceilDiv(ubCst - lbCst, stepCst);
-
-=======
     int64_t lbCst = getConstantIntValue(forOp.getLowerBound()).value();
     int64_t ubCst = getConstantIntValue(forOp.getUpperBound()).value();
     int64_t stepCst = getConstantIntValue(forOp.getStep()).value();
->>>>>>> 4ae23bcc
     if (unrollFactor == 1) {
       if (*constTripCount == 1 &&
           failed(forOp.promoteIfSingleIteration(rewriter)))
@@ -510,19 +485,6 @@
   return success();
 }
 
-<<<<<<< HEAD
-/// Transform a loop with a strictly positive step
-///   for %i = %lb to %ub step %s
-/// into a 0-based loop with step 1
-///   for %ii = 0 to ceildiv(%ub - %lb, %s) step 1 {
-///     %i = %ii * %s + %lb
-/// Insert the induction variable remapping in the body of `inner`, which is
-/// expected to be either `loop` or another loop perfectly nested under `loop`.
-/// Insert the definition of new bounds immediate before `outer`, which is
-/// expected to be either `loop` or its parent in the loop nest.
-static LoopParams emitNormalizedLoopBounds(RewriterBase &rewriter, Location loc,
-                                           Value lb, Value ub, Value step) {
-=======
 /// Check if bounds of all inner loops are defined outside of `forOp`
 /// and return false if not.
 static bool areInnerBoundsInvariant(scf::ForOp forOp) {
@@ -705,7 +667,6 @@
 Range mlir::emitNormalizedLoopBounds(RewriterBase &rewriter, Location loc,
                                      OpFoldResult lb, OpFoldResult ub,
                                      OpFoldResult step) {
->>>>>>> 4ae23bcc
   // For non-index types, generate `arith` instructions
   // Check if the loop is already known to have a constant zero lower bound or
   // a constant one step.
@@ -717,32 +678,38 @@
   if (auto stepCst = getConstantIntValue(step))
     isStepOne = stepCst.value() == 1;
 
+  Type rangeType = getType(lb);
+  assert(rangeType == getType(ub) && rangeType == getType(step) &&
+         "expected matching types");
+
   // Compute the number of iterations the loop executes: ceildiv(ub - lb, step)
   // assuming the step is strictly positive.  Update the bounds and the step
   // of the loop to go from 0 to the number of iterations, if necessary.
   if (isZeroBased && isStepOne)
     return {lb, ub, step};
 
-  Value diff = isZeroBased ? ub : rewriter.create<arith::SubIOp>(loc, ub, lb);
-  Value newUpperBound =
-      isStepOne ? diff : rewriter.create<arith::CeilDivSIOp>(loc, diff, step);
-
-  Value newLowerBound = isZeroBased
-                            ? lb
-                            : rewriter.create<arith::ConstantOp>(
-                                  loc, rewriter.getZeroAttr(lb.getType()));
-  Value newStep = isStepOne
-                      ? step
-                      : rewriter.create<arith::ConstantOp>(
-                            loc, rewriter.getIntegerAttr(step.getType(), 1));
+  OpFoldResult diff = ub;
+  if (!isZeroBased) {
+    diff = rewriter.createOrFold<arith::SubIOp>(
+        loc, getValueOrCreateConstantIntOp(rewriter, loc, ub),
+        getValueOrCreateConstantIntOp(rewriter, loc, lb));
+  }
+  OpFoldResult newUpperBound = diff;
+  if (!isStepOne) {
+    newUpperBound = rewriter.createOrFold<arith::CeilDivSIOp>(
+        loc, getValueOrCreateConstantIntOp(rewriter, loc, diff),
+        getValueOrCreateConstantIntOp(rewriter, loc, step));
+  }
+
+  OpFoldResult newLowerBound = rewriter.getZeroAttr(rangeType);
+  OpFoldResult newStep = rewriter.getOneAttr(rangeType);
 
   return {newLowerBound, newUpperBound, newStep};
 }
 
-/// Get back the original induction variable values after loop normalization
-static void denormalizeInductionVariable(RewriterBase &rewriter, Location loc,
-                                         Value normalizedIv, Value origLb,
-                                         Value origStep) {
+void mlir::denormalizeInductionVariable(RewriterBase &rewriter, Location loc,
+                                        Value normalizedIv, OpFoldResult origLb,
+                                        OpFoldResult origStep) {
   Value denormalizedIv;
   SmallPtrSet<Operation *, 2> preserve;
   bool isStepOne = isConstantIntValue(origStep, 1);
@@ -750,12 +717,15 @@
 
   Value scaled = normalizedIv;
   if (!isStepOne) {
-    scaled = rewriter.create<arith::MulIOp>(loc, normalizedIv, origStep);
+    Value origStepValue =
+        getValueOrCreateConstantIntOp(rewriter, loc, origStep);
+    scaled = rewriter.create<arith::MulIOp>(loc, normalizedIv, origStepValue);
     preserve.insert(scaled.getDefiningOp());
   }
   denormalizedIv = scaled;
   if (!isZeroBased) {
-    denormalizedIv = rewriter.create<arith::AddIOp>(loc, scaled, origLb);
+    Value origLbValue = getValueOrCreateConstantIntOp(rewriter, loc, origLb);
+    denormalizedIv = rewriter.create<arith::AddIOp>(loc, scaled, origLbValue);
     preserve.insert(denormalizedIv.getDefiningOp());
   }
 
@@ -856,15 +826,17 @@
     Value lb = loop.getLowerBound();
     Value ub = loop.getUpperBound();
     Value step = loop.getStep();
-    auto newLoopParams =
+    auto newLoopRange =
         emitNormalizedLoopBounds(rewriter, loop.getLoc(), lb, ub, step);
 
     rewriter.modifyOpInPlace(loop, [&]() {
-      loop.setLowerBound(newLoopParams.lowerBound);
-      loop.setUpperBound(newLoopParams.upperBound);
-      loop.setStep(newLoopParams.step);
+      loop.setLowerBound(getValueOrCreateConstantIntOp(rewriter, loop.getLoc(),
+                                                       newLoopRange.offset));
+      loop.setUpperBound(getValueOrCreateConstantIntOp(rewriter, loop.getLoc(),
+                                                       newLoopRange.size));
+      loop.setStep(getValueOrCreateConstantIntOp(rewriter, loop.getLoc(),
+                                                 newLoopRange.stride));
     });
-
     rewriter.setInsertionPointToStart(innermost.getBody());
     denormalizeInductionVariable(rewriter, loop.getLoc(),
                                  loop.getInductionVar(), lb, step);
@@ -1000,18 +972,16 @@
     llvm::sort(dims);
 
   // Normalize ParallelOp's iteration pattern.
-  SmallVector<Value, 3> normalizedLowerBounds, normalizedSteps,
-      normalizedUpperBounds;
+  SmallVector<Value, 3> normalizedUpperBounds;
   for (unsigned i = 0, e = loops.getNumLoops(); i < e; ++i) {
     OpBuilder::InsertionGuard g2(rewriter);
     rewriter.setInsertionPoint(loops);
     Value lb = loops.getLowerBound()[i];
     Value ub = loops.getUpperBound()[i];
     Value step = loops.getStep()[i];
-    auto newLoopParams = emitNormalizedLoopBounds(rewriter, loc, lb, ub, step);
-    normalizedLowerBounds.push_back(newLoopParams.lowerBound);
-    normalizedUpperBounds.push_back(newLoopParams.upperBound);
-    normalizedSteps.push_back(newLoopParams.step);
+    auto newLoopRange = emitNormalizedLoopBounds(rewriter, loc, lb, ub, step);
+    normalizedUpperBounds.push_back(getValueOrCreateConstantIntOp(
+        rewriter, loops.getLoc(), newLoopRange.size));
 
     rewriter.setInsertionPointToStart(loops.getBody());
     denormalizeInductionVariable(rewriter, loc, loops.getInductionVars()[i], lb,
