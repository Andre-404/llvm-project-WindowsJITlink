//===- ControlFlowInterfaces.cpp - ControlFlow Interfaces -----------------===//
//
// Part of the LLVM Project, under the Apache License v2.0 with LLVM Exceptions.
// See https://llvm.org/LICENSE.txt for license information.
// SPDX-License-Identifier: Apache-2.0 WITH LLVM-exception
//
//===----------------------------------------------------------------------===//

#include <utility>

#include "mlir/IR/BuiltinTypes.h"
#include "mlir/Interfaces/ControlFlowInterfaces.h"
#include "llvm/ADT/SmallPtrSet.h"

using namespace mlir;

//===----------------------------------------------------------------------===//
// ControlFlowInterfaces
//===----------------------------------------------------------------------===//

#include "mlir/Interfaces/ControlFlowInterfaces.cpp.inc"

SuccessorOperands::SuccessorOperands(MutableOperandRange forwardedOperands)
    : producedOperandCount(0), forwardedOperands(std::move(forwardedOperands)) {
}

SuccessorOperands::SuccessorOperands(unsigned int producedOperandCount,
                                     MutableOperandRange forwardedOperands)
    : producedOperandCount(producedOperandCount),
      forwardedOperands(std::move(forwardedOperands)) {}

//===----------------------------------------------------------------------===//
// BranchOpInterface
//===----------------------------------------------------------------------===//

/// Returns the `BlockArgument` corresponding to operand `operandIndex` in some
/// successor if 'operandIndex' is within the range of 'operands', or
/// std::nullopt if `operandIndex` isn't a successor operand index.
std::optional<BlockArgument>
detail::getBranchSuccessorArgument(const SuccessorOperands &operands,
                                   unsigned operandIndex, Block *successor) {
  OperandRange forwardedOperands = operands.getForwardedOperands();
  // Check that the operands are valid.
  if (forwardedOperands.empty())
    return std::nullopt;

  // Check to ensure that this operand is within the range.
  unsigned operandsStart = forwardedOperands.getBeginOperandIndex();
  if (operandIndex < operandsStart ||
      operandIndex >= (operandsStart + forwardedOperands.size()))
    return std::nullopt;

  // Index the successor.
  unsigned argIndex =
      operands.getProducedOperandCount() + operandIndex - operandsStart;
  return successor->getArgument(argIndex);
}

/// Verify that the given operands match those of the given successor block.
LogicalResult
detail::verifyBranchSuccessorOperands(Operation *op, unsigned succNo,
                                      const SuccessorOperands &operands) {
  // Check the count.
  unsigned operandCount = operands.size();
  Block *destBB = op->getSuccessor(succNo);
  if (operandCount != destBB->getNumArguments())
    return op->emitError() << "branch has " << operandCount
                           << " operands for successor #" << succNo
                           << ", but target block has "
                           << destBB->getNumArguments();

  // Check the types.
  for (unsigned i = operands.getProducedOperandCount(); i != operandCount;
       ++i) {
    if (!cast<BranchOpInterface>(op).areTypesCompatible(
            operands[i].getType(), destBB->getArgument(i).getType()))
      return op->emitError() << "type mismatch for bb argument #" << i
                             << " of successor #" << succNo;
  }
  return success();
}

//===----------------------------------------------------------------------===//
// RegionBranchOpInterface
//===----------------------------------------------------------------------===//

/// Verify that types match along all region control flow edges originating from
/// `sourceNo` (region # if source is a region, std::nullopt if source is parent
/// op). `getInputsTypesForRegion` is a function that returns the types of the
/// inputs that flow from `sourceIndex' to the given region, or std::nullopt if
/// the exact type match verification is not necessary (e.g., if the Op verifies
/// the match itself).
static LogicalResult verifyTypesAlongAllEdges(
    Operation *op, std::optional<unsigned> sourceNo,
    function_ref<std::optional<TypeRange>(std::optional<unsigned>)>
        getInputsTypesForRegion) {
  auto regionInterface = cast<RegionBranchOpInterface>(op);

  SmallVector<RegionSuccessor, 2> successors;
  regionInterface.getSuccessorRegions(sourceNo, successors);

  for (RegionSuccessor &succ : successors) {
    std::optional<unsigned> succRegionNo;
    if (!succ.isParent())
      succRegionNo = succ.getSuccessor()->getRegionNumber();

    auto printEdgeName = [&](InFlightDiagnostic &diag) -> InFlightDiagnostic & {
      diag << "from ";
      if (sourceNo)
        diag << "Region #" << sourceNo.value();
      else
        diag << "parent operands";

      diag << " to ";
      if (succRegionNo)
        diag << "Region #" << succRegionNo.value();
      else
        diag << "parent results";
      return diag;
    };

    std::optional<TypeRange> sourceTypes =
        getInputsTypesForRegion(succRegionNo);
    if (!sourceTypes.has_value())
      continue;

    TypeRange succInputsTypes = succ.getSuccessorInputs().getTypes();
    if (sourceTypes->size() != succInputsTypes.size()) {
      InFlightDiagnostic diag = op->emitOpError(" region control flow edge ");
      return printEdgeName(diag) << ": source has " << sourceTypes->size()
                                 << " operands, but target successor needs "
                                 << succInputsTypes.size();
    }

    for (const auto &typesIdx :
         llvm::enumerate(llvm::zip(*sourceTypes, succInputsTypes))) {
      Type sourceType = std::get<0>(typesIdx.value());
      Type inputType = std::get<1>(typesIdx.value());
      if (!regionInterface.areTypesCompatible(sourceType, inputType)) {
        InFlightDiagnostic diag = op->emitOpError(" along control flow edge ");
        return printEdgeName(diag)
               << ": source type #" << typesIdx.index() << " " << sourceType
               << " should match input type #" << typesIdx.index() << " "
               << inputType;
      }
    }
  }
  return success();
}

/// Verify that types match along control flow edges described the given op.
LogicalResult detail::verifyTypesAlongControlFlowEdges(Operation *op) {
  auto regionInterface = cast<RegionBranchOpInterface>(op);

  auto inputTypesFromParent =
      [&](std::optional<unsigned> regionNo) -> TypeRange {
    return regionInterface.getSuccessorEntryOperands(regionNo).getTypes();
  };

  // Verify types along control flow edges originating from the parent.
  if (failed(verifyTypesAlongAllEdges(op, std::nullopt, inputTypesFromParent)))
    return failure();

  auto areTypesCompatible = [&](TypeRange lhs, TypeRange rhs) {
    if (lhs.size() != rhs.size())
      return false;
    for (auto types : llvm::zip(lhs, rhs)) {
      if (!regionInterface.areTypesCompatible(std::get<0>(types),
                                              std::get<1>(types))) {
        return false;
      }
    }
    return true;
  };

  // Verify types along control flow edges originating from each region.
  for (unsigned regionNo : llvm::seq(0U, op->getNumRegions())) {
    Region &region = op->getRegion(regionNo);

    // Since there can be multiple `ReturnLike` terminators or others
    // implementing the `RegionBranchTerminatorOpInterface`, all should have the
    // same operand types when passing them to the same region.

    std::optional<OperandRange> regionReturnOperands;
    for (Block &block : region) {
      Operation *terminator = block.getTerminator();
      auto terminatorOperands =
          getRegionBranchSuccessorOperands(terminator, regionNo);
      if (!terminatorOperands)
        continue;

      if (!regionReturnOperands) {
        regionReturnOperands = terminatorOperands;
        continue;
      }

      // Found more than one ReturnLike terminator. Make sure the operand types
      // match with the first one.
      if (!areTypesCompatible(regionReturnOperands->getTypes(),
                              terminatorOperands->getTypes()))
        return op->emitOpError("Region #")
               << regionNo
               << " operands mismatch between return-like terminators";
    }

    auto inputTypesFromRegion =
        [&](std::optional<unsigned> regionNo) -> std::optional<TypeRange> {
      // If there is no return-like terminator, the op itself should verify
      // type consistency.
      if (!regionReturnOperands)
        return std::nullopt;

      // All successors get the same set of operand types.
      return TypeRange(regionReturnOperands->getTypes());
    };

    if (failed(verifyTypesAlongAllEdges(op, regionNo, inputTypesFromRegion)))
      return failure();
  }

  return success();
}

/// Return `true` if region `r` is reachable from region `begin` according to
/// the RegionBranchOpInterface (by taking a branch).
static bool isRegionReachable(Region *begin, Region *r) {
  assert(begin->getParentOp() == r->getParentOp() &&
         "expected that both regions belong to the same op");
  auto op = cast<RegionBranchOpInterface>(begin->getParentOp());
  SmallVector<bool> visited(op->getNumRegions(), false);
  visited[begin->getRegionNumber()] = true;

  // Retrieve all successors of the region and enqueue them in the worklist.
  SmallVector<unsigned> worklist;
  auto enqueueAllSuccessors = [&](unsigned index) {
    SmallVector<RegionSuccessor> successors;
    op.getSuccessorRegions(index, successors);
    for (RegionSuccessor successor : successors)
      if (!successor.isParent())
        worklist.push_back(successor.getSuccessor()->getRegionNumber());
  };
  enqueueAllSuccessors(begin->getRegionNumber());

  // Process all regions in the worklist via DFS.
  while (!worklist.empty()) {
    unsigned nextRegion = worklist.pop_back_val();
    if (nextRegion == r->getRegionNumber())
      return true;
    if (visited[nextRegion])
      continue;
    visited[nextRegion] = true;
    enqueueAllSuccessors(nextRegion);
  }

  return false;
}

/// Return `true` if `a` and `b` are in mutually exclusive regions.
///
/// 1. Find the first common of `a` and `b` (ancestor) that implements
///    RegionBranchOpInterface.
/// 2. Determine the regions `regionA` and `regionB` in which `a` and `b` are
///    contained.
/// 3. Check if `regionA` and `regionB` are mutually exclusive. They are
///    mutually exclusive if they are not reachable from each other as per
///    RegionBranchOpInterface::getSuccessorRegions.
bool mlir::insideMutuallyExclusiveRegions(Operation *a, Operation *b) {
  assert(a && "expected non-empty operation");
  assert(b && "expected non-empty operation");

  auto branchOp = a->getParentOfType<RegionBranchOpInterface>();
  while (branchOp) {
    // Check if b is inside branchOp. (We already know that a is.)
    if (!branchOp->isProperAncestor(b)) {
      // Check next enclosing RegionBranchOpInterface.
      branchOp = branchOp->getParentOfType<RegionBranchOpInterface>();
      continue;
    }

    // b is contained in branchOp. Retrieve the regions in which `a` and `b`
    // are contained.
    Region *regionA = nullptr, *regionB = nullptr;
    for (Region &r : branchOp->getRegions()) {
      if (r.findAncestorOpInRegion(*a)) {
        assert(!regionA && "already found a region for a");
        regionA = &r;
      }
      if (r.findAncestorOpInRegion(*b)) {
        assert(!regionB && "already found a region for b");
        regionB = &r;
      }
    }
    assert(regionA && regionB && "could not find region of op");

    // `a` and `b` are in mutually exclusive regions if both regions are
    // distinct and neither region is reachable from the other region.
    return regionA != regionB && !isRegionReachable(regionA, regionB) &&
           !isRegionReachable(regionB, regionA);
  }

  // Could not find a common RegionBranchOpInterface among a's and b's
  // ancestors.
  return false;
}

bool RegionBranchOpInterface::isRepetitiveRegion(unsigned index) {
  Region *region = &getOperation()->getRegion(index);
  return isRegionReachable(region, region);
}

void RegionBranchOpInterface::getSuccessorRegions(
    std::optional<unsigned> index, SmallVectorImpl<RegionSuccessor> &regions) {
  unsigned numInputs = 0;
  if (index) {
    // If the predecessor is a region, get the number of operands from an
    // exiting terminator in the region.
    for (Block &block : getOperation()->getRegion(*index)) {
      Operation *terminator = block.getTerminator();
      if (getRegionBranchSuccessorOperands(terminator, *index)) {
        numInputs = terminator->getNumOperands();
        break;
      }
    }
  } else {
    // Otherwise, use the number of parent operation operands.
    numInputs = getOperation()->getNumOperands();
  }
  SmallVector<Attribute, 2> operands(numInputs, nullptr);
  getSuccessorRegions(index, operands, regions);
}

Region *mlir::getEnclosingRepetitiveRegion(Operation *op) {
  while (Region *region = op->getParentRegion()) {
    op = region->getParentOp();
    if (auto branchOp = dyn_cast<RegionBranchOpInterface>(op))
      if (branchOp.isRepetitiveRegion(region->getRegionNumber()))
        return region;
  }
  return nullptr;
}

Region *mlir::getEnclosingRepetitiveRegion(Value value) {
  Region *region = value.getParentRegion();
  while (region) {
    Operation *op = region->getParentOp();
    if (auto branchOp = dyn_cast<RegionBranchOpInterface>(op))
      if (branchOp.isRepetitiveRegion(region->getRegionNumber()))
        return region;
    region = op->getParentRegion();
  }
  return nullptr;
}

//===----------------------------------------------------------------------===//
// RegionBranchTerminatorOpInterface
//===----------------------------------------------------------------------===//

/// Returns true if the given operation is either annotated with the
/// `ReturnLike` trait or implements the `RegionBranchTerminatorOpInterface`.
bool mlir::isRegionReturnLike(Operation *operation) {
  return dyn_cast<RegionBranchTerminatorOpInterface>(operation) ||
         operation->hasTrait<OpTrait::ReturnLike>();
}

/// Returns the mutable operands that are passed to the region with the given
/// `regionIndex`. If the operation does not implement the
/// `RegionBranchTerminatorOpInterface` and is not marked as `ReturnLike`, the
/// result will be `std::nullopt`. In all other cases, the resulting
/// `OperandRange` represents all operands that are passed to the specified
/// successor region. If `regionIndex` is `std::nullopt`, all operands that are
/// passed to the parent operation will be returned.
std::optional<MutableOperandRange>
mlir::getMutableRegionBranchSuccessorOperands(
    Operation *operation, std::optional<unsigned> regionIndex) {
  // Try to query a RegionBranchTerminatorOpInterface to determine
  // all successor operands that will be passed to the successor
  // input arguments.
  if (auto regionTerminatorInterface =
          dyn_cast<RegionBranchTerminatorOpInterface>(operation))
    return regionTerminatorInterface.getMutableSuccessorOperands(regionIndex);

  // TODO: The ReturnLike trait should imply a default implementation of the
  // RegionBranchTerminatorOpInterface. This would make this code significantly
  // easier. Furthermore, this may even make this function obsolete.
  if (operation->hasTrait<OpTrait::ReturnLike>())
    return MutableOperandRange(operation);
  return std::nullopt;
}

/// Returns the read only operands that are passed to the region with the given
/// `regionIndex`. See `getMutableRegionBranchSuccessorOperands` for more
/// information.
std::optional<OperandRange>
mlir::getRegionBranchSuccessorOperands(Operation *operation,
                                       std::optional<unsigned> regionIndex) {
  auto range = getMutableRegionBranchSuccessorOperands(operation, regionIndex);
<<<<<<< HEAD
  return range ? std::optional<OperandRange>(*range) : std::nullopt;
=======
  if (range)
    return range->operator OperandRange();
  return std::nullopt;
>>>>>>> e1acf65b
}<|MERGE_RESOLUTION|>--- conflicted
+++ resolved
@@ -394,11 +394,7 @@
 mlir::getRegionBranchSuccessorOperands(Operation *operation,
                                        std::optional<unsigned> regionIndex) {
   auto range = getMutableRegionBranchSuccessorOperands(operation, regionIndex);
-<<<<<<< HEAD
-  return range ? std::optional<OperandRange>(*range) : std::nullopt;
-=======
   if (range)
     return range->operator OperandRange();
   return std::nullopt;
->>>>>>> e1acf65b
 }