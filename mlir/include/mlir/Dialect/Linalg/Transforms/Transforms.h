//===- Transforms.h - Linalg transformations as patterns --------*- C++ -*-===//
//
// Part of the LLVM Project, under the Apache License v2.0 with LLVM Exceptions.
// See https://llvm.org/LICENSE.txt for license information.
// SPDX-License-Identifier: Apache-2.0 WITH LLVM-exception
//
//===----------------------------------------------------------------------===//

#ifndef MLIR_DIALECT_LINALG_TRANSFORMS_TRANSFORMS_H
#define MLIR_DIALECT_LINALG_TRANSFORMS_TRANSFORMS_H

#include <utility>

#include "mlir/Conversion/VectorToSCF/VectorToSCF.h"
#include "mlir/Dialect/Linalg/Utils/Utils.h"
#include "mlir/Dialect/MemRef/IR/MemRef.h"
#include "mlir/Dialect/SCF/Utils/Utils.h"
#include "mlir/Dialect/Tensor/IR/Tensor.h"
#include "mlir/Dialect/Utils/StaticValueUtils.h"
#include "mlir/Dialect/Vector/Transforms/VectorTransforms.h"
#include "mlir/Dialect/X86Vector/Transforms.h"
#include "mlir/IR/PatternMatch.h"
#include "mlir/Interfaces/TilingInterface.h"
#include "mlir/Support/LogicalResult.h"
#include "mlir/Transforms/DialectConversion.h"
#include "llvm/ADT/SmallBitVector.h"
#include "llvm/ADT/SmallSet.h"

namespace mlir {
namespace bufferization {
class BufferizeTypeConverter;
} // namespace bufferization

class FrozenRewritePatternSet;

namespace linalg {

struct LinalgElementwiseFusionOptions;
struct LinalgFusionOptions;
struct LinalgTilingOptions;

//===----------------------------------------------------------------------===//
// Transformations exposed as function calls.
//===----------------------------------------------------------------------===//
using LinalgLoops = SmallVector<Operation *, 4>;

void populatePadTensorTilingPatterns(RewritePatternSet &patterns,
                                     const LinalgTilingOptions &options);

/// Populate patterns for splitting a `LinalgOp` with multiple statements within
/// its payload into multiple `GenericOp` that have a single statement.
/// The option `removeDeadArgsAndResults` adds patterns to remove dead arguments
/// and results from the generated decomposed ops. This is default `true` since
/// the core decomposition patterns relies on these clean up patterns. It is set
/// to false only for testing purposes.
void populateDecomposeLinalgOpsPattern(RewritePatternSet &patterns,
                                       bool removeDeadArgsAndResults = true);

/// Populate patterns that convert non-destination-style ops to destination
/// style ops.
void populateConvertToDestinationStylePatterns(RewritePatternSet &patterns);

/// Populate patterns for vectorizing low-D convolution ops. This is a step in
/// progressive lowering for convolution ops, it assume high-D convolution ops
/// were decomposed previously.
void populateConvolutionVectorizationPatterns(RewritePatternSet &patterns,
                                              PatternBenefit benefit = 1);

/// Populate patterns that convert `ElementwiseMappable` ops to linalg
/// parallel loops.
void populateElementwiseToLinalgConversionPatterns(RewritePatternSet &patterns);

/// Populate patterns that are only useful in the context of sparse tensors.
void populateSparseTensorRewriting(RewritePatternSet &patterns);

/// Function type which is used to control when to stop fusion. It is expected
/// that OpOperand is not modified in the callback. The OpOperand is not marked
/// as const to allow callers to use non-const methods.
using ControlFusionFn = std::function<bool(OpOperand *fusedOperand)>;

/// Patterns for fusing linalg operation on tensors.

/// Pattern to fuse `linalg.generic` -> `linalg.generic` operations
/// when both operations are fusable elementwise operations.
void populateElementwiseOpsFusionPatterns(
    RewritePatternSet &patterns,
    const ControlFusionFn &controlElementwiseOpFusion);

/// Patterns to bubble up or down data layout ops across other operations.
void populateDataLayoutPropagationPatterns(RewritePatternSet &patterns);

/// Pattern to remove dead operands and results of `linalg.generic` operations.
/// This is effectively DCE for a linalg op.
void populateEraseUnusedOperandsAndResultsPatterns(RewritePatternSet &patterns);

/// Patterns to promote inputs to outputs and remove unused inputs of
/// `linalg.generic` ops.
void populateEraseUnnecessaryInputsPatterns(RewritePatternSet &patterns);

/// Function type to control generic op dimension collapsing. It is expected
/// to return an array of `ReassociationIndices` representing dimensions that
/// should be merged.
using GetCollapsableDimensionsFn =
    std::function<SmallVector<ReassociationIndices>(linalg::GenericOp)>;

/// Pattern to collapse dimensions in a linalg.generic op. This will collapse
/// tensor operands when needed and expand back the result tensors.
void populateCollapseDimensions(
    RewritePatternSet &patterns,
    const GetCollapsableDimensionsFn &controlCollapseDimensions);

/// Patterns to fold an expanding (collapsing) tensor_reshape operation with its
/// producer (consumer) generic operation by expanding the dimensionality of the
/// loop in the generic op.
void populateFoldReshapeOpsByExpansionPatterns(
    RewritePatternSet &patterns, const ControlFusionFn &controlFoldingReshapes);

/// Patterns to fold an expanding tensor.expand_shape operation with its
/// producer generic operation by collapsing the dimensions of the generic op.
void populateFoldReshapeOpsByCollapsingPatterns(
    RewritePatternSet &patterns, const ControlFusionFn &controlFoldingReshapes);

/// Patterns to constant fold Linalg operations.
void populateConstantFoldLinalgOperations(RewritePatternSet &patterns,
                                          const ControlFusionFn &controlFn);

/// Pattern to fuse a `tensor.pad` operation with the producer of its source,
/// if the producer is a `linalg` operation with all parallel iterator types.
void populateFuseTensorPadWithProducerLinalgOpPatterns(
    RewritePatternSet &patterns);

/// Patterns to convert from one named op to another. These can be seen as
/// canonicalizations of named ops into another named op.
void populateLinalgNamedOpConversionPatterns(RewritePatternSet &patterns);

/// Patterns to fold unit-extent dimensions in operands/results of linalg ops on
/// tensors via reassociative reshape ops.
void populateFoldUnitExtentDimsViaReshapesPatterns(RewritePatternSet &patterns);

/// Patterns to fold unit-extent dimensions in operands/results of linalg ops on
/// tensors via rank-reducing slices.
void populateFoldUnitExtentDimsViaSlicesPatterns(RewritePatternSet &patterns);

/// A pattern that converts init operands to input operands.
void populateMoveInitOperandsToInputPattern(RewritePatternSet &patterns);

/// Patterns that are used to inline constant operands into linalg generic ops.
void populateInlineConstantOperandsPatterns(RewritePatternSet &patterns);

/// Patterns that are used to bubble up extract slice op above linalg op.
void populateBubbleUpExtractSliceOpPatterns(RewritePatternSet &patterns);

/// Adds patterns that waps tensor.extract_slice(linalg.fill(%cst, %init)) into
/// linalg.fill(%cst, tensor.extract_slice(%init)).
void populateSwapExtractSliceWithFillPatterns(RewritePatternSet &patterns);

/// Return true if two `linalg.generic` operations with producer/consumer
/// relationship through `fusedOperand` can be fused using elementwise op
/// fusion.
bool areElementwiseOpsFusable(OpOperand *fusedOperand);

/// Fuse two `linalg.generic` operations that have a producer-consumer
/// relationship captured through `fusedOperand`. The method expects
/// that `areElementwiseOpsFusable` returns true for the given `fusedOperand`.
FailureOr<Operation *> fuseElementwiseOps(RewriterBase &rewriter,
                                          OpOperand *fusedOperand);

/// Split the given `op` into two parts along the given iteration space
/// `dimension` at the specified `splitPoint`, and return the two parts.
/// If the second part is statically known to be empty, do not create it
/// and return nullptr instead. Error state is signalled by returning
/// a pair of nullptrs.
///
/// For example, the following op:
///
///   linalg.matmul ins(%0, %1 : tensor<128x32xf32>, tensor<32x64xf32>)
///                 outs(%2 : tensor<128x64xf32>)
///
/// split along the first dimension at position 42 will result in:
///
///   %3 = tensor.extract_slice %0[0, 0][42, 32][1, 1]
///   %4 = tensor.extract_slice %2[0, 0][42, 64][1, 1]
///   %5 = linalg.matmul ins(%3, %1 : tensor<42x32xf32>, tensor<32x64xf32>)
///                      outs(%5 : tensor<42x64xf32>)
///   %6 = tensor.insert_slice %5 into %2[0, 0][42, 64][1, 1]
///
///   %7 = tensor.extract_slice %0[42, 0][86, 32][1, 1]
///   %8 = tensor.extract_slice %6[42, 0][86, 64][1, 1]
///   %9 = linalg.matmul ins(%7, %1 : tensor<86x32xf32>, tensor<32x64xf32>)
///                      outs(%8 : tensor<86x64xf32>)
///   tensor.insert_slice %5 into %6[42, 0][86, 64][1, 1]
///
/// Note that there is no simplification other than constant propagation applied
/// to slice extraction and insertion.
std::pair<TilingInterface, TilingInterface> splitOp(RewriterBase &rewriter,
                                                    TilingInterface op,
                                                    unsigned dimension,
                                                    OpFoldResult splitPoint);

/// Perform standalone tiling of a single LinalgOp by `tileSizes`.
/// and permute the loop nest according to `interchangeVector`
/// The permutation is expressed as a list of integers that specify
/// the new ordering of the loop nest. The length of `interchangeVector`
/// must be equal to the length of `tileSizes`.
/// An empty vector is interpreted as the identity permutation and the
/// transformation returns early.
///
/// Return a struct containing the tiled loops in the specified order
/// and the cloned op if successful, std::nullopt otherwise.
///
/// E.g. the permutation `(i,j,k) -> (j,k,i)` is expressed by
/// `interchangeVector = [1,2,0]`. All values in `interchangeVector` must be
/// integers, in the range 0..`tileSizes.size()` without duplications
/// (i.e. `[1,1,2]` is an invalid permutation).
struct TiledLinalgOp {
  LinalgOp op;
  SmallVector<Operation *, 8> loops;
  SmallVector<Value, 4> tensorResults;
};
FailureOr<TiledLinalgOp> tileLinalgOp(RewriterBase &b, LinalgOp op,
                                      const LinalgTilingOptions &options);

/// Try to peel and canonicalize loop `op` and return the new result.
// TODO: Add support for scf.parallel and affine.for loops.
SmallVector<Value> peelLoop(RewriterBase &rewriter, Operation *op);
/// Peel and canonicalize 'loops'.
void peelLoops(RewriterBase &rewriter, ArrayRef<scf::ForOp> loops);

/// Interchange the `iterator_types` and `iterator_maps` dimensions and adapts
/// the index accesses of `op`. This is an in-place transformation controlled
/// by `interchangeVector`. An empty vector is interpreted as the identity
/// permutation and the transformation returns early.
///
/// E.g. the permutation `(i,j,k) -> (j,k,i)` is expressed with
/// `interchangeVector = [1,2,0]`. All values in `interchangeVector` must be
/// integers, in the range 0..`op.rank` without duplications
/// (i.e. `[1,1,2]` is an invalid permutation).
///
/// Return failure if the permutation is not valid.
FailureOr<GenericOp> interchangeGenericOp(RewriterBase &rewriter,
                                          GenericOp genericOp,
                                          ArrayRef<unsigned> interchangeVector);

/// Create a GenericOp from the given named operation `namedOp` and replace
/// namedOp.
/// Return failure if `namedOp` is a GenericOp or misses a region builder.
FailureOr<GenericOp> generalizeNamedOp(RewriterBase &rewriter,
                                       LinalgOp namedOp);

/// Callback function type used to perform the allocation for the promoted
/// `subView`. In `boundingSubViewsize` a best attempt is made to find the
/// smallest constant value for the size of the buffer needed for each
/// dimension. If that is not possible, contains the dynamic size of the
/// subview. The call back should return the buffer to use.
using AllocBufferCallbackFn = std::function<std::optional<Value>(
    OpBuilder &b, memref::SubViewOp subView,
    ArrayRef<Value> boundingSubViewSize, DataLayout &layout)>;

/// Callback function type used to deallocate the buffers used to hold the
/// promoted subview.
using DeallocBufferCallbackFn =
    std::function<LogicalResult(OpBuilder &b, Value buffer)>;

/// Callback function type used to insert copy from original subview to
/// subview of the promoted region for the read operands/subview of promoted
/// region to original subview for the results. The copy has to happen from
/// `src` to `dst`.
using CopyCallbackFn =
    std::function<LogicalResult(OpBuilder &b, Value src, Value dst)>;

struct LinalgPromotionOptions {
<<<<<<< HEAD
  /// Indices of subViews to promote. If `None`, try to promote all operands.
  std::optional<DenseSet<unsigned>> operandsToPromote = std::nullopt;
=======
  /// Indices of subViews to promote. If `std::nullopt`, try to promote all
  /// operands.
  std::optional<DenseSet<unsigned>> operandsToPromote;
>>>>>>> e1acf65b
  LinalgPromotionOptions &setOperandsToPromote(ArrayRef<int64_t> operands) {
    operandsToPromote = DenseSet<unsigned>();
    operandsToPromote->insert(operands.begin(), operands.end());
    return *this;
  }
  /// If ith element of `useFullTiles` is true the full view should be used
  /// for the promoted buffer of the ith operand in `operandsToPromote`.
  /// Otherwise the partial view will be used. The decision is defaulted to
  /// `useFullTileBuffersDefault` when `useFullTileBuffers` is None and for
  /// operands missing from `useFullTileBuffers`.
<<<<<<< HEAD
  std::optional<llvm::SmallBitVector> useFullTileBuffers = std::nullopt;
=======
  std::optional<llvm::SmallBitVector> useFullTileBuffers;
>>>>>>> e1acf65b
  LinalgPromotionOptions &setUseFullTileBuffers(ArrayRef<bool> useFullTiles) {
    unsigned size = useFullTiles.size();
    llvm::SmallBitVector tmp(size, false);
    for (unsigned i = 0; i < size; ++i)
      tmp[i] = useFullTiles[i];
    useFullTileBuffers = tmp;
    return *this;
  }
  /// If true all operands unspecified by `useFullTileBuffers` will use the
  /// full view, otherwise the partial view.
  bool useFullTileBuffersDefault = false;
  LinalgPromotionOptions &setUseFullTileBuffersByDefault(bool use) {
    useFullTileBuffersDefault = use;
    return *this;
  }
<<<<<<< HEAD
  /// Alignment of promoted buffer. If `None` do not specify alignment.
  std::optional<unsigned> alignment = std::nullopt;
=======
  /// Alignment of promoted buffer. If `std::nullopt` do not specify alignment.
  std::optional<unsigned> alignment;
>>>>>>> e1acf65b
  LinalgPromotionOptions &setAlignment(unsigned align) {
    alignment = align;
    return *this;
  }
  /// Use alloca with the default allocation scheme.
  bool useAlloca = false;
  LinalgPromotionOptions &setUseAlloca(bool use) {
    useAlloca = use;
    return *this;
  }
<<<<<<< HEAD
  /// Callback function to do the allocation of the promoted buffer. If None,
  /// then the default allocation scheme of allocating a memref<?xi8> buffer
  /// followed by a view operation is used.
  std::optional<AllocBufferCallbackFn> allocationFn = std::nullopt;
  std::optional<DeallocBufferCallbackFn> deallocationFn = std::nullopt;
=======
  /// Callback function to do the allocation of the promoted buffer. If
  /// std::nullopt, then the default allocation scheme of allocating a
  /// memref<?xi8> buffer followed by a view operation is used.
  std::optional<AllocBufferCallbackFn> allocationFn;
  std::optional<DeallocBufferCallbackFn> deallocationFn;
>>>>>>> e1acf65b
  LinalgPromotionOptions &
  setAllocationDeallocationFns(AllocBufferCallbackFn const &allocFn,
                               DeallocBufferCallbackFn const &deallocFn) {
    allocationFn = allocFn;
    deallocationFn = deallocFn;
    return *this;
  }
  /// Callback function to do the copy of data to and from the promoted
<<<<<<< HEAD
  /// subview. If None then a memref.copy is used.
  std::optional<CopyCallbackFn> copyInFn = std::nullopt;
  std::optional<CopyCallbackFn> copyOutFn = std::nullopt;
=======
  /// subview. If std::nullopt then a memref.copy is used.
  std::optional<CopyCallbackFn> copyInFn;
  std::optional<CopyCallbackFn> copyOutFn;
>>>>>>> e1acf65b
  LinalgPromotionOptions &setCopyInOutFns(CopyCallbackFn const &copyIn,
                                          CopyCallbackFn const &copyOut) {
    copyInFn = copyIn;
    copyOutFn = copyOut;
    return *this;
  }
};

/// Create a new buffer using the `allocationFn` provided. The size of this
/// buffer is the smallest constant bounding size along each dimension that
/// can be computed for the size of the result of `subView`. Returns the
/// allocated buffer as `fullLocalView` and the view that matches the size of
/// the result of subview operation as `partialLocalView`.
struct PromotionInfo {
  Value fullLocalView;
  Value partialLocalView;
};
FailureOr<PromotionInfo>
promoteSubviewAsNewBuffer(OpBuilder &b, Location loc, memref::SubViewOp subView,
                          const AllocBufferCallbackFn &allocationFn,
                          DataLayout &layout);

/// Promote the `subViews` into a new buffer allocated at the insertion point
/// `b`. Promotion occurs in 3 steps:
///   1. Create a new buffer for a full tile (i.e. not clipped at the
///   boundary).
///   2. Take a full view on the buffer.
///   3. Take a partial slice of the full view in step 2. and copy into it.
///
/// Return the modified linalg op (the modification happens in place) as well
/// as all the copy ops created.
FailureOr<LinalgOp> promoteSubViews(OpBuilder &b, LinalgOp op,
                                    const LinalgPromotionOptions &options);

/// Emit a suitable vector form for a Linalg op. If provided, `inputVectorSizes`
/// are used to vectorize this operation. `inputVectorSizes` must match the rank
/// of the iteration space of the operation and the sizes must be smaller or
/// equal than their counterpart interation space sizes, if static.
/// `inputVectorShapes` also allows the vectorization of operations with dynamic
/// shapes.
LogicalResult vectorize(RewriterBase &rewriter, LinalgOp linalgOp,
                        ArrayRef<int64_t> inputVectorSizes = {},
                        bool vectorizeNDExtract = false);

/// Emit a suitable vector form for a Copy op with fully static shape.
LogicalResult vectorizeCopy(RewriterBase &builder, memref::CopyOp copyOp);

/// Emit a loop nest of `scf.for` with the proper body for `linalgOp`.
FailureOr<LinalgLoops> linalgOpToLoops(PatternRewriter &rewriter,
                                       LinalgOp linalgOp);

/// Emit a loop nest of `scf.parallel` with the proper body for `linalgOp`.
FailureOr<LinalgLoops> linalgOpToParallelLoops(PatternRewriter &rewriter,
                                               LinalgOp linalgOp);

/// Emit a loop nest of `affine.for` with the proper body for `linalgOp`.
FailureOr<LinalgLoops> linalgOpToAffineLoops(PatternRewriter &rewriter,
                                             LinalgOp linalgOp);

//===----------------------------------------------------------------------===//
// Preconditions that ensure the corresponding transformation succeeds and can
// be applied as a rewrite pattern.
//===----------------------------------------------------------------------===//
/// Promote memref.subviews feeding linalg-on-buffers operations.
LogicalResult promoteSubviewsPrecondition(Operation *op,
                                          LinalgPromotionOptions options);

/// Return success if the operation can be vectorized.
LogicalResult
vectorizeLinalgOpPrecondition(LinalgOp linalgOp,
                              ArrayRef<int64_t> inputVectorSizes = {},
                              bool vectorizeNDExtract = false);

//===----------------------------------------------------------------------===//
// Transformations exposed as rewrite patterns.
//===----------------------------------------------------------------------===//

using TileSizeComputationFunction =
    std::function<SmallVector<Value, 4>(OpBuilder &, Operation *)>;

/// Creates a number of ranges equal to the number of non-zero in `tileSizes`.
/// One for each loop of the LinalgOp that is tiled. The `tileSizes` argument
/// has one entry per surrounding loop. It uses zero as the convention that a
/// particular loop is not tiled. This convention simplifies implementations
/// by avoiding affine map manipulations. The returned ranges correspond to
/// the loop ranges, in the proper order, that are tiled and for which new
/// loops will be created. Also the function returns a map from loop indices
/// of the LinalgOp to the corresponding non-empty range indices of newly
/// created loops.
using LoopIndexToRangeIndexMap = DenseMap<int, int>;
std::tuple<SmallVector<Range, 4>, LoopIndexToRangeIndexMap>
makeTiledLoopRanges(RewriterBase &b, Location loc, AffineMap map,
                    ArrayRef<OpFoldResult> allShapeSizes,
                    ArrayRef<OpFoldResult> allTileSizes);

namespace detail {
template <typename T>
struct MultiSizeSpecificationBase {
  /// Tile sizes.
  T lowTileSize, highTileSize;
  /// Number of tiles associated with each size.
  T lowTripCount, highTripCount;
};
} // namespace detail

/// A description of a multi-size tiling comprising tile sizes and numbers of
/// tiles, expressed as Values which may or may not be constant. Multi-size
/// currently means two-size.
struct MultiSizeSpecification
    : public detail::MultiSizeSpecificationBase<Value> {};
struct StaticMultiSizeSpecification
    : public detail::MultiSizeSpecificationBase<int64_t> {};

/// Emits the IR computing the multi-sized tiling specification with two tile
/// sizes not exceeding `targetSize`, each divisible by `sizeDivisor`, such
/// that there exist numbers of tiles with these sizes that fully cover the
/// given iteration space `dimension` of the structured `op`.
///
/// The computation is as follows:
///
///   b = originalTripCount floordiv sizeDivisor
///   t = (targetSize + sizeDivisor - 1) floordiv sizeDivisor
///   d = (b + t - 1) floordiv t
///   s = (b floordiv d) * sizeDivisor
///   v = b % d
///   u = d - v
///
/// where the tile sizes are `s` and `s` + `sizeDivisor`, and the numbers of
/// the corresponding tiles are `u` and `v`, respectively.  Alternatively,
///
///   s * u + (s + sizeDivisor) * v == original size,
///   where s mod sizeDivisor = 0.
///
/// Expects all values to be positive. In some cases with the target tile size
/// sufficiently close to the dimension shape and non-unit divisor, it is
/// impossible to compute such sizes. If `emitAssertion` is set, also emit the
/// assertion that size computation succeeded.
///
/// Returns the specification consisting of both tile values and the number of
/// tiles of each size.
FailureOr<MultiSizeSpecification>
computeMultiTileSizes(OpBuilder &builder, LinalgOp op, unsigned dimension,
                      OpFoldResult targetSize, OpFoldResult divisor,
                      bool emitAssertions = true);
FailureOr<StaticMultiSizeSpecification>
computeStaticMultiTileSizes(LinalgOp op, unsigned dimension, int64_t targetSize,
                            int64_t divisor);

/// Rewrite a TilingInterface `op` to a tiled `scf.foreach_thread`, applying
/// tiling by `numThreads`.
/// If non-empty, the `mapping` is added as an attribute to the
/// resulting `scf.foreach_thread`.
/// Zero tile sizes indicate that the dimension is not tiled, and can be
/// thought of as tiling by the full size of data. It is the user's
/// responsibility to ensure that `numThreads` is a valid tiling specification
/// (i.e. that only tiles parallel dimensions, e.g. in the Linalg case).
struct ForeachThreadTilingResult {
  Operation *tileOp;
  Operation *tiledOp;
};
FailureOr<ForeachThreadTilingResult>
tileToForeachThreadOp(RewriterBase &builder, TilingInterface op,
                      ArrayRef<OpFoldResult> numThreads,
                      std::optional<ArrayAttr> mapping);

/// Same as `tileToForeachThreadOp`, but calculate the number of threads
/// required using the given tileSizes.
FailureOr<ForeachThreadTilingResult>
tileToForeachThreadOpUsingTileSizes(RewriterBase &builder, TilingInterface op,
                                    ArrayRef<OpFoldResult> tileSizes,
                                    std::optional<ArrayAttr> mapping);

/// Transformation information returned after reduction tiling.
struct ForeachThreadReductionTilingResult {
  /// The partial reduction tiled op generated.
  Operation *parallelTiledOp;
  /// The final reduction operation merging all the partial reductions.
  Operation *mergeOp;
  /// The op initializing the tensor used for partial reductions.
  Operation *initialOp;
  /// The `scf.foreach_thread` operation that iterate over the tiles.
  scf::ForeachThreadOp loops;
};

/// Method to tile a reduction to parallel iterations computing partial
/// reductions. After the loop all the partial reduction are merged into a final
/// reduction. For example for the following sequence
///
/// ```mlir
/// %0 = linalg.generic %in ["parallel", "reduction"]
///   : tensor<7x9xf32> -> tensor<7xf32>
/// ```
///
/// into:
///
/// ```mlir
/// %0 = linalg.fill ... : tensor<7x4xf32>
/// %1 = scf.foreach_thread (%iv) in (%c4) shared_outs(%arg0 = %0)
///   -> (tensor<7x4xf32>) {
///   %2 = tensor.extract_slice %arg3 : tensor<7x4xf32> to tensor<7xf32>
///   %3 = tensor.extract_slice %in : tensor<7x9xf32> -> tensor<7x?xf32>
///   %4 = linalg.generic %2, %3 ["parallel", "reduction"]
///     : tensor<7x?xf32> -> tensor<7xf32>
///   %5 = tensor.insert_slice %3, %arg0[0, %iv] : tensor<7x4xf32>
/// }
/// %6 = linalg.generic %1 ["parallel", "reduction"]
///   : tensor<7x4xf32> -> tensor<7xf32>
/// ```
FailureOr<ForeachThreadReductionTilingResult> tileReductionUsingForeachThread(
    RewriterBase &b, PartialReductionOpInterface op,
    ArrayRef<OpFoldResult> numThreads, ArrayRef<OpFoldResult> tileSizes = {},
    std::optional<ArrayAttr> mapping = std::nullopt);

/// All indices returned by IndexOp should be invariant with respect to
/// tiling. Therefore, if an operation is tiled, we have to transform the
/// indices accordingly, i.e. offset them by the values of the corresponding
/// induction variables that are captured implicitly in the body of the op.
///
/// Example. `linalg.generic` before tiling:
///
/// #id_2d = (i, j) -> (i, j)
/// #pointwise_2d_trait = {
///   indexing_maps = [#id_2d, #id_2d],
///   iterator_types = ["parallel", "parallel"]
/// }
/// linalg.generic #pointwise_2d_trait %operand, %result {
///   ^bb0(%operand_in: f32, %result_in: f32):
///     %i = linalg.index 0 : index
///     %j = linalg.index 1 : index
///     <some operations that use %i, %j>
/// }: memref<50x100xf32>, memref<50x100xf32>
///
/// After tiling pass with tiles sizes 10 and 25:
///
/// #strided = (i, j)[s0, s1, s2] -> (i * s1 + s0 + j * s2)
///
/// %c1 = arith.constant 1 : index
/// %c0 = arith.constant 0 : index
/// %c25 = arith.constant 25 : index
/// %c10 = arith.constant 10 : index
/// operand_dim_0 = dim %operand, 0 : memref<50x100xf32>
/// operand_dim_1 = dim %operand, 1 : memref<50x100xf32>
/// scf.for %k = %c0 to operand_dim_0 step %c10 {
///   scf.for %l = %c0 to operand_dim_1 step %c25 {
///     %4 = memref.subview %operand[%k, %l][%c10, %c25][%c1, %c1]
///       : memref<50x100xf32> to memref<?x?xf32, #strided>
///     %5 = memref.subview %result[%k, %l][%c10, %c25][%c1, %c1]
///       : memref<50x100xf32> to memref<?x?xf32, #strided>
///     linalg.generic pointwise_2d_trait %4, %5 {
///     ^bb0(%operand_in: f32, %result_in: f32):
///       %i = linalg.index 0 : index
///       %j = linalg.index 1 : index
///       // Indices `k` and `l` are implicitly captured in the body.
///       %transformed_i = arith.addi %i, %k : index // index `i` is offset by
///       %k %transformed_j = arith.addi %j, %l : index // index `j` is offset
///       by %l
///       // Every use of %i, %j is replaced with %transformed_i,
///       %transformed_j <some operations that use %transformed_i,
///       %transformed_j>
///     }: memref<?x?xf32, #strided>, memref<?x?xf32, #strided>
///   }
/// }
///
/// TODO: Investigate whether mixing implicit and explicit indices
/// does not lead to losing information.
void transformIndexOps(RewriterBase &b, LinalgOp op,
                       SmallVectorImpl<Value> &ivs,
                       const LoopIndexToRangeIndexMap &loopIndexToRangeIndex);

struct LinalgPaddingOptions {
  /// A padding value for every operand.
  SmallVector<Attribute> paddingValues;
  LinalgPaddingOptions &setPaddingValues(ArrayRef<Attribute> pv) {
    paddingValues.assign(pv.begin(), pv.end());
    return *this;
  }
  /// A list of iterator dimensions to pad.
  SmallVector<int64_t> paddingDimensions;
  LinalgPaddingOptions &setPaddingDimensions(ArrayRef<int64_t> pd) {
    paddingDimensions.assign(pd.begin(), pd.end());
    return *this;
  }
  /// A flag for every operand to mark the PadOp as nofold which enables
  /// packing for statically shaped operands.
  SmallVector<bool> packPaddings;
  LinalgPaddingOptions &setPackPaddings(ArrayRef<bool> pp) {
    packPaddings.assign(pp.begin(), pp.end());
    return *this;
  }
  /// A number of loops to hoist the PadOp out for every operand.
  SmallVector<int64_t> hoistPaddings;
  LinalgPaddingOptions &setHoistPaddings(ArrayRef<int64_t> hp) {
    hoistPaddings.assign(hp.begin(), hp.end());
    return *this;
  }
  /// A permutation vector for every operand used to transpose the packed
  /// PadOp results.
  SmallVector<SmallVector<int64_t>> transposePaddings;
  LinalgPaddingOptions &
  setTransposePaddings(ArrayRef<SmallVector<int64_t>> tp) {
    transposePaddings.assign(tp.begin(), tp.end());
    return *this;
  }
};

struct LinalgTilingAndFusionOptions {
  /// Tile sizes used to tile the root operation.
  SmallVector<int64_t> tileSizes;
  LinalgTilingAndFusionOptions &setTileSizes(ArrayRef<int64_t> ts) {
    tileSizes.assign(ts.begin(), ts.end());
    return *this;
  }
  /// Tile interchange used to permute the tile loops.
  SmallVector<int64_t> tileInterchange;
  /// When specified, specifies distribution of generated tile loops to
  /// processors.
<<<<<<< HEAD
  std::optional<LinalgLoopDistributionOptions> tileDistribution = std::nullopt;
=======
  std::optional<LinalgLoopDistributionOptions> tileDistribution;
>>>>>>> e1acf65b
  LinalgTilingAndFusionOptions &
  setDistributionOptions(LinalgLoopDistributionOptions distributionOptions) {
    tileDistribution = std::move(distributionOptions);
    return *this;
  }
};

struct LinalgTilingOptions {
  /// Computation function that returns the tile sizes for each operation.
  /// Delayed construction of constant tile sizes should occur to interoperate
  /// with folding.
  TileSizeComputationFunction tileSizeComputationFunction = nullptr;

  LinalgTilingOptions &
  setTileSizeComputationFunction(TileSizeComputationFunction fun) {
    tileSizeComputationFunction = std::move(fun);
    return *this;
  }
  /// Set the `tileSizeComputationFunction` to return the values `ts`. The
  /// values must not fold away when tiling. Otherwise, use a more robust
  /// `tileSizeComputationFunction`.
  LinalgTilingOptions &setTileSizes(const SmallVector<Value, 4> &ts) {
    tileSizeComputationFunction = [=](OpBuilder &, Operation *) { return ts; };
    return *this;
  }
  /// Convenience function to set the `tileSizeComputationFunction` to a
  /// function that computes tile sizes at the point they are needed. Allows
  /// proper interaction with folding.
  LinalgTilingOptions &setTileSizes(ArrayRef<int64_t> ts);

  /// Tile all dynamic dimensions by 1. I.e., scalarize those dimensions.
  /// Note: `scalarizeDynamicDims` and `setTileSizes` cannot be used together.
  LinalgTilingOptions &scalarizeDynamicDims();

  /// The interchange vector to reorder the tiled loops.
  SmallVector<unsigned, 4> interchangeVector = {};

  LinalgTilingOptions &setInterchange(ArrayRef<unsigned> interchange) {
    interchangeVector.assign(interchange.begin(), interchange.end());
    return *this;
  }

  /// The type of tile loops to generate.
  LinalgTilingLoopType loopType = LinalgTilingLoopType::Loops;

  LinalgTilingOptions &setLoopType(LinalgTilingLoopType lt) {
    loopType = lt;
    return *this;
  }

  /// When specified, specifies distribution of generated tile loops to
  /// processors.
<<<<<<< HEAD
  std::optional<LinalgLoopDistributionOptions> distribution = std::nullopt;
=======
  std::optional<LinalgLoopDistributionOptions> distribution;
>>>>>>> e1acf65b

  LinalgTilingOptions &
  setDistributionOptions(LinalgLoopDistributionOptions distributionOptions) {
    distribution = std::move(distributionOptions);
    return *this;
  }

  /// Specification markers of how to distribute the `linalg.tiled_loop`.
  SmallVector<StringRef, 2> distributionTypes = {};

  LinalgTilingOptions &setDistributionTypes(ArrayRef<StringRef> types) {
    distributionTypes.assign(types.begin(), types.end());
    return *this;
  }

  /// Peel the specified loops.
  SmallVector<int64_t> peeledLoops;

  LinalgTilingOptions &setPeeledLoops(ArrayRef<int64_t> loops) {
    peeledLoops.clear();
    peeledLoops.append(loops.begin(), loops.end());
    return *this;
  }
};

/// Canonicalization patterns relevant to apply after tiling patterns. These
/// are applied automatically by the tiling pass but need to be applied
/// manually when tiling is called programmatically.
RewritePatternSet getLinalgTilingCanonicalizationPatterns(MLIRContext *ctx);
void populateLinalgTilingCanonicalizationPatterns(RewritePatternSet &patterns);

///
/// Linalg padding pattern.
///
/// Apply the `padding` transformation as a pattern.
/// See `padding` for more details.
struct LinalgPaddingPattern : public OpInterfaceRewritePattern<LinalgOp> {
  LinalgPaddingPattern(MLIRContext *context,
                       LinalgPaddingOptions options = LinalgPaddingOptions(),
                       PatternBenefit benefit = 1);

  /// `matchAndRewrite` implementation that returns the significant
  /// transformed pieces of IR.
  FailureOr<LinalgOp> returningMatchAndRewrite(LinalgOp op,
                                               PatternRewriter &rewriter) const;

  LogicalResult matchAndRewrite(LinalgOp op,
                                PatternRewriter &rewriter) const override {
    return returningMatchAndRewrite(op, rewriter);
  }

private:
  /// Options to control padding and hoisting.
  LinalgPaddingOptions options;
};

/// Rewrites 2-D convolution ops with size-1 window dimensions into 1-D
/// convolution ops.
template <typename Conv2DOp, typename Conv1DOp>
struct DownscaleSizeOneWindowed2DConvolution final
    : public OpRewritePattern<Conv2DOp> {
  using OpRewritePattern<Conv2DOp>::OpRewritePattern;

  FailureOr<Conv1DOp> returningMatchAndRewrite(Conv2DOp convOp,
                                               PatternRewriter &rewriter) const;

  LogicalResult matchAndRewrite(Conv2DOp convOp,
                                PatternRewriter &rewriter) const override {
    return returningMatchAndRewrite(convOp, rewriter);
  }
};

extern template struct DownscaleSizeOneWindowed2DConvolution<Conv2DNhwcHwcfOp,
                                                             Conv1DNwcWcfOp>;
extern template struct DownscaleSizeOneWindowed2DConvolution<Conv2DNchwFchwOp,
                                                             Conv1DNcwFcwOp>;

/// Rewrites 2-D depthwise convolution ops with size-1 (w, kw) or (h, kh)
/// dimensions into 1-D depthwise convolution ops.
struct DownscaleDepthwiseConv2DNhwcHwcOp final
    : public OpRewritePattern<DepthwiseConv2DNhwcHwcOp> {
  DownscaleDepthwiseConv2DNhwcHwcOp(MLIRContext *context,
                                    PatternBenefit benefit = 1)
      : OpRewritePattern<DepthwiseConv2DNhwcHwcOp>(context, benefit) {}

  FailureOr<DepthwiseConv1DNwcWcOp>
  returningMatchAndRewrite(DepthwiseConv2DNhwcHwcOp convOp,
                           PatternRewriter &rewriter) const;

  LogicalResult matchAndRewrite(DepthwiseConv2DNhwcHwcOp convOp,
                                PatternRewriter &rewriter) const override {
    return returningMatchAndRewrite(convOp, rewriter);
  }
};

///
/// Linalg generalization pattern.
///
/// Apply the `generalization` transformation as a pattern.
/// See `generalization` for more details.
//
// TODO: Automatic default pattern class that just unwraps a function
// returning FailureOr<GenericOp>.
struct LinalgGeneralizationPattern
    : public OpInterfaceRewritePattern<LinalgOp> {
  using OpInterfaceRewritePattern<LinalgOp>::OpInterfaceRewritePattern;

  /// `matchAndRewrite` implementation that returns the significant
  /// transformed pieces of IR.
  FailureOr<GenericOp>
  returningMatchAndRewrite(LinalgOp op, PatternRewriter &rewriter) const {
    return generalizeNamedOp(rewriter, op);
  }

  LogicalResult matchAndRewrite(LinalgOp op,
                                PatternRewriter &rewriter) const override {
    return returningMatchAndRewrite(op, rewriter);
  }
};

/// Vectorization pattern for memref::CopyOp.
struct CopyVectorizationPattern : public OpRewritePattern<memref::CopyOp> {
  using OpRewritePattern<memref::CopyOp>::OpRewritePattern;

  LogicalResult matchAndRewrite(memref::CopyOp copyOp,
                                PatternRewriter &rewriter) const override;
};

/// Return vector::CombiningKind for the given op.
std::optional<vector::CombiningKind> getCombinerOpKind(Operation *combinerOp);

//===----------------------------------------------------------------------===//
// Transformations exposed as rewrite patterns.
//===----------------------------------------------------------------------===//

/// Linalg generalization patterns

/// Populates `patterns` with patterns to convert spec-generated named ops to
/// linalg.generic ops.
void populateLinalgNamedOpsGeneralizationPatterns(RewritePatternSet &patterns);

/// Linalg decompose convolutions patterns

/// Populates patterns to decompose high-D convolution ops into low-D ones.
/// This is a step in progressive lowering for convolution ops, afterwards we
/// can vectorize the low-D convolution ops.
void populateDecomposeConvolutionPatterns(RewritePatternSet &patterns,
                                          PatternBenefit benefit = 1);

//===----------------------------------------------------------------------===//
// Op-specific patterns.
//===----------------------------------------------------------------------===//

/// tensor::PadOp is not canonicalized away yet, so we provide a
/// transformation to `linalg.generic`.
struct PadOpTransformationPattern : public OpRewritePattern<tensor::PadOp> {
  using OpRewritePattern<tensor::PadOp>::OpRewritePattern;

  LogicalResult matchAndRewrite(tensor::PadOp padOp,
                                PatternRewriter &rewriter) const override;
};

/// Pad the iterator dimensions `paddingDimensions` of all `opToPad` operands
/// to a static bounding box. Use `paddingValues` and `packPaddings` to set
/// padding value and nofold attribute of the created tensor::PadOps,
/// respectively. Update `paddedOp` to the cloned operation with statically
/// shaped `paddingDimensions` and return the extracted dynamically shaped
/// results. If padding fails, return failure.
FailureOr<SmallVector<Value>>
rewriteAsPaddedOp(OpBuilder &b, LinalgOp opToPad,
                  ArrayRef<int64_t> paddingDimensions,
                  ArrayRef<Attribute> paddingValues,
                  ArrayRef<bool> packPaddings, LinalgOp &paddedOp);

using OptimizeCopyFn =
    std::function<LogicalResult(PatternRewriter &, tensor::PadOp, Value)>;

/// Rewrite a tensor::PadOp into a sequence of EmptyOp, FillOp and
/// InsertSliceOp. For now, only constant padding values are supported.
/// `OptimizeCopyFn` can be used to customize copying step optimization.
struct GeneralizePadOpPattern : public OpRewritePattern<tensor::PadOp> {
  GeneralizePadOpPattern(MLIRContext *context,
                         OptimizeCopyFn optimizeCopyFn = nullptr,
                         PatternBenefit benefit = 1)
      : OpRewritePattern<tensor::PadOp>(context, benefit),
        optimizeCopyFn(std::move(optimizeCopyFn)) {}
  LogicalResult matchAndRewrite(tensor::PadOp padOp,
                                PatternRewriter &rewriter) const override;

protected:
  OptimizeCopyFn optimizeCopyFn;
  Value createFillOrGenerateOp(PatternRewriter &rewriter, tensor::PadOp padOp,
                               Value dest,
                               const SmallVector<Value> &dynSizes) const;
};

/// Rewrites a tensor::PackOp into a sequence of tensor.pad + linalg.transpose +
/// tensor.insert_slice ops, where the tensor::PackOp has outer dims being all
/// 1s.
struct GeneralizeOuterUnitDimsPackOpPattern
    : public OpRewritePattern<tensor::PackOp> {
  using OpRewritePattern<tensor::PackOp>::OpRewritePattern;
  LogicalResult matchAndRewrite(tensor::PackOp packOp,
                                PatternRewriter &rewriter) const override;
};

/// Rewrites a tensor::UnPackOp into a sequence of rank-reduced extract_slice op
/// + transpose op + insert_slice op, where the tensor::UnPackOp has outer dims
/// being all 1s.
struct GeneralizeOuterUnitDimsUnPackOpPattern
    : public OpRewritePattern<tensor::UnPackOp> {
  using OpRewritePattern<tensor::UnPackOp>::OpRewritePattern;
  LogicalResult matchAndRewrite(tensor::UnPackOp unpackOp,
                                PatternRewriter &rewriter) const override;
};

/// Populates `patterns` with patterns that vectorize tensor.pad.
/// These patterns are meant to apply in a complementary fashion. Benefits
/// are used to encode a certain ordering of pattern application. To avoid
/// scattering magic constants throughout the code base, the patterns must be
/// added with this function. `baseBenefit` can be used to offset the benefit
/// of all tensor::PadOp vectorization patterns by a certain value.
void populatePadOpVectorizationPatterns(RewritePatternSet &patterns,
                                        PatternBenefit baseBenefit = 1);

void populateExtractOpVectorizationPatterns(RewritePatternSet &patterns,
                                            PatternBenefit baseBenefit = 1);

/// Match and rewrite for the pattern:
/// ```
///    %alloc = ...
///    [optional] %view = memref.view %alloc ...
///    %subView = subview %allocOrView ...
///    [optional] linalg.fill(%allocOrView, %cst) ...
///    ...
///    memref.copy(%in, %subView) ...
///    vector.transfer_read %allocOrView[...], %cst ...
/// ```
/// into
/// ```
///    [unchanged] %alloc = ...
///    [unchanged] [optional] %view = memref.view %alloc ...
///    [unchanged] [unchanged] %subView = subview %allocOrView ...
///    ...
///    vector.transfer_read %in[...], %cst ...
/// ```
/// Where there is no interleaved use between memref.copy and transfer_read as
/// well as no interleaved use between linalg.fill and memref.copy (if
/// linalg.fill is specified).
/// This is a custom rewrite to forward partial reads (with optional fills) to
/// vector.transfer_read.
struct LinalgCopyVTRForwardingPattern
    : public OpRewritePattern<vector::TransferReadOp> {
  using OpRewritePattern<vector::TransferReadOp>::OpRewritePattern;

  LogicalResult matchAndRewrite(vector::TransferReadOp xferOp,
                                PatternRewriter &rewriter) const override;
};

/// Match and rewrite for the pattern:
/// ```
///    %alloc = ...
///    [optional] %view = memref.view %alloc ...
///    %subView = subview %allocOrView...
///    ...
///    vector.transfer_write %..., %allocOrView[...]
///    memref.copy(%subView, %out)
/// ```
/// into
/// ```
///    [unchanged] %alloc = ...
///    [unchanged] [optional] %view = memref.view %alloc ...
///    [unchanged] %subView = subview %allocOrView...
///    ...
///    vector.transfer_write %..., %out[...]
/// ```
/// Where there is no interleaved use between transfer_write and memref.copy.
/// This is a custom rewrite to forward partial writes to
/// vector.transfer_write.
struct LinalgCopyVTWForwardingPattern
    : public OpRewritePattern<vector::TransferWriteOp> {
  using OpRewritePattern<vector::TransferWriteOp>::OpRewritePattern;

  LogicalResult matchAndRewrite(vector::TransferWriteOp xferOp,
                                PatternRewriter &rewriter) const override;
};

/// Rewrite extract_slice(tensor.pad(x)) into tensor.pad(extract_slice(x)).
struct ExtractSliceOfPadTensorSwapPattern
    : public OpRewritePattern<tensor::ExtractSliceOp> {
  /// A function to control pattern application and rewrite logic.
  ///
  /// The function will be given the slice op and should return:
  /// -  std::nullopt: to fail the match and not apply the pattern;
  /// -  true: to apply the pattern with zero slice guard;
  /// - false: to apply the pattern without zero slice guard.
  ///
  /// See the documentation for tensor::bubbleUpPadSlice regarding zero slice
  /// guard.
  using ControlFn = std::function<std::optional<bool>(tensor::ExtractSliceOp)>;

  ExtractSliceOfPadTensorSwapPattern(MLIRContext *context,
                                     ControlFn controlFn = nullptr,
                                     PatternBenefit benefit = 1)
      : OpRewritePattern(context, benefit), controlFn(std::move(controlFn)) {}

  LogicalResult matchAndRewrite(tensor::ExtractSliceOp sliceOp,
                                PatternRewriter &rewriter) const override;

private:
  ControlFn controlFn;
};

/// Split Reduction options.
struct SplitReductionOptions {
  // Ratio used to split the reduction dimension.  If the ratio is <= 1,
  // nothing will be done.
  int64_t ratio = 0;
  // Index where the extra dimension is added to the intermediate tensor
  // shape.
  unsigned index = 0;
  // If the inner dimension after splitting is parallel or reduction.
  bool innerParallel = false;
};

/// Function signature to control reduction splitting. This returns
/// `SplitReductionOptions`.
// TODO: don't use unsigned unless doing bit manipulation.
using ControlSplitReductionFn =
    std::function<SplitReductionOptions(LinalgOp op)>;

/// Patterns to apply `splitReduction` below.
void populateSplitReductionPattern(
    RewritePatternSet &patterns,
    const ControlSplitReductionFn &controlSplitReductionFn,
    bool useAlloc = false);

/// Apply transformation to split the single linalg op reduction into a
/// parallel and reduction dimension. Then create a new linalg.generic op
/// doing the rest of the reduction. Return the new linalg op with an extra
/// parallel dimension or failure if the transformation didn't happen.
///
/// Example:
/// ```
///  %r = linalg.generic {indexing_maps = [affine_map<(d0) -> (d0)>,
///                                        affine_map<(d0) -> ()>],
///       iterator_types = ["reduction"]}
///  ins(%in : tensor<32xf32>)
///  outs(%out : tensor<f32>) {
///  ^bb0(%arg1: f32, %arg2: f32):
///    %y = arith.addf %arg1, %arg2 : f32
///    linalg.yield %y : f32
///  } -> tensor<f32>
/// ```
/// To:
/// ```
///  %cst = arith.constant 0.000000e+00 : f32
///  %0 = tensor.expand_shape %in [[0, 1]] : tensor<32xf32> into
///  tensor<4x8xf32> %1 = tensor.empty [4] : tensor<4xf32> %2 = linalg.fill
///  ins(%cst : f32) outs(%1 : tensor<4xf32>) -> tensor<4xf32> %3 =
///  linalg.generic {indexing_maps = [affine_map<(d0, d1) -> (d0, d1)>,
///                                        affine_map<(d0, d1) -> (d0)>],
///    iterator_types = ["parallel", "reduction"]}
///    ins(%0 : tensor<4x8xf32>) outs(%2 : tensor<4xf32>) {
///    ^bb0(%arg3: f32, %arg5: f32):
///    %5 = arith.addf %arg3, %arg4 : f32
///    linalg.yield %5 : f32
///  } -> tensor<4xf32>
/// %r = linalg.generic {indexing_maps = [affine_map<(d0) -> (d0)>,
///                                       affine_map<(d0) -> ()>],
///   iterator_types = ["reduction"]}
///   ins(%3 : tensor<4xf32>) outs(%out : tensor<f32>) {
///   ^bb0(%arg3: f32, %arg4: f32):
///   %5 = arith.addf %arg3, %arg4 : f32
///   linalg.yield %5 : f32
/// } -> tensor<f32>
/// ```
struct SplitReductionResult {
  Operation *initOrAlloc;
  FillOp fillOp;
  LinalgOp splitLinalgOp;
  LinalgOp resultCombiningLinalgOp;
};
FailureOr<SplitReductionResult>
splitReduction(PatternRewriter &b, LinalgOp op,
               const ControlSplitReductionFn &controlSplitReductionFn,
               bool useAlloc = false);

/// Scaling-based implementation of the split reduction transformation.
/// Instead of introducing an ExpandShapeOp, this rewrites a reduction
/// dimension `k` into `k * scale + kk`.
///
/// Example:
/// ```
///  %0 = linalg.matmul ins(%A, %B: tensor<16x256xf32>, tensor<256x32xf32>)
///    outs(%C: tensor<16x32xf32>) -> tensor<16x32xf32>
/// ```
///
/// Is transformed to:
///
/// ```
///  #map0 = affine_map<(d0, d1, d2, d3) -> (d0, d2 * 4 + d3)>
///  #map1 = affine_map<(d0, d1, d2, d3) -> (d2 * 4 + d3, d1)>
///  #map2 = affine_map<(d0, d1, d2, d3) -> (d2, d3)>
///  #map3 = affine_map<(d0, d1, d2, d3) -> (d0, d1, d2)>
///  #map4 = affine_map<(d0, d1, d2) -> (d0, d1, d2)>
///  #map5 = affine_map<(d0, d1, d2) -> (d0, d1)>
///  %0 = tensor.empty [16, 32, 64] : tensor<16x32x64xf32>
///  %cst = arith.constant 0.000000e+00 : f32
///  %1 = linalg.fill ins(%cst : f32) outs(%0 : tensor<16x32x64xf32>) ->
///     tensor<16x32x64xf32>
///  %2 = tensor.empty [64, 4] : tensor<64x4xi1>
///
///  %3 = linalg.generic {indexing_maps = [#map0, #map1, #map2, #map3],
///    iterator_types = ["parallel", "parallel", "parallel", "reduction"]}
///    ins(%A, %B, %2 : tensor<16x256xf32>, tensor<256x32xf32>,
///    tensor<64x4xi1>)
///   outs(%1 : tensor<16x32x64xf32>) {
///      ^bb0(%arg3: f32, %arg4: f32, %arg5: i1, %arg6: f32):
///        %5 = arith.mulf %arg3, %arg4 : f32
///        %6 = arith.addf %arg6, %5 : f32
///        linalg.yield %6 : f32
///  } -> tensor<16x32x64xf32>
///
///  %4 = linalg.generic {indexing_maps = [#map4, #map5],
///    iterator_types = ["parallel", "parallel", "reduction"]}
//     ins(%3 : tensor<16x32x64xf32>)
///    outs(%C : tensor<16x32xf32>) {
///      ^bb0(%arg3: f32, %arg4: f32):
///        %5 = arith.addf %arg3, %arg4 : f32
///        linalg.yield %5 : f32
///  } -> tensor<16x32xf32>
///
///  return %4 : tensor<16x32xf32>
/// ```
FailureOr<SplitReductionResult>
splitReductionByScaling(PatternRewriter &b, LinalgOp op,
                        const ControlSplitReductionFn &controlSplitReductionFn,
                        bool useAlloc = false);

/// Collapses dimensions of linalg.generic operation. It also collapses inputs
/// before the op and expands outputs after the op.
FailureOr<SmallVector<Value>> collapseGenericOpIterationDims(
    GenericOp genericOp, ArrayRef<ReassociationIndices> foldedIterationDims,
    RewriterBase &rewriter);

/// Implement packing of a single LinalgOp by `packedSizes`.
/// There must be one packedSizes entry per `linalgOp` iterator.
/// Return the packed Linalg op on success, failure otherwise.
FailureOr<linalg::LinalgOp> pack(RewriterBase &rewriter,
                                 linalg::LinalgOp linalgOp,
                                 ArrayRef<OpFoldResult> packedSizes);

/// Struct to hold the result of a `packTranspose` call.
struct PackTransposeResult {
  tensor::PackOp transposedPackOp;
  linalg::LinalgOp transposedLinalgOp;
  tensor::UnPackOp transposedUnPackOp;
};
/// Transpose a single PackOp -> LinalgOp -> UnPackOp chain and return the
/// transposed PackOp -> LinalgOp -> UnPackOp chain after replacements.
/// Return failure if either:
///   1. the `packOp` does not have the `linalgOp` as its unique use.
///   2. the `maybeUnPackOp`, if specified must be a consumer of the result tied
///      to the unique `packOp` use.
///   3. `outerPerm` (resp. `innerPerm`) must be valid permutations of
///      `packOp.getOuterDimsPerm` (resp. `packOp.getInnerDimsPerm`) or empty.
FailureOr<PackTransposeResult>
packTranspose(RewriterBase &rewriter, tensor::PackOp packOp,
              linalg::LinalgOp linalgOp, tensor::UnPackOp maybeUnPackOp,
              ArrayRef<int64_t> outerPerm, ArrayRef<int64_t> innerPerm);

} // namespace linalg
} // namespace mlir

#endif // MLIR_DIALECT_LINALG_TRANSFORMS_TRANSFORMS_H<|MERGE_RESOLUTION|>--- conflicted
+++ resolved
@@ -269,14 +269,9 @@
     std::function<LogicalResult(OpBuilder &b, Value src, Value dst)>;
 
 struct LinalgPromotionOptions {
-<<<<<<< HEAD
-  /// Indices of subViews to promote. If `None`, try to promote all operands.
-  std::optional<DenseSet<unsigned>> operandsToPromote = std::nullopt;
-=======
   /// Indices of subViews to promote. If `std::nullopt`, try to promote all
   /// operands.
   std::optional<DenseSet<unsigned>> operandsToPromote;
->>>>>>> e1acf65b
   LinalgPromotionOptions &setOperandsToPromote(ArrayRef<int64_t> operands) {
     operandsToPromote = DenseSet<unsigned>();
     operandsToPromote->insert(operands.begin(), operands.end());
@@ -287,11 +282,7 @@
   /// Otherwise the partial view will be used. The decision is defaulted to
   /// `useFullTileBuffersDefault` when `useFullTileBuffers` is None and for
   /// operands missing from `useFullTileBuffers`.
-<<<<<<< HEAD
-  std::optional<llvm::SmallBitVector> useFullTileBuffers = std::nullopt;
-=======
   std::optional<llvm::SmallBitVector> useFullTileBuffers;
->>>>>>> e1acf65b
   LinalgPromotionOptions &setUseFullTileBuffers(ArrayRef<bool> useFullTiles) {
     unsigned size = useFullTiles.size();
     llvm::SmallBitVector tmp(size, false);
@@ -307,13 +298,8 @@
     useFullTileBuffersDefault = use;
     return *this;
   }
-<<<<<<< HEAD
-  /// Alignment of promoted buffer. If `None` do not specify alignment.
-  std::optional<unsigned> alignment = std::nullopt;
-=======
   /// Alignment of promoted buffer. If `std::nullopt` do not specify alignment.
   std::optional<unsigned> alignment;
->>>>>>> e1acf65b
   LinalgPromotionOptions &setAlignment(unsigned align) {
     alignment = align;
     return *this;
@@ -324,19 +310,11 @@
     useAlloca = use;
     return *this;
   }
-<<<<<<< HEAD
-  /// Callback function to do the allocation of the promoted buffer. If None,
-  /// then the default allocation scheme of allocating a memref<?xi8> buffer
-  /// followed by a view operation is used.
-  std::optional<AllocBufferCallbackFn> allocationFn = std::nullopt;
-  std::optional<DeallocBufferCallbackFn> deallocationFn = std::nullopt;
-=======
   /// Callback function to do the allocation of the promoted buffer. If
   /// std::nullopt, then the default allocation scheme of allocating a
   /// memref<?xi8> buffer followed by a view operation is used.
   std::optional<AllocBufferCallbackFn> allocationFn;
   std::optional<DeallocBufferCallbackFn> deallocationFn;
->>>>>>> e1acf65b
   LinalgPromotionOptions &
   setAllocationDeallocationFns(AllocBufferCallbackFn const &allocFn,
                                DeallocBufferCallbackFn const &deallocFn) {
@@ -345,15 +323,9 @@
     return *this;
   }
   /// Callback function to do the copy of data to and from the promoted
-<<<<<<< HEAD
-  /// subview. If None then a memref.copy is used.
-  std::optional<CopyCallbackFn> copyInFn = std::nullopt;
-  std::optional<CopyCallbackFn> copyOutFn = std::nullopt;
-=======
   /// subview. If std::nullopt then a memref.copy is used.
   std::optional<CopyCallbackFn> copyInFn;
   std::optional<CopyCallbackFn> copyOutFn;
->>>>>>> e1acf65b
   LinalgPromotionOptions &setCopyInOutFns(CopyCallbackFn const &copyIn,
                                           CopyCallbackFn const &copyOut) {
     copyInFn = copyIn;
@@ -670,11 +642,7 @@
   SmallVector<int64_t> tileInterchange;
   /// When specified, specifies distribution of generated tile loops to
   /// processors.
-<<<<<<< HEAD
-  std::optional<LinalgLoopDistributionOptions> tileDistribution = std::nullopt;
-=======
   std::optional<LinalgLoopDistributionOptions> tileDistribution;
->>>>>>> e1acf65b
   LinalgTilingAndFusionOptions &
   setDistributionOptions(LinalgLoopDistributionOptions distributionOptions) {
     tileDistribution = std::move(distributionOptions);
@@ -727,11 +695,7 @@
 
   /// When specified, specifies distribution of generated tile loops to
   /// processors.
-<<<<<<< HEAD
-  std::optional<LinalgLoopDistributionOptions> distribution = std::nullopt;
-=======
   std::optional<LinalgLoopDistributionOptions> distribution;
->>>>>>> e1acf65b
 
   LinalgTilingOptions &
   setDistributionOptions(LinalgLoopDistributionOptions distributionOptions) {
