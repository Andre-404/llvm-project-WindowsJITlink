--- conflicted
+++ resolved
@@ -12,11 +12,7 @@
 // RUN: not %run %t 9 2>&1 | FileCheck %s --check-prefix=CHECK-9
 
 // Issue #41838
-<<<<<<< HEAD
-// XFAIL: target={{sparc.*solaris.*}}
-=======
 // XFAIL: sparc-target-arch && target={{.*solaris.*}}
->>>>>>> e1acf65b
 
 // This test assumes float and double are IEEE-754 single- and double-precision.
 
