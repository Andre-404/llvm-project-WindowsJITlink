--- conflicted
+++ resolved
@@ -43,12 +43,7 @@
     setCPUFeature(FEAT_SB);
   if (hwcap & HWCAP_SSBS)
     setCPUFeature(FEAT_SSBS2);
-<<<<<<< HEAD
-  if (hwcap2 & HWCAP2_MTE) {
-    setCPUFeature(FEAT_MEMTAG);
-=======
   if (hwcap2 & HWCAP2_MTE)
->>>>>>> ce7c17d5
     setCPUFeature(FEAT_MEMTAG2);
   if (hwcap2 & HWCAP2_SVEPMULL)
     setCPUFeature(FEAT_SVE_PMULL128);
