//===-- sanitizer_tls_get_addr.cpp ----------------------------------------===//
//
// Part of the LLVM Project, under the Apache License v2.0 with LLVM Exceptions.
// See https://llvm.org/LICENSE.txt for license information.
// SPDX-License-Identifier: Apache-2.0 WITH LLVM-exception
//
//===----------------------------------------------------------------------===//
//
// Handle the __tls_get_addr call.
//
//===----------------------------------------------------------------------===//

#include "sanitizer_tls_get_addr.h"

#include "sanitizer_allocator_interface.h"
#include "sanitizer_atomic.h"
#include "sanitizer_flags.h"
#include "sanitizer_platform_interceptors.h"

namespace __sanitizer {
#if SANITIZER_INTERCEPT_TLS_GET_ADDR

// The actual parameter that comes to __tls_get_addr
// is a pointer to a struct with two words in it:
struct TlsGetAddrParam {
  uptr dso_id;
  uptr offset;
};

// This must be static TLS
__attribute__((tls_model("initial-exec")))
static __thread DTLS dtls;

// Make sure we properly destroy the DTLS objects:
// this counter should never get too large.
static atomic_uintptr_t number_of_live_dtls;

static const uptr kDestroyedThread = -1;

static void DTLS_Deallocate(DTLS::DTVBlock *block) {
  VReport(2, "__tls_get_addr: DTLS_Deallocate %p\n", (void *)block);
  UnmapOrDie(block, sizeof(DTLS::DTVBlock));
  atomic_fetch_sub(&number_of_live_dtls, 1, memory_order_relaxed);
}

static DTLS::DTVBlock *DTLS_NextBlock(atomic_uintptr_t *cur) {
  uptr v = atomic_load(cur, memory_order_acquire);
  if (v == kDestroyedThread)
    return nullptr;
  DTLS::DTVBlock *next = (DTLS::DTVBlock *)v;
  if (next)
    return next;
  DTLS::DTVBlock *new_dtv =
      (DTLS::DTVBlock *)MmapOrDie(sizeof(DTLS::DTVBlock), "DTLS_NextBlock");
  uptr prev = 0;
  if (!atomic_compare_exchange_strong(cur, &prev, (uptr)new_dtv,
                                      memory_order_seq_cst)) {
    UnmapOrDie(new_dtv, sizeof(DTLS::DTVBlock));
    return (DTLS::DTVBlock *)prev;
  }
  uptr num_live_dtls =
      atomic_fetch_add(&number_of_live_dtls, 1, memory_order_relaxed);
  VReport(2, "__tls_get_addr: DTLS_NextBlock %p %zd\n", (void *)&dtls,
          num_live_dtls);
  return new_dtv;
}

static DTLS::DTV *DTLS_Find(uptr id) {
  VReport(3, "__tls_get_addr: DTLS_Find %p %zd\n", (void *)&dtls, id);
  static constexpr uptr kPerBlock = ARRAY_SIZE(DTLS::DTVBlock::dtvs);
  DTLS::DTVBlock *cur = DTLS_NextBlock(&dtls.dtv_block);
  if (!cur)
    return nullptr;
  for (; id >= kPerBlock; id -= kPerBlock) cur = DTLS_NextBlock(&cur->next);
  return cur->dtvs + id;
}

void DTLS_Destroy() {
  if (!common_flags()->intercept_tls_get_addr) return;
  VReport(2, "__tls_get_addr: DTLS_Destroy %p\n", (void *)&dtls);
  DTLS::DTVBlock *block = (DTLS::DTVBlock *)atomic_exchange(
      &dtls.dtv_block, kDestroyedThread, memory_order_release);
  while (block) {
    DTLS::DTVBlock *next =
        (DTLS::DTVBlock *)atomic_load(&block->next, memory_order_acquire);
    DTLS_Deallocate(block);
    block = next;
  }
}

#if defined(__powerpc64__) || defined(__mips__)
// This is glibc's TLS_DTV_OFFSET:
// "Dynamic thread vector pointers point 0x8000 past the start of each
//  TLS block." (sysdeps/<arch>/dl-tls.h)
static const uptr kDtvOffset = 0x8000;
#elif defined(__riscv)
// This is glibc's TLS_DTV_OFFSET:
// "Dynamic thread vector pointers point 0x800 past the start of each
// TLS block." (sysdeps/riscv/dl-tls.h)
static const uptr kDtvOffset = 0x800;
#else
static const uptr kDtvOffset = 0;
#endif

extern "C" {
SANITIZER_WEAK_ATTRIBUTE
uptr __sanitizer_get_allocated_size(const void *p);

SANITIZER_WEAK_ATTRIBUTE
const void *__sanitizer_get_allocated_begin(const void *p);
}

SANITIZER_INTERFACE_WEAK_DEF(uptr, __sanitizer_get_dtls_size,
                             const void *tls_begin) {
  const void *start = __sanitizer_get_allocated_begin(tls_begin);
  if (!start)
<<<<<<< HEAD
    return false;
  tls_beg = (uptr)start;
  tls_size = __sanitizer_get_allocated_size(start);
  VReport(2, "__tls_get_addr: glibc DTLS suspected; tls={%p,0x%zx}\n",
          (void *)tls_beg, tls_size);
  return true;
=======
    return 0;
  CHECK_EQ(start, tls_begin);
  uptr tls_size = __sanitizer_get_allocated_size(start);
  VReport(2, "__tls_get_addr: glibc DTLS suspected; tls={%p,0x%zx}\n",
          tls_begin, tls_size);
  return tls_size;
>>>>>>> 70ef5eb6
}

DTLS::DTV *DTLS_on_tls_get_addr(void *arg_void, void *res,
                                uptr static_tls_begin, uptr static_tls_end) {
  if (!common_flags()->intercept_tls_get_addr) return 0;
  TlsGetAddrParam *arg = reinterpret_cast<TlsGetAddrParam *>(arg_void);
  uptr dso_id = arg->dso_id;
  DTLS::DTV *dtv = DTLS_Find(dso_id);
  if (!dtv || dtv->beg)
    return 0;
  uptr tls_size = 0;
  uptr tls_beg = reinterpret_cast<uptr>(res) - arg->offset - kDtvOffset;
  VReport(2,
          "__tls_get_addr: %p {0x%zx,0x%zx} => %p; tls_beg: %p; sp: %p "
          "num_live_dtls %zd\n",
          (void *)arg, arg->dso_id, arg->offset, res, (void *)tls_beg,
          (void *)&tls_beg,
          atomic_load(&number_of_live_dtls, memory_order_relaxed));
  if (tls_beg >= static_tls_begin && tls_beg < static_tls_end) {
    // This is the static TLS block which was initialized / unpoisoned at thread
    // creation.
    VReport(2, "__tls_get_addr: static tls: %p\n", (void *)tls_beg);
    tls_size = 0;
  } else {
    tls_size = __sanitizer_get_dtls_size(reinterpret_cast<void *>(tls_beg));
    if (!tls_size) {
      VReport(2, "__tls_get_addr: Can't guess glibc version\n");
      // This may happen inside the DTOR of main thread, so just ignore it.
    }
  }
  dtv->beg = tls_beg;
  dtv->size = tls_size;
  return dtv;
}

DTLS *DTLS_Get() { return &dtls; }

bool DTLSInDestruction(DTLS *dtls) {
  return atomic_load(&dtls->dtv_block, memory_order_relaxed) ==
         kDestroyedThread;
}

#else
<<<<<<< HEAD
=======
SANITIZER_INTERFACE_WEAK_DEF(uptr, __sanitizer_get_dtls_size, const void *) {
  return 0;
}
>>>>>>> 70ef5eb6
DTLS::DTV *DTLS_on_tls_get_addr(void *arg, void *res,
  unsigned long, unsigned long) { return 0; }
DTLS *DTLS_Get() { return 0; }
void DTLS_Destroy() {}
bool DTLSInDestruction(DTLS *dtls) {
  UNREACHABLE("dtls is unsupported on this platform!");
}

#endif  // SANITIZER_INTERCEPT_TLS_GET_ADDR

}  // namespace __sanitizer<|MERGE_RESOLUTION|>--- conflicted
+++ resolved
@@ -114,21 +114,12 @@
                              const void *tls_begin) {
   const void *start = __sanitizer_get_allocated_begin(tls_begin);
   if (!start)
-<<<<<<< HEAD
-    return false;
-  tls_beg = (uptr)start;
-  tls_size = __sanitizer_get_allocated_size(start);
-  VReport(2, "__tls_get_addr: glibc DTLS suspected; tls={%p,0x%zx}\n",
-          (void *)tls_beg, tls_size);
-  return true;
-=======
     return 0;
   CHECK_EQ(start, tls_begin);
   uptr tls_size = __sanitizer_get_allocated_size(start);
   VReport(2, "__tls_get_addr: glibc DTLS suspected; tls={%p,0x%zx}\n",
           tls_begin, tls_size);
   return tls_size;
->>>>>>> 70ef5eb6
 }
 
 DTLS::DTV *DTLS_on_tls_get_addr(void *arg_void, void *res,
@@ -172,12 +163,9 @@
 }
 
 #else
-<<<<<<< HEAD
-=======
 SANITIZER_INTERFACE_WEAK_DEF(uptr, __sanitizer_get_dtls_size, const void *) {
   return 0;
 }
->>>>>>> 70ef5eb6
 DTLS::DTV *DTLS_on_tls_get_addr(void *arg, void *res,
   unsigned long, unsigned long) { return 0; }
 DTLS *DTLS_Get() { return 0; }
