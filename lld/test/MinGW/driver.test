--- conflicted
+++ resolved
@@ -268,13 +268,9 @@
 RUN: ld.lld -m i386pep --version 2>&1 | FileCheck -check-prefix=VERSION %s
 RUN: ld.lld -m i386pep -v 2>&1 | FileCheck -check-prefix=VERSION %s
 RUN: not ld.lld -m i386pep -v xyz 2>&1 | FileCheck -check-prefix=VERSION %s
-<<<<<<< HEAD
-VERSION: LLD {{.*}}, compatible with GNU linkers
-=======
 # This literal string is required for compatibility with older Meson versions,
 # see https://github.com/mesonbuild/meson/pull/13383.
 VERSION: LLD {{.*}} (compatible with GNU linkers)
->>>>>>> 3a497065
 
 RUN: ld.lld -m i386pep --help 2>&1 | FileCheck -check-prefix=HELP %s
 HELP: USAGE:
