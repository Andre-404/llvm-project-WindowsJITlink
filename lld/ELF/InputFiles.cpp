--- conflicted
+++ resolved
@@ -1324,13 +1324,8 @@
 }
 
 template <class ELFT>
-<<<<<<< HEAD
-static bool isNonCommonDef(ELFKind ekind, MemoryBufferRef mb, StringRef symName,
-                           StringRef archiveName) {
-=======
 static bool isNonCommonDef(Ctx &ctx, ELFKind ekind, MemoryBufferRef mb,
                            StringRef symName, StringRef archiveName) {
->>>>>>> dd326b12
   ObjFile<ELFT> *obj = make<ObjFile<ELFT>>(ctx, ekind, mb, archiveName);
   obj->init();
   StringRef stringtable = obj->getStringTable();
