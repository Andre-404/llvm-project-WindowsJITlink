--- conflicted
+++ resolved
@@ -66,10 +66,7 @@
   };
 
   InputFile(Ctx &, Kind k, MemoryBufferRef m);
-<<<<<<< HEAD
-=======
   virtual ~InputFile();
->>>>>>> ce7c17d5
   Kind kind() const { return fileKind; }
 
   bool isElf() const {
@@ -181,10 +178,7 @@
 class ELFFileBase : public InputFile {
 public:
   ELFFileBase(Ctx &ctx, Kind k, ELFKind ekind, MemoryBufferRef m);
-<<<<<<< HEAD
-=======
   ~ELFFileBase();
->>>>>>> ce7c17d5
   static bool classof(const InputFile *f) { return f->isElf(); }
 
   void init();
@@ -381,14 +375,9 @@
 };
 
 InputFile *createInternalFile(Ctx &, StringRef name);
-<<<<<<< HEAD
-ELFFileBase *createObjFile(Ctx &, MemoryBufferRef mb,
-                           StringRef archiveName = "", bool lazy = false);
-=======
 std::unique_ptr<ELFFileBase> createObjFile(Ctx &, MemoryBufferRef mb,
                                            StringRef archiveName = "",
                                            bool lazy = false);
->>>>>>> ce7c17d5
 
 std::string replaceThinLTOSuffix(Ctx &, StringRef path);
 
